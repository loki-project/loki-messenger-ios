--- conflicted
+++ resolved
@@ -114,10 +114,7 @@
 }
 
 extension Array where Element: Mocked, Element: Codable {
-<<<<<<< HEAD
     static func mockBatchSubResponse() -> Data { return [Element.mock].batchSubResponse() }
-=======
-    static func mockBatchSubResponse() -> Data { return [Element.mockValue].batchSubResponse() }
 }
 
 // MARK: - Endpoint
@@ -132,5 +129,4 @@
     static var excludedSubRequestHeaders: [HTTPHeader] { [] }
     
     var path: String { return "mock" }
->>>>>>> 82767494
 }