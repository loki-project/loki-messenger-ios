platform :ios, '12.0'
source 'https://github.com/CocoaPods/Specs.git'

use_frameworks!
inhibit_all_warnings!

<<<<<<< HEAD
target 'Session' do
  pod 'AFNetworking', inhibit_warnings: true
  pod 'CryptoSwift', :inhibit_warnings => true
  pod 'Mantle', git: 'https://github.com/signalapp/Mantle', branch: 'signal-master', :inhibit_warnings => true
  pod 'NVActivityIndicatorView', :inhibit_warnings => true
  pod 'PromiseKit', :inhibit_warnings => true
  pod 'PureLayout', '~> 3.1.8', :inhibit_warnings => true
  pod 'Reachability', :inhibit_warnings => true
  pod 'Sodium', '~> 0.8.0', :inhibit_warnings => true
  pod 'YapDatabase/SQLCipher', :git => 'https://github.com/oxen-io/session-ios-yap-database', branch: 'signal-release', :inhibit_warnings => true
  pod 'YYImage', git: 'https://github.com/signalapp/YYImage', :inhibit_warnings => true
  pod 'ZXingObjC', :inhibit_warnings => true
end

target 'SessionShareExtension' do
  pod 'AFNetworking', inhibit_warnings: true
  pod 'CryptoSwift', :inhibit_warnings => true
  pod 'Curve25519Kit', git: 'https://github.com/signalapp/Curve25519Kit.git', :inhibit_warnings => true
  pod 'Mantle', git: 'https://github.com/signalapp/Mantle', branch: 'signal-master', :inhibit_warnings => true
  pod 'PromiseKit', :inhibit_warnings => true
  pod 'PureLayout', '~> 3.1.8', :inhibit_warnings => true
  pod 'SignalCoreKit', git: 'https://github.com/signalapp/SignalCoreKit.git', :inhibit_warnings => true
  pod 'YapDatabase/SQLCipher', :git => 'https://github.com/oxen-io/session-ios-yap-database', branch: 'signal-release', :inhibit_warnings => true
end

target 'SessionNotificationServiceExtension' do
  pod 'Curve25519Kit', git: 'https://github.com/signalapp/Curve25519Kit.git', :inhibit_warnings => true
  pod 'SignalCoreKit', git: 'https://github.com/signalapp/SignalCoreKit.git', :inhibit_warnings => true
  pod 'YapDatabase/SQLCipher', :git => 'https://github.com/oxen-io/session-ios-yap-database', branch: 'signal-release', :inhibit_warnings => true
end

target 'SignalUtilitiesKit' do
  pod 'AFNetworking', inhibit_warnings: true
  pod 'CryptoSwift', :inhibit_warnings => true
  pod 'Curve25519Kit', git: 'https://github.com/signalapp/Curve25519Kit.git', :inhibit_warnings => true
  pod 'GRKOpenSSLFramework', :inhibit_warnings => true
  pod 'HKDFKit', :inhibit_warnings => true
  pod 'Mantle', git: 'https://github.com/signalapp/Mantle', branch: 'signal-master', :inhibit_warnings => true
  pod 'NVActivityIndicatorView', :inhibit_warnings => true
  pod 'PromiseKit', :inhibit_warnings => true
  pod 'PureLayout', '~> 3.1.8', :inhibit_warnings => true
  pod 'Reachability', :inhibit_warnings => true
  pod 'SAMKeychain', :inhibit_warnings => true
  pod 'SignalCoreKit', git: 'https://github.com/signalapp/SignalCoreKit.git', :inhibit_warnings => true
  pod 'SwiftProtobuf', '~> 1.5.0', :inhibit_warnings => true
  pod 'YapDatabase/SQLCipher', :git => 'https://github.com/oxen-io/session-ios-yap-database', branch: 'signal-release', :inhibit_warnings => true
  pod 'YYImage', git: 'https://github.com/signalapp/YYImage', :inhibit_warnings => true
end

target 'SessionUIKit' do

end

target 'SessionMessagingKit' do
  pod 'AFNetworking', inhibit_warnings: true
  pod 'CryptoSwift', :inhibit_warnings => true
  pod 'Curve25519Kit', git: 'https://github.com/signalapp/Curve25519Kit.git', :inhibit_warnings => true
  pod 'HKDFKit', :inhibit_warnings => true
  pod 'Mantle', git: 'https://github.com/signalapp/Mantle', branch: 'signal-master', :inhibit_warnings => true
  pod 'PromiseKit', :inhibit_warnings => true
  pod 'PureLayout', '~> 3.1.8', :inhibit_warnings => true
  pod 'Reachability', :inhibit_warnings => true
  pod 'SAMKeychain', :inhibit_warnings => true
  pod 'SignalCoreKit', git: 'https://github.com/signalapp/SignalCoreKit.git', :inhibit_warnings => true
  pod 'Sodium', '~> 0.8.0', :inhibit_warnings => true
  pod 'SwiftProtobuf', '~> 1.5.0', :inhibit_warnings => true
  pod 'YapDatabase/SQLCipher', :git => 'https://github.com/oxen-io/session-ios-yap-database', branch: 'signal-release', :inhibit_warnings => true
end

target 'SessionSnodeKit' do
  pod 'CryptoSwift', :inhibit_warnings => true
  pod 'Curve25519Kit', git: 'https://github.com/signalapp/Curve25519Kit.git', :inhibit_warnings => true
  pod 'PromiseKit', :inhibit_warnings => true
  pod 'SignalCoreKit', git: 'https://github.com/signalapp/SignalCoreKit.git', :inhibit_warnings => true
  pod 'Sodium', '~> 0.8.0', :inhibit_warnings => true
  pod 'YapDatabase/SQLCipher', :git => 'https://github.com/oxen-io/session-ios-yap-database', branch: 'signal-release', :inhibit_warnings => true
end

target 'SessionUtilitiesKit' do
  pod 'AFNetworking', inhibit_warnings: true
  pod 'CryptoSwift', :inhibit_warnings => true
  pod 'Curve25519Kit', git: 'https://github.com/signalapp/Curve25519Kit.git', :inhibit_warnings => true
  pod 'Mantle', git: 'https://github.com/signalapp/Mantle', branch: 'signal-master', :inhibit_warnings => true
  pod 'PromiseKit', :inhibit_warnings => true
  pod 'PureLayout', '~> 3.1.8', :inhibit_warnings => true
  pod 'SAMKeychain', :inhibit_warnings => true
  pod 'SignalCoreKit', git: 'https://github.com/signalapp/SignalCoreKit.git', :inhibit_warnings => true
  pod 'YapDatabase/SQLCipher', :git => 'https://github.com/oxen-io/session-ios-yap-database', branch: 'signal-release', :inhibit_warnings => true
end
=======
# Dependencies to be included in the app and all extensions/frameworks
abstract_target 'GlobalDependencies' do
  pod 'PromiseKit'
  pod 'CryptoSwift'
  pod 'Sodium', '~> 0.9.1'
  pod 'YapDatabase/SQLCipher', :git => 'https://github.com/oxen-io/session-ios-yap-database.git', branch: 'signal-release'
  
  target 'Session' do
    pod 'AFNetworking'
    pod 'Reachability'
    pod 'PureLayout', '~> 3.1.8'
    pod 'NVActivityIndicatorView'
    pod 'YYImage', git: 'https://github.com/signalapp/YYImage'
    pod 'Mantle', git: 'https://github.com/signalapp/Mantle', branch: 'signal-master'
    pod 'ZXingObjC'
  end
  
  # Dependencies to be included only in all extensions/frameworks
  abstract_target 'FrameworkAndExtensionDependencies' do
    pod 'Curve25519Kit', git: 'https://github.com/signalapp/Curve25519Kit.git'
    pod 'SignalCoreKit', git: 'https://github.com/oxen-io/session-ios-core-kit', branch: 'session-version'
    
    target 'SessionNotificationServiceExtension'
    target 'SessionSnodeKit'
    
    # Dependencies that are shared across a number of extensions/frameworks but not all
    abstract_target 'ExtendedDependencies' do
      pod 'AFNetworking'
      pod 'PureLayout', '~> 3.1.8'
      pod 'Mantle', git: 'https://github.com/signalapp/Mantle', branch: 'signal-master'
      
      target 'SessionShareExtension'
      
      target 'SignalUtilitiesKit' do
        pod 'NVActivityIndicatorView'
        pod 'Reachability'
        pod 'SAMKeychain'
        pod 'SwiftProtobuf', '~> 1.5.0'
        pod 'YYImage', git: 'https://github.com/signalapp/YYImage'
      end
      
      target 'SessionMessagingKit' do
        pod 'Reachability'
        pod 'SAMKeychain'
        pod 'SwiftProtobuf', '~> 1.5.0'
      end
      
      target 'SessionUtilitiesKit' do
        pod 'SAMKeychain'
      end
    end
  end
end

# No dependencies for this
target 'SessionUIKit'
>>>>>>> 7e789c8a

# Actions to perform post-install
post_install do |installer|
  enable_whole_module_optimization_for_crypto_swift(installer)
  set_minimum_deployment_target(installer)
end

def enable_whole_module_optimization_for_crypto_swift(installer)
  installer.pods_project.targets.each do |target|
    if target.name.end_with? "CryptoSwift"
      target.build_configurations.each do |config|
        config.build_settings['GCC_OPTIMIZATION_LEVEL'] = 'fast'
        config.build_settings['SWIFT_OPTIMIZATION_LEVEL'] = '-O'
      end
    end
  end
end

def set_minimum_deployment_target(installer)
  installer.pods_project.targets.each do |target|
    target.build_configurations.each do |build_configuration|
      build_configuration.build_settings['IPHONEOS_DEPLOYMENT_TARGET'] = '12.0'
    end
  end
end<|MERGE_RESOLUTION|>--- conflicted
+++ resolved
@@ -4,97 +4,6 @@
 use_frameworks!
 inhibit_all_warnings!
 
-<<<<<<< HEAD
-target 'Session' do
-  pod 'AFNetworking', inhibit_warnings: true
-  pod 'CryptoSwift', :inhibit_warnings => true
-  pod 'Mantle', git: 'https://github.com/signalapp/Mantle', branch: 'signal-master', :inhibit_warnings => true
-  pod 'NVActivityIndicatorView', :inhibit_warnings => true
-  pod 'PromiseKit', :inhibit_warnings => true
-  pod 'PureLayout', '~> 3.1.8', :inhibit_warnings => true
-  pod 'Reachability', :inhibit_warnings => true
-  pod 'Sodium', '~> 0.8.0', :inhibit_warnings => true
-  pod 'YapDatabase/SQLCipher', :git => 'https://github.com/oxen-io/session-ios-yap-database', branch: 'signal-release', :inhibit_warnings => true
-  pod 'YYImage', git: 'https://github.com/signalapp/YYImage', :inhibit_warnings => true
-  pod 'ZXingObjC', :inhibit_warnings => true
-end
-
-target 'SessionShareExtension' do
-  pod 'AFNetworking', inhibit_warnings: true
-  pod 'CryptoSwift', :inhibit_warnings => true
-  pod 'Curve25519Kit', git: 'https://github.com/signalapp/Curve25519Kit.git', :inhibit_warnings => true
-  pod 'Mantle', git: 'https://github.com/signalapp/Mantle', branch: 'signal-master', :inhibit_warnings => true
-  pod 'PromiseKit', :inhibit_warnings => true
-  pod 'PureLayout', '~> 3.1.8', :inhibit_warnings => true
-  pod 'SignalCoreKit', git: 'https://github.com/signalapp/SignalCoreKit.git', :inhibit_warnings => true
-  pod 'YapDatabase/SQLCipher', :git => 'https://github.com/oxen-io/session-ios-yap-database', branch: 'signal-release', :inhibit_warnings => true
-end
-
-target 'SessionNotificationServiceExtension' do
-  pod 'Curve25519Kit', git: 'https://github.com/signalapp/Curve25519Kit.git', :inhibit_warnings => true
-  pod 'SignalCoreKit', git: 'https://github.com/signalapp/SignalCoreKit.git', :inhibit_warnings => true
-  pod 'YapDatabase/SQLCipher', :git => 'https://github.com/oxen-io/session-ios-yap-database', branch: 'signal-release', :inhibit_warnings => true
-end
-
-target 'SignalUtilitiesKit' do
-  pod 'AFNetworking', inhibit_warnings: true
-  pod 'CryptoSwift', :inhibit_warnings => true
-  pod 'Curve25519Kit', git: 'https://github.com/signalapp/Curve25519Kit.git', :inhibit_warnings => true
-  pod 'GRKOpenSSLFramework', :inhibit_warnings => true
-  pod 'HKDFKit', :inhibit_warnings => true
-  pod 'Mantle', git: 'https://github.com/signalapp/Mantle', branch: 'signal-master', :inhibit_warnings => true
-  pod 'NVActivityIndicatorView', :inhibit_warnings => true
-  pod 'PromiseKit', :inhibit_warnings => true
-  pod 'PureLayout', '~> 3.1.8', :inhibit_warnings => true
-  pod 'Reachability', :inhibit_warnings => true
-  pod 'SAMKeychain', :inhibit_warnings => true
-  pod 'SignalCoreKit', git: 'https://github.com/signalapp/SignalCoreKit.git', :inhibit_warnings => true
-  pod 'SwiftProtobuf', '~> 1.5.0', :inhibit_warnings => true
-  pod 'YapDatabase/SQLCipher', :git => 'https://github.com/oxen-io/session-ios-yap-database', branch: 'signal-release', :inhibit_warnings => true
-  pod 'YYImage', git: 'https://github.com/signalapp/YYImage', :inhibit_warnings => true
-end
-
-target 'SessionUIKit' do
-
-end
-
-target 'SessionMessagingKit' do
-  pod 'AFNetworking', inhibit_warnings: true
-  pod 'CryptoSwift', :inhibit_warnings => true
-  pod 'Curve25519Kit', git: 'https://github.com/signalapp/Curve25519Kit.git', :inhibit_warnings => true
-  pod 'HKDFKit', :inhibit_warnings => true
-  pod 'Mantle', git: 'https://github.com/signalapp/Mantle', branch: 'signal-master', :inhibit_warnings => true
-  pod 'PromiseKit', :inhibit_warnings => true
-  pod 'PureLayout', '~> 3.1.8', :inhibit_warnings => true
-  pod 'Reachability', :inhibit_warnings => true
-  pod 'SAMKeychain', :inhibit_warnings => true
-  pod 'SignalCoreKit', git: 'https://github.com/signalapp/SignalCoreKit.git', :inhibit_warnings => true
-  pod 'Sodium', '~> 0.8.0', :inhibit_warnings => true
-  pod 'SwiftProtobuf', '~> 1.5.0', :inhibit_warnings => true
-  pod 'YapDatabase/SQLCipher', :git => 'https://github.com/oxen-io/session-ios-yap-database', branch: 'signal-release', :inhibit_warnings => true
-end
-
-target 'SessionSnodeKit' do
-  pod 'CryptoSwift', :inhibit_warnings => true
-  pod 'Curve25519Kit', git: 'https://github.com/signalapp/Curve25519Kit.git', :inhibit_warnings => true
-  pod 'PromiseKit', :inhibit_warnings => true
-  pod 'SignalCoreKit', git: 'https://github.com/signalapp/SignalCoreKit.git', :inhibit_warnings => true
-  pod 'Sodium', '~> 0.8.0', :inhibit_warnings => true
-  pod 'YapDatabase/SQLCipher', :git => 'https://github.com/oxen-io/session-ios-yap-database', branch: 'signal-release', :inhibit_warnings => true
-end
-
-target 'SessionUtilitiesKit' do
-  pod 'AFNetworking', inhibit_warnings: true
-  pod 'CryptoSwift', :inhibit_warnings => true
-  pod 'Curve25519Kit', git: 'https://github.com/signalapp/Curve25519Kit.git', :inhibit_warnings => true
-  pod 'Mantle', git: 'https://github.com/signalapp/Mantle', branch: 'signal-master', :inhibit_warnings => true
-  pod 'PromiseKit', :inhibit_warnings => true
-  pod 'PureLayout', '~> 3.1.8', :inhibit_warnings => true
-  pod 'SAMKeychain', :inhibit_warnings => true
-  pod 'SignalCoreKit', git: 'https://github.com/signalapp/SignalCoreKit.git', :inhibit_warnings => true
-  pod 'YapDatabase/SQLCipher', :git => 'https://github.com/oxen-io/session-ios-yap-database', branch: 'signal-release', :inhibit_warnings => true
-end
-=======
 # Dependencies to be included in the app and all extensions/frameworks
 abstract_target 'GlobalDependencies' do
   pod 'PromiseKit'
@@ -151,7 +60,6 @@
 
 # No dependencies for this
 target 'SessionUIKit'
->>>>>>> 7e789c8a
 
 # Actions to perform post-install
 post_install do |installer|
