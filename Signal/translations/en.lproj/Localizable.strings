/* Button text to dismiss missing contacts permission alert */
"AB_PERMISSION_MISSING_ACTION_NOT_NOW" = "Not Now";

/* Action sheet item */
"ACCEPT_NEW_IDENTITY_ACTION" = "Accept New Safety Number";

/* Label for 'audio call' button in contact view. */
"ACTION_AUDIO_CALL" = "Signal Call";

/* Label for 'invite' button in contact view. */
"ACTION_INVITE" = "Invite to Signal";

/* Label for 'send message' button in contact view.
   Label for button that lets you send a message to a contact. */
"ACTION_SEND_MESSAGE" = "Send Message";

/* Label for 'share contact' button. */
"ACTION_SHARE_CONTACT" = "Share Contact";

/* Label for 'video call' button in contact view. */
"ACTION_VIDEO_CALL" = "Video Call";

/* A label for the 'add by phone number' button in the 'add group member' view */
"ADD_GROUP_MEMBER_VIEW_BUTTON" = "Add";

/* Title for the 'add contact' section of the 'add group member' view. */
"ADD_GROUP_MEMBER_VIEW_CONTACT_TITLE" = "Add Contact";

/* Title for the 'add by phone number' section of the 'add group member' view. */
"ADD_GROUP_MEMBER_VIEW_PHONE_NUMBER_TITLE" = "Add by Phone Number";

/* Title for the 'add group member' view. */
"ADD_GROUP_MEMBER_VIEW_TITLE" = "Add Member";

/* Message shown in conversation view that offers to share your profile with a group. */
"ADD_GROUP_TO_PROFILE_WHITELIST_OFFER" = "Would you like to share your profile with this group?";

/* Message shown in conversation view that offers to add an unknown user to your phone's contacts. */
"ADD_TO_CONTACTS_OFFER" = "Would you like to add this user to your contacts?";

/* Message shown in conversation view that offers to share your profile with a user. */
"ADD_USER_TO_PROFILE_WHITELIST_OFFER" = "Would you like to share your profile with this user?";

/* The label for the 'discard' button in alerts and action sheets. */
"ALERT_DISCARD_BUTTON" = "Discard";

/* The label for the 'don't save' button in action sheets. */
"ALERT_DONT_SAVE" = "Don't Save";

/* No comment provided by engineer. */
"ALERT_ERROR_TITLE" = "Error";

/* The label for the 'save' button in action sheets. */
"ALERT_SAVE" = "Save";

/* notification action */
"ANSWER_CALL_BUTTON_TITLE" = "Answer";

/* notification body */
"APN_Message" = "New Message!";

/* Message for the 'app launch failed' alert. */
"APP_LAUNCH_FAILURE_ALERT_MESSAGE" = "Signal can't launch. Please send a debug log to support@signal.org so that we can troubleshoot this issue.";

/* Title for the 'app launch failed' alert. */
"APP_LAUNCH_FAILURE_ALERT_TITLE" = "Error";

/* Text prompting user to edit their profile name. */
"APP_SETTINGS_EDIT_PROFILE_NAME_PROMPT" = "Enter your name";

/* Label for the 'dismiss' button in the 'new app version available' alert. */
"APP_UPDATE_NAG_ALERT_DISMISS_BUTTON" = "Not Now";

/* Message format for the 'new app version available' alert. Embeds: {{The latest app version number}} */
"APP_UPDATE_NAG_ALERT_MESSAGE_FORMAT" = "Version %@ is now available in the App Store.";

/* Title for the 'new app version available' alert. */
"APP_UPDATE_NAG_ALERT_TITLE" = "A New Version of Signal Is Available";

/* Label for the 'update' button in the 'new app version available' alert. */
"APP_UPDATE_NAG_ALERT_UPDATE_BUTTON" = "Update";

/* Name of application */
"APPLICATION_NAME" = "Signal";

/* Pressing this button moves a thread from the inbox to the archive */
"ARCHIVE_ACTION" = "Archive";

/* No comment provided by engineer. */
"ATTACHMENT" = "Attachment";

/* One-line label indicating the user can add no more text to the attachment caption. */
"ATTACHMENT_APPROVAL_CAPTION_LENGTH_LIMIT_REACHED" = "Caption limit reached.";

/* placeholder text for an empty captioning field */
"ATTACHMENT_APPROVAL_CAPTION_PLACEHOLDER" = "Add a caption…";

/* Title for 'caption' mode of the attachment approval view. */
"ATTACHMENT_APPROVAL_CAPTION_TITLE" = "Caption";

/* Format string for file extension label in call interstitial view */
"ATTACHMENT_APPROVAL_FILE_EXTENSION_FORMAT" = "File type: %@";

/* Format string for file size label in call interstitial view. Embeds: {{file size as 'N mb' or 'N kb'}}. */
"ATTACHMENT_APPROVAL_FILE_SIZE_FORMAT" = "Size: %@";

/* One-line label indicating the user can add no more text to the media message field. */
"ATTACHMENT_APPROVAL_MESSAGE_LENGTH_LIMIT_REACHED" = "Message limit reached.";

/* Label for 'send' button in the 'attachment approval' dialog. */
"ATTACHMENT_APPROVAL_SEND_BUTTON" = "Send";

/* Generic filename for an attachment with no known name */
"ATTACHMENT_DEFAULT_FILENAME" = "Attachment";

/* Status label when an attachment download has failed. */
"ATTACHMENT_DOWNLOADING_STATUS_FAILED" = "Download failed. Tap to retry.";

/* The title of the 'attachment error' alert. */
"ATTACHMENT_ERROR_ALERT_TITLE" = "Error Sending Attachment";

/* Attachment error message for image attachments which could not be converted to JPEG */
"ATTACHMENT_ERROR_COULD_NOT_CONVERT_TO_JPEG" = "Unable to convert image.";

/* Attachment error message for video attachments which could not be converted to MP4 */
"ATTACHMENT_ERROR_COULD_NOT_CONVERT_TO_MP4" = "Unable to process video.";

/* Attachment error message for image attachments which cannot be parsed */
"ATTACHMENT_ERROR_COULD_NOT_PARSE_IMAGE" = "Unable to parse image.";

/* Attachment error message for image attachments in which metadata could not be removed */
"ATTACHMENT_ERROR_COULD_NOT_REMOVE_METADATA" = "Unable to remove metadata from image.";

/* Attachment error message for image attachments which could not be resized */
"ATTACHMENT_ERROR_COULD_NOT_RESIZE_IMAGE" = "Unable to resize image.";

/* Attachment error message for attachments whose data exceed file size limits */
"ATTACHMENT_ERROR_FILE_SIZE_TOO_LARGE" = "Attachment is too large.";

/* Attachment error message for attachments with invalid data */
"ATTACHMENT_ERROR_INVALID_DATA" = "Attachment includes invalid content.";

/* Attachment error message for attachments with an invalid file format */
"ATTACHMENT_ERROR_INVALID_FILE_FORMAT" = "Attachment has an invalid file format.";

/* Attachment error message for attachments without any data */
"ATTACHMENT_ERROR_MISSING_DATA" = "Attachment is empty.";

/* Accessibility hint describing what you can do with the attachment button */
"ATTACHMENT_HINT" = "Choose or take a picture and then send it";

/* Accessibility label for attaching photos */
"ATTACHMENT_LABEL" = "Attachment";

/* attachment menu option to send contact */
"ATTACHMENT_MENU_CONTACT_BUTTON" = "Contact";

/* Alert title when picking a document fails for an unknown reason */
"ATTACHMENT_PICKER_DOCUMENTS_FAILED_ALERT_TITLE" = "Failed to choose document.";

/* Alert body when picking a document fails because user picked a directory/bundle */
"ATTACHMENT_PICKER_DOCUMENTS_PICKED_DIRECTORY_FAILED_ALERT_BODY" = "Please create a compressed archive of this file or directory and try sending that instead.";

/* Alert title when picking a document fails because user picked a directory/bundle */
"ATTACHMENT_PICKER_DOCUMENTS_PICKED_DIRECTORY_FAILED_ALERT_TITLE" = "Unsupported File";

/* Short text label for a voice message attachment, used for thread preview and on the lock screen */
"ATTACHMENT_TYPE_VOICE_MESSAGE" = "Voice Message";

/* action sheet button title to enable built in speaker during a call */
"AUDIO_ROUTE_BUILT_IN_SPEAKER" = "Speaker";

/* button text for back button */
"BACK_BUTTON" = "Back";

/* Error indicating the backup export could not export the user's data. */
"BACKUP_EXPORT_ERROR_COULD_NOT_EXPORT" = "Backup data could not be exported.";

/* Error indicating that the app received an invalid response from CloudKit. */
"BACKUP_EXPORT_ERROR_INVALID_CLOUDKIT_RESPONSE" = "Invalid Service Response";

/* Indicates that the cloud is being cleaned up. */
"BACKUP_EXPORT_PHASE_CLEAN_UP" = "Cleaning Up Backup";

/* Indicates that the backup export is being configured. */
"BACKUP_EXPORT_PHASE_CONFIGURATION" = "Initializing Backup";

/* Indicates that the database data is being exported. */
"BACKUP_EXPORT_PHASE_DATABASE_EXPORT" = "Exporting Data";

/* Indicates that the backup export data is being exported. */
"BACKUP_EXPORT_PHASE_EXPORT" = "Exporting Backup";

/* Indicates that the backup export data is being uploaded. */
"BACKUP_EXPORT_PHASE_UPLOAD" = "Uploading Backup";

/* Error indicating the backup import could not import the user's data. */
"BACKUP_IMPORT_ERROR_COULD_NOT_IMPORT" = "Backup could not be imported.";

/* Indicates that the backup import is being configured. */
"BACKUP_IMPORT_PHASE_CONFIGURATION" = "Configuring Backup";

/* Indicates that the backup import data is being downloaded. */
"BACKUP_IMPORT_PHASE_DOWNLOAD" = "Downloading Backup Data";

/* Indicates that the backup import data is being finalized. */
"BACKUP_IMPORT_PHASE_FINALIZING" = "Finalizing Backup";

/* Indicates that the backup import data is being imported. */
"BACKUP_IMPORT_PHASE_IMPORT" = "Importing backup.";

/* Indicates that the backup database is being restored. */
"BACKUP_IMPORT_PHASE_RESTORING_DATABASE" = "Restoring Database";

/* Indicates that the backup import data is being restored. */
"BACKUP_IMPORT_PHASE_RESTORING_FILES" = "Restoring Files";

/* Label for the backup restore decision section. */
"BACKUP_RESTORE_DECISION_TITLE" = "Backup Available";

/* Label for the backup restore description. */
"BACKUP_RESTORE_DESCRIPTION" = "Restoring Backup";

/* Label for the backup restore progress. */
"BACKUP_RESTORE_PROGRESS" = "Progress";

/* Label for the backup restore status. */
"BACKUP_RESTORE_STATUS" = "Status";

/* Error shown when backup fails due to an unexpected error. */
"BACKUP_UNEXPECTED_ERROR" = "Unexpected Backup Error";

/* An explanation of the consequences of blocking a group. */
"BLOCK_GROUP_BEHAVIOR_EXPLANATION" = "You will no longer receive messages or updates from this group.";

/* Button label for the 'block' button */
"BLOCK_LIST_BLOCK_BUTTON" = "Block";

/* A format for the 'block group' action sheet title. Embeds the {{group name}}. */
"BLOCK_LIST_BLOCK_GROUP_TITLE_FORMAT" = "Block and Leave the \"%@\" Group?";

/* A format for the 'block user' action sheet title. Embeds {{the blocked user's name or phone number}}. */
"BLOCK_LIST_BLOCK_USER_TITLE_FORMAT" = "Block %@?";

/* Section header for groups that have been blocked */
"BLOCK_LIST_BLOCKED_GROUPS_SECTION" = "Blocked Groups";

/* Section header for users that have been blocked */
"BLOCK_LIST_BLOCKED_USERS_SECTION" = "Blocked Users";

/* Button label for the 'unblock' button */
"BLOCK_LIST_UNBLOCK_BUTTON" = "Unblock";

/* Action sheet body when confirming you want to unblock a group */
"BLOCK_LIST_UNBLOCK_GROUP_BODY" = "Existing members will be able to add you to the group again.";

/* Action sheet title when confirming you want to unblock a group. */
"BLOCK_LIST_UNBLOCK_GROUP_TITLE" = "Unblock This Group?";

/* A format for the 'unblock conversation' action sheet title. Embeds the {{conversation title}}. */
"BLOCK_LIST_UNBLOCK_TITLE_FORMAT" = "Unblock %@?";

/* A label for the block button in the block list view */
"BLOCK_LIST_VIEW_BLOCK_BUTTON" = "Block";

/* The message format of the 'conversation blocked' alert. Embeds the {{conversation title}}. */
"BLOCK_LIST_VIEW_BLOCKED_ALERT_MESSAGE_FORMAT" = "%@ has been blocked.";

/* The title of the 'user blocked' alert. */
"BLOCK_LIST_VIEW_BLOCKED_ALERT_TITLE" = "User Blocked";

/* The title of the 'group blocked' alert. */
"BLOCK_LIST_VIEW_BLOCKED_GROUP_ALERT_TITLE" = "Group Blocked";

/* The message of the 'You can't block yourself' alert. */
"BLOCK_LIST_VIEW_CANT_BLOCK_SELF_ALERT_MESSAGE" = "You can't block yourself.";

/* The title of the 'You can't block yourself' alert. */
"BLOCK_LIST_VIEW_CANT_BLOCK_SELF_ALERT_TITLE" = "Error";

/* Alert title after unblocking a group or 1:1 chat. Embeds the {{conversation title}}. */
"BLOCK_LIST_VIEW_UNBLOCKED_ALERT_TITLE_FORMAT" = "%@ has been unblocked.";

/* Alert body after unblocking a group. */
"BLOCK_LIST_VIEW_UNBLOCKED_GROUP_ALERT_BODY" = "Existing members can now add you to the group again.";

/* Action sheet that will block an unknown user. */
"BLOCK_OFFER_ACTIONSHEET_BLOCK_ACTION" = "Block";

/* Title format for action sheet that offers to block an unknown user.Embeds {{the unknown user's name or phone number}}. */
"BLOCK_OFFER_ACTIONSHEET_TITLE_FORMAT" = "Block %@?";

/* An explanation of the consequences of blocking another user. */
"BLOCK_USER_BEHAVIOR_EXPLANATION" = "Blocked users will not be able to call you or send you messages.";

/* Label for 'continue' button. */
"BUTTON_CONTINUE" = "Continue";

/* Label for generic done button. */
"BUTTON_DONE" = "Done";

/* Label for the 'next' button. */
"BUTTON_NEXT" = "Next";

/* Button text to enable batch selection mode */
"BUTTON_SELECT" = "Select";

/* Label for button that lets users call a contact again. */
"CALL_AGAIN_BUTTON_TITLE" = "Call Again";

/* Alert message when calling and permissions for microphone are missing */
"CALL_AUDIO_PERMISSION_MESSAGE" = "You can enable microphone access in the iOS Settings app to make calls and record voice messages in Signal.";

/* Alert title when calling and permissions for microphone are missing */
"CALL_AUDIO_PERMISSION_TITLE" = "Microphone Access Required";

/* notification body */
"CALL_INCOMING_NOTIFICATION_BODY" = "☎️ Incoming Call";

/* Accessibility label for placing call button */
"CALL_LABEL" = "Call";

/* notification body */
"CALL_MISSED_BECAUSE_OF_IDENTITY_CHANGE_NOTIFICATION_BODY" = "☎️ Missed call because the caller's safety number changed.";

/* notification body */
"CALL_MISSED_NOTIFICATION_BODY" = "☎️ Missed Call";

/* Call setup status label after outgoing call times out */
"CALL_SCREEN_STATUS_NO_ANSWER" = "No Answer";

/* embeds {{Call Status}} in call screen label. For ongoing calls, {{Call Status}} is a seconds timer like 01:23, otherwise {{Call Status}} is a short text like 'Ringing', 'Busy', or 'Failed Call' */
"CALL_STATUS_FORMAT" = "Signal %@";

/* Label for call button for alert offering to call a user. */
"CALL_USER_ALERT_CALL_BUTTON" = "Call";

/* Message format for alert offering to call a user. Embeds {{the user's display name or phone number}}. */
"CALL_USER_ALERT_MESSAGE_FORMAT" = "Would you like to call %@?";

/* Title for alert offering to call a user. */
"CALL_USER_ALERT_TITLE" = "Call?";

/* Accessibility label for accepting incoming calls */
"CALL_VIEW_ACCEPT_INCOMING_CALL_LABEL" = "Accept incoming call";

/* Accessibility label for selection the audio source */
"CALL_VIEW_AUDIO_SOURCE_LABEL" = "Audio";

/* Accessibility label for declining incoming calls */
"CALL_VIEW_DECLINE_INCOMING_CALL_LABEL" = "Decline incoming call";

/* tooltip label when remote party has enabled their video */
"CALL_VIEW_ENABLE_VIDEO_HINT" = "Tap here to turn on your video";

/* Accessibility label for hang up call */
"CALL_VIEW_HANGUP_LABEL" = "End call";

/* Accessibility label for muting the microphone */
"CALL_VIEW_MUTE_LABEL" = "Mute";

/* Reminder to the user of the benefits of enabling CallKit and disabling CallKit privacy. */
"CALL_VIEW_SETTINGS_NAG_DESCRIPTION_ALL" = "You can enable iOS Call Integration in your Signal privacy settings to answer incoming calls from your lock screen.";

/* Reminder to the user of the benefits of disabling CallKit privacy. */
"CALL_VIEW_SETTINGS_NAG_DESCRIPTION_PRIVACY" = "You can enable iOS Call Integration in your Signal privacy settings to see the name and phone number for incoming calls.";

/* Label for button that dismiss the call view's settings nag. */
"CALL_VIEW_SETTINGS_NAG_NOT_NOW_BUTTON" = "Not Now";

/* Label for button that shows the privacy settings. */
"CALL_VIEW_SETTINGS_NAG_SHOW_CALL_SETTINGS" = "Show Privacy Settings";

/* Accessibility label to toggle front- vs. rear-facing camera */
"CALL_VIEW_SWITCH_CAMERA_DIRECTION" = "Switch Camera Direction";

/* Accessibility label to switch to audio only */
"CALL_VIEW_SWITCH_TO_AUDIO_LABEL" = "Switch to audio call";

/* Accessibility label to switch to video call */
"CALL_VIEW_SWITCH_TO_VIDEO_LABEL" = "Switch to video call";

/* Label for the 'return to call' banner. */
"CALL_WINDOW_RETURN_TO_CALL" = "Touch to return to call";

/* notification action */
"CALLBACK_BUTTON_TITLE" = "Call Back";

/* The generic name used for calls if CallKit privacy is enabled */
"CALLKIT_ANONYMOUS_CONTACT_NAME" = "Signal User";

/* Message for alert explaining that a user cannot be verified. */
"CANT_VERIFY_IDENTITY_ALERT_MESSAGE" = "This user can't be verified until you've exchanged messages with them.";

/* Title for alert explaining that a user cannot be verified. */
"CANT_VERIFY_IDENTITY_ALERT_TITLE" = "Error";

/* Title for the 'censorship circumvention country' view. */
"CENSORSHIP_CIRCUMVENTION_COUNTRY_VIEW_TITLE" = "Select Country";

/* The label for the 'do not restore backup' button. */
"CHECK_FOR_BACKUP_DO_NOT_RESTORE" = "Do Not Restore";

/* Message for alert shown when the app failed to check for an existing backup. */
"CHECK_FOR_BACKUP_FAILED_MESSAGE" = "Could not determine whether there is a backup that can be restored.";

/* Title for alert shown when the app failed to check for an existing backup. */
"CHECK_FOR_BACKUP_FAILED_TITLE" = "Error";

/* The label for the 'restore backup' button. */
"CHECK_FOR_BACKUP_RESTORE" = "Restore";

/* Error indicating that the app could not determine that user's iCloud account status */
"CLOUDKIT_STATUS_COULD_NOT_DETERMINE" = "Signal could not determine your iCloud account status. Sign in to your iCloud Account in the iOS settings app to backup your Signal data.";

/* Error indicating that user does not have an iCloud account. */
"CLOUDKIT_STATUS_NO_ACCOUNT" = "No iCloud Account. Sign in to your iCloud Account in the iOS settings app to backup your Signal data.";

/* Error indicating that the app was prevented from accessing the user's iCloud account. */
"CLOUDKIT_STATUS_RESTRICTED" = "Signal was denied access your iCloud account for backups. Grant Signal access to your iCloud Account in the iOS settings app to backup your Signal data.";

/* The first of two messages demonstrating the chosen conversation color, by rendering this message in an outgoing message bubble. */
"COLOR_PICKER_DEMO_MESSAGE_1" = "Choose the color of outgoing messages in this conversation.";

/* The second of two messages demonstrating the chosen conversation color, by rendering this message in an incoming message bubble. */
"COLOR_PICKER_DEMO_MESSAGE_2" = "Only you will see the color you choose.";

/* Modal Sheet title when picking a conversation color. */
"COLOR_PICKER_SHEET_TITLE" = "Conversation Color";

/* Activity Sheet label */
"COMPARE_SAFETY_NUMBER_ACTION" = "Compare with Clipboard";

/* Table section header for contact listing when composing a new message */
"COMPOSE_MESSAGE_CONTACT_SECTION_TITLE" = "Contacts";

/* Table section header for group listing when composing a new message */
"COMPOSE_MESSAGE_GROUP_SECTION_TITLE" = "Groups";

/* Table section header for invite listing when composing a new message */
"COMPOSE_MESSAGE_INVITE_SECTION_TITLE" = "Invite";

/* Multi-line label explaining why compose-screen contact picker is empty. */
"COMPOSE_SCREEN_MISSING_CONTACTS_PERMISSION" = "You can enable contacts access in the iOS Settings app to see which of your contacts are Signal users.";

/* No comment provided by engineer. */
"CONFIRM_ACCOUNT_DESTRUCTION_TEXT" = "This will reset the application by deleting your messages and unregistering you with the server. The app will close after this process is complete.";

/* No comment provided by engineer. */
"CONFIRM_ACCOUNT_DESTRUCTION_TITLE" = "Are you sure you want to delete your account?";

/* Alert body */
"CONFIRM_LEAVE_GROUP_DESCRIPTION" = "You will no longer be able to send or receive messages in this group.";

/* Alert title */
"CONFIRM_LEAVE_GROUP_TITLE" = "Do you really want to leave?";

/* Button text */
"CONFIRM_LINK_NEW_DEVICE_ACTION" = "Link New Device";

/* Action sheet body presented when a user's SN has recently changed. Embeds {{contact's name or phone number}} */
"CONFIRM_SENDING_TO_CHANGED_IDENTITY_BODY_FORMAT" = "%@ may have reinstalled or changed devices. Verify your safety number with them to ensure privacy.";

/* Action sheet title presented when a user's SN has recently changed. Embeds {{contact's name or phone number}} */
"CONFIRM_SENDING_TO_CHANGED_IDENTITY_TITLE_FORMAT" = "Safety number with %@ has changed";

/* Generic button text to proceed with an action */
"CONFIRMATION_TITLE" = "Confirm";

/* Label for a contact's postal address. */
"CONTACT_ADDRESS" = "Address";

/* An indicator that a contact has been blocked. */
"CONTACT_CELL_IS_BLOCKED" = "Blocked";

/* An indicator that a contact is no longer verified. */
"CONTACT_CELL_IS_NO_LONGER_VERIFIED" = "Not Verified";

/* No comment provided by engineer. */
"CONTACT_DETAIL_COMM_TYPE_INSECURE" = "Unregistered Number";

/* Label for the 'edit name' button in the contact share approval view. */
"CONTACT_EDIT_NAME_BUTTON" = "Edit";

/* Label for a contact's email address. */
"CONTACT_EMAIL" = "Email";

/* Label for the 'city' field of a contact's address. */
"CONTACT_FIELD_ADDRESS_CITY" = "City";

/* Label for the 'country' field of a contact's address. */
"CONTACT_FIELD_ADDRESS_COUNTRY" = "Country";

/* Label for the 'neighborhood' field of a contact's address. */
"CONTACT_FIELD_ADDRESS_NEIGHBORHOOD" = "Neighborhood";

/* Label for the 'pobox' field of a contact's address. */
"CONTACT_FIELD_ADDRESS_POBOX" = "P.O. Box";

/* Label for the 'postcode' field of a contact's address. */
"CONTACT_FIELD_ADDRESS_POSTCODE" = "Postal Code";

/* Label for the 'region' field of a contact's address. */
"CONTACT_FIELD_ADDRESS_REGION" = "Region";

/* Label for the 'street' field of a contact's address. */
"CONTACT_FIELD_ADDRESS_STREET" = "Street";

/* Label for the 'family name' field of a contact. */
"CONTACT_FIELD_FAMILY_NAME" = "Family Name";

/* Label for the 'given name' field of a contact. */
"CONTACT_FIELD_GIVEN_NAME" = "Given Name";

/* Label for the 'middle name' field of a contact. */
"CONTACT_FIELD_MIDDLE_NAME" = "Middle Name";

/* Label for the 'name prefix' field of a contact. */
"CONTACT_FIELD_NAME_PREFIX" = "Prefix";

/* Label for the 'name suffix' field of a contact. */
"CONTACT_FIELD_NAME_SUFFIX" = "Suffix";

/* Label for the 'organization' field of a contact. */
"CONTACT_FIELD_ORGANIZATION" = "Organization";

/* Label for a contact's phone number. */
"CONTACT_PHONE" = "Phone";

/* table cell subtitle when contact card has no email */
"CONTACT_PICKER_NO_EMAILS_AVAILABLE" = "No email available.";

/* table cell subtitle when contact card has no known phone number */
"CONTACT_PICKER_NO_PHONE_NUMBERS_AVAILABLE" = "No phone number available.";

/* navbar title for contact picker when sharing a contact */
"CONTACT_PICKER_TITLE" = "Select Contact";

/* Title for the 'Approve contact share' view. */
"CONTACT_SHARE_APPROVAL_VIEW_TITLE" = "Share Contact";

/* Title for the 'edit contact share name' view. */
"CONTACT_SHARE_EDIT_NAME_VIEW_TITLE" = "Edit Name";

/* Error indicating that an invalid contact cannot be shared. */
"CONTACT_SHARE_INVALID_CONTACT" = "Invalid contact.";

/* Error indicating that at least one contact field must be selected before sharing a contact. */
"CONTACT_SHARE_NO_FIELDS_SELECTED" = "No contact fields selected.";

/* Label for 'open address in maps app' button in contact view. */
"CONTACT_VIEW_OPEN_ADDRESS_IN_MAPS_APP" = "Open in Maps";

/* Label for 'open email in email app' button in contact view. */
"CONTACT_VIEW_OPEN_EMAIL_IN_EMAIL_APP" = "Send Email";

/* Indicates that a contact has no name. */
"CONTACT_WITHOUT_NAME" = "Unnamed Contact";

/* Message for the 'conversation delete confirmation' alert. */
"CONVERSATION_DELETE_CONFIRMATION_ALERT_MESSAGE" = "This cannot be undone.";

/* Title for the 'conversation delete confirmation' alert. */
"CONVERSATION_DELETE_CONFIRMATION_ALERT_TITLE" = "Delete Conversation?";

/* keyboard toolbar label when no messages match the search string */
"CONVERSATION_SEARCH_NO_RESULTS" = "No matches";

/* keyboard toolbar label when exactly 1 message matches the search string */
"CONVERSATION_SEARCH_ONE_RESULT" = "1 match";

/* keyboard toolbar label when more than 1 message matches the search string. Embeds {{number/position of the 'currently viewed' result}} and the {{total number of results}} */
"CONVERSATION_SEARCH_RESULTS_FORMAT" = "%d of %d matches";

/* title for conversation settings screen */
"CONVERSATION_SETTINGS" = "Conversation Settings";

/* Label for 'new contact' button in conversation settings view. */
"CONVERSATION_SETTINGS_ADD_TO_EXISTING_CONTACT" = "Add to Existing Contact";

/* table cell label in conversation settings */
"CONVERSATION_SETTINGS_BLOCK_THIS_GROUP" = "Block This Group";

/* table cell label in conversation settings */
"CONVERSATION_SETTINGS_BLOCK_THIS_USER" = "Block This User";

/* Navbar title when viewing settings for a 1-on-1 thread */
"CONVERSATION_SETTINGS_CONTACT_INFO_TITLE" = "Contact Info";

/* Label for table cell which leads to picking a new conversation color */
"CONVERSATION_SETTINGS_CONVERSATION_COLOR" = "Conversation Color";

/* Navbar title when viewing settings for a group thread */
"CONVERSATION_SETTINGS_GROUP_INFO_TITLE" = "Group Info";

/* Title of the 'mute this thread' action sheet. */
"CONVERSATION_SETTINGS_MUTE_ACTION_SHEET_TITLE" = "Mute";

/* label for 'mute thread' cell in conversation settings */
"CONVERSATION_SETTINGS_MUTE_LABEL" = "Mute";

/* Indicates that the current thread is not muted. */
"CONVERSATION_SETTINGS_MUTE_NOT_MUTED" = "Not muted";

/* Label for button to mute a thread for a day. */
"CONVERSATION_SETTINGS_MUTE_ONE_DAY_ACTION" = "Mute for one day";

/* Label for button to mute a thread for a hour. */
"CONVERSATION_SETTINGS_MUTE_ONE_HOUR_ACTION" = "Mute for one hour";

/* Label for button to mute a thread for a minute. */
"CONVERSATION_SETTINGS_MUTE_ONE_MINUTE_ACTION" = "Mute for one minute";

/* Label for button to mute a thread for a week. */
"CONVERSATION_SETTINGS_MUTE_ONE_WEEK_ACTION" = "Mute for one week";

/* Label for button to mute a thread for a year. */
"CONVERSATION_SETTINGS_MUTE_ONE_YEAR_ACTION" = "Mute for one year";

/* Indicates that this thread is muted until a given date or time. Embeds {{The date or time which the thread is muted until}}. */
"CONVERSATION_SETTINGS_MUTED_UNTIL_FORMAT" = "until %@";

/* Label for 'new contact' button in conversation settings view. */
"CONVERSATION_SETTINGS_NEW_CONTACT" = "Create New Contact";

/* Table cell label in conversation settings which returns the user to the conversation with 'search mode' activated */
"CONVERSATION_SETTINGS_SEARCH" = "Search Conversation";

/* Label for button that opens conversation settings. */
"CONVERSATION_SETTINGS_TAP_TO_CHANGE" = "Tap to Change";

/* Label for button to unmute a thread. */
"CONVERSATION_SETTINGS_UNMUTE_ACTION" = "Unmute";

/* Indicates that user's profile has been shared with a group. */
"CONVERSATION_SETTINGS_VIEW_PROFILE_IS_SHARED_WITH_GROUP" = "This group can see your profile.";

/* Indicates that user's profile has been shared with a user. */
"CONVERSATION_SETTINGS_VIEW_PROFILE_IS_SHARED_WITH_USER" = "This user can see your profile.";

/* Button to confirm that user wants to share their profile with a user or group. */
"CONVERSATION_SETTINGS_VIEW_SHARE_PROFILE" = "Share Profile";

/* Action that shares user profile with a group. */
"CONVERSATION_SETTINGS_VIEW_SHARE_PROFILE_WITH_GROUP" = "Share Your Profile";

/* Action that shares user profile with a user. */
"CONVERSATION_SETTINGS_VIEW_SHARE_PROFILE_WITH_USER" = "Share Your Profile";

/* Message shown in conversation view that offers to add an unknown user to your phone's contacts. */
"CONVERSATION_VIEW_ADD_TO_CONTACTS_OFFER" = "Add to Contacts";

/* Message shown in conversation view that offers to share your profile with a user. */
"CONVERSATION_VIEW_ADD_USER_TO_PROFILE_WHITELIST_OFFER" = "Share Your Profile with This User";

/* Title for the group of buttons show for unknown contacts offering to add them to contacts, etc. */
"CONVERSATION_VIEW_CONTACTS_OFFER_TITLE" = "This user is not in your contacts.";

/* Indicates that the app is loading more messages in this conversation. */
"CONVERSATION_VIEW_LOADING_MORE_MESSAGES" = "Loading More Messages…";

/* Indicator on truncated text messages that they can be tapped to see the entire text message. */
"CONVERSATION_VIEW_OVERSIZE_TEXT_TAP_FOR_MORE" = "Tap for More";

/* Message shown in conversation view that offers to block an unknown user. */
"CONVERSATION_VIEW_UNKNOWN_CONTACT_BLOCK_OFFER" = "Block This User";

/* ActionSheet title */
"CORRUPTED_SESSION_DESCRIPTION" = "Resetting your session will allow you to receive future messages from %@, but it will not recover any already corrupted messages.";

/* No comment provided by engineer. */
"COUNTRYCODE_SELECT_TITLE" = "Select Country Code";

/* Accessibility label for the create group new group button */
"CREATE_NEW_GROUP" = "Create new group";

/* Title for the 'crop/scale image' dialog. */
"CROP_SCALE_IMAGE_VIEW_TITLE" = "Move and Scale";

/* Subtitle shown while the app is updating its database. */
"DATABASE_VIEW_OVERLAY_SUBTITLE" = "This can take a few minutes.";

/* Title shown while the app is updating its database. */
"DATABASE_VIEW_OVERLAY_TITLE" = "Optimizing Database";

/* Format string for a relative time, expressed as a certain number of hours in the past. Embeds {{The number of hours}}. */
"DATE_HOURS_AGO_FORMAT" = "%@ Hr Ago";

/* Format string for a relative time, expressed as a certain number of minutes in the past. Embeds {{The number of minutes}}. */
"DATE_MINUTES_AGO_FORMAT" = "%@ Min Ago";

/* The present; the current time. */
"DATE_NOW" = "Now";

/* The current day. */
"DATE_TODAY" = "Today";

/* The day before today. */
"DATE_YESTERDAY" = "Yesterday";

/* Error indicating that the debug logs could not be copied. */
"DEBUG_LOG_ALERT_COULD_NOT_COPY_LOGS" = "Could not copy logs.";

/* Error indicating that the debug logs could not be packaged. */
"DEBUG_LOG_ALERT_COULD_NOT_PACKAGE_LOGS" = "Could not package logs.";

/* Error indicating that a debug log could not be uploaded. */
"DEBUG_LOG_ALERT_ERROR_UPLOADING_LOG" = "Could not upload logs.";

/* Message of the debug log alert. */
"DEBUG_LOG_ALERT_MESSAGE" = "What would you like to do with the link to your debug log?";

/* Error indicating that no debug logs could be found. */
"DEBUG_LOG_ALERT_NO_LOGS" = "Could not find any logs.";

/* Label for the 'Open a Bug Report' option of the debug log alert. */
"DEBUG_LOG_ALERT_OPTION_BUG_REPORT" = "Open a Bug Report";

/* Label for the 'copy link' option of the debug log alert. */
"DEBUG_LOG_ALERT_OPTION_COPY_LINK" = "Copy Link";

/* Label for the 'email debug log' option of the debug log alert. */
"DEBUG_LOG_ALERT_OPTION_EMAIL" = "Email Support";

/* Label for the 'send to last thread' option of the debug log alert. */
"DEBUG_LOG_ALERT_OPTION_SEND_TO_LAST_THREAD" = "Send to Last Thread";

/* Label for the 'send to self' option of the debug log alert. */
"DEBUG_LOG_ALERT_OPTION_SEND_TO_SELF" = "Send to Self";

/* Label for the 'Share' option of the debug log alert. */
"DEBUG_LOG_ALERT_OPTION_SHARE" = "Share";

/* Title of the alert shown for failures while uploading debug logs.
   Title of the debug log alert. */
"DEBUG_LOG_ALERT_TITLE" = "One More Step";

/* Error indicating that the app could not launch the Email app. */
"DEBUG_LOG_COULD_NOT_EMAIL" = "Could not open Email app.";

/* Message of the alert before redirecting to GitHub Issues. */
"DEBUG_LOG_GITHUB_ISSUE_ALERT_MESSAGE" = "The gist link was copied in your clipboard. You are about to be redirected to the GitHub issue list.";

/* Title of the alert before redirecting to GitHub Issues. */
"DEBUG_LOG_GITHUB_ISSUE_ALERT_TITLE" = "GitHub Redirection";

/* Label for button that lets users re-register using the same phone number. */
"DEREGISTRATION_REREGISTER_WITH_SAME_PHONE_NUMBER" = "Re-register this phone number";

/* Label warning the user that they have been de-registered. */
"DEREGISTRATION_WARNING" = "Device no longer registered. Your phone number may be registered with Signal on a different device. Tap to re-register.";

/* {{Short Date}} when device last communicated with Signal Server. */
"DEVICE_LAST_ACTIVE_AT_LABEL" = "Last active: %@";

/* {{Short Date}} when device was linked. */
"DEVICE_LINKED_AT_LABEL" = "Linked: %@";

/* Alert title that can occur when viewing device manager. */
"DEVICE_LIST_UPDATE_FAILED_TITLE" = "Failed to update device list.";

/* table cell label in conversation settings */
"DISAPPEARING_MESSAGES" = "Disappearing Messages";

/* Info Message when added to a group which has enabled disappearing messages. Embeds {{time amount}} before messages disappear, see the *_TIME_AMOUNT strings for context. */
"DISAPPEARING_MESSAGES_CONFIGURATION_GROUP_EXISTING_FORMAT" = "Messages in this conversation will disappear after %@.";

/* subheading in conversation settings */
"DISAPPEARING_MESSAGES_DESCRIPTION" = "When enabled, messages sent and received in this conversation will disappear after they have been seen.";

/* Accessibility hint that contains current timeout information */
"DISAPPEARING_MESSAGES_HINT" = "Currently messages disappear after %@";

/* Accessibility label for disappearing messages */
"DISAPPEARING_MESSAGES_LABEL" = "Disappearing messages settings";

/* Short text to dismiss current modal / actionsheet / screen */
"DISMISS_BUTTON_TEXT" = "Dismiss";

/* Section title for the 'domain fronting country' view. */
"DOMAIN_FRONTING_COUNTRY_VIEW_SECTION_HEADER" = "Censorship Circumvention Location";

/* Alert body for when the user has just tried to edit a contacts after declining to give Signal contacts permissions */
"EDIT_CONTACT_WITHOUT_CONTACTS_PERMISSION_ALERT_BODY" = "You can enable access in the iOS Settings app.";

/* Alert title for when the user has just tried to edit a contacts after declining to give Signal contacts permissions */
"EDIT_CONTACT_WITHOUT_CONTACTS_PERMISSION_ALERT_TITLE" = "Signal Needs Contact Access to Edit Contact Information";

/* table cell label in conversation settings */
"EDIT_GROUP_ACTION" = "Edit Group";

/* a title for the contacts section of the 'new/update group' view. */
"EDIT_GROUP_CONTACTS_SECTION_TITLE" = "Contacts";

/* The navbar title for the 'update group' view. */
"EDIT_GROUP_DEFAULT_TITLE" = "Edit Group";

/* Label for the cell that lets you add a new member to a group. */
"EDIT_GROUP_MEMBERS_ADD_MEMBER" = "Add…";

/* a title for the members section of the 'new/update group' view. */
"EDIT_GROUP_MEMBERS_SECTION_TITLE" = "Members";

/* An indicator that a user is a new member of the group. */
"EDIT_GROUP_NEW_MEMBER_LABEL" = "Added";

/* The title for the 'update group' button. */
"EDIT_GROUP_UPDATE_BUTTON" = "Update";

/* The alert message if user tries to exit update group view without saving changes. */
"EDIT_GROUP_VIEW_UNSAVED_CHANGES_MESSAGE" = "Would you like to save the changes that you made to this group?";

/* The alert title if user tries to exit update group view without saving changes. */
"EDIT_GROUP_VIEW_UNSAVED_CHANGES_TITLE" = "Unsaved Changes";

/* Short name for edit menu item to copy contents of media message. */
"EDIT_ITEM_COPY_ACTION" = "Copy";

/* No comment provided by engineer. */
"EDIT_TXT" = "Edit";

/* body of email sent to contacts when inviting to install Signal. Embeds {{link to install Signal}} and {{link to the Signal home page}} */
"EMAIL_INVITE_BODY" = "Hey,\n\nLately I've been using Signal to keep the conversations on my iPhone private. I'd like you to install it too, so we can be confident that only you and I can read our messages or hear our calls.\n\nSignal is available for iPhones and Android. Get it here: %@\n\nSignal works like your existing messaging app. We can send pictures and video, make calls, and start group chats. The best part is, no one else can see any of it, not even the people who make Signal!\n\nYou can read more about Open Whisper Systems, the people who make Signal, here: %@";

/* subject of email sent to contacts when inviting to install Signal */
"EMAIL_INVITE_SUBJECT" = "Let's switch to Signal";

/* Full width label displayed when attempting to compose message */
"EMPTY_CONTACTS_LABEL_LINE1" = "None of your contacts have Signal.";

/* Full width label displayed when attempting to compose message */
"EMPTY_CONTACTS_LABEL_LINE2" = "Why don't you invite someone?";

/* Indicates that user should confirm their 'two factor auth pin'. */
"ENABLE_2FA_VIEW_CONFIRM_PIN_INSTRUCTIONS" = "Confirm your PIN.";

/* Error indicating that attempt to disable 'two-factor auth' failed. */
"ENABLE_2FA_VIEW_COULD_NOT_DISABLE_2FA" = "Could not disable Registration Lock.";

/* Error indicating that attempt to enable 'two-factor auth' failed. */
"ENABLE_2FA_VIEW_COULD_NOT_ENABLE_2FA" = "Could not enable Registration Lock.";

/* Label for the 'enable two-factor auth' item in the settings view */
"ENABLE_2FA_VIEW_DISABLE_2FA" = "Disable";

/* Label for the 'enable two-factor auth' item in the settings view */
"ENABLE_2FA_VIEW_ENABLE_2FA" = "Enable";

/* Label for the 'next' button in the 'enable two factor auth' views. */
"ENABLE_2FA_VIEW_NEXT_BUTTON" = "Next";

/* Error indicating that the entered 'two-factor auth PINs' do not match. */
"ENABLE_2FA_VIEW_PIN_DOES_NOT_MATCH" = "PIN does not match.";

/* Indicates that user should select a 'two factor auth pin'. */
"ENABLE_2FA_VIEW_SELECT_PIN_INSTRUCTIONS" = "Enter a Registration Lock PIN. You will be asked to enter this PIN the next time you register this phone number with Signal.";

/* Indicates that user has 'two factor auth pin' disabled. */
"ENABLE_2FA_VIEW_STATUS_DISABLED_INSTRUCTIONS" = "For increased security, enable a Registration Lock PIN that will be required in order to register this phone number with Signal again.";

/* Indicates that user has 'two factor auth pin' enabled. */
"ENABLE_2FA_VIEW_STATUS_ENABLED_INSTRUCTIONS" = "Registration Lock is enabled. You'll need to enter your PIN when registering your phone number with Signal again.";

/* Title for the 'enable two factor auth PIN' views. */
"ENABLE_2FA_VIEW_TITLE" = "Registration Lock";

/* Call setup status label */
"END_CALL_RESPONDER_IS_BUSY" = "Busy";

/* Call setup status label */
"END_CALL_UNCATEGORIZED_FAILURE" = "Call Failed.";

/* Error indicating that the phone's contacts could not be retrieved. */
"ERROR_COULD_NOT_FETCH_CONTACTS" = "Could not access contacts.";

/* Generic notice when message failed to send. */
"ERROR_DESCRIPTION_CLIENT_SENDING_FAILURE" = "Failed to send message.";

/* Error message indicating that message send is disabled due to prekey update failures */
"ERROR_DESCRIPTION_MESSAGE_SEND_DISABLED_PREKEY_UPDATE_FAILURES" = "Unable to send due to stale prekey data.";

/* Error message indicating that message send failed due to block list */
"ERROR_DESCRIPTION_MESSAGE_SEND_FAILED_DUE_TO_BLOCK_LIST" = "Failed to message user because you blocked them.";

/* Error message indicating that message send failed due to failed attachment write */
"ERROR_DESCRIPTION_MESSAGE_SEND_FAILED_DUE_TO_FAILED_ATTACHMENT_WRITE" = "Failed to write and send attachment.";

/* Generic error used whenever Signal can't contact the server */
"ERROR_DESCRIPTION_NO_INTERNET" = "Signal was unable to connect to the internet. Please try again.";

/* Error indicating that an outgoing message had no valid recipients. */
"ERROR_DESCRIPTION_NO_VALID_RECIPIENTS" = "Message send failed due to a lack of valid recipients.";

/* Error indicating that a socket request failed. */
"ERROR_DESCRIPTION_REQUEST_FAILED" = "Network request failed.";

/* Error indicating that a socket request timed out. */
"ERROR_DESCRIPTION_REQUEST_TIMED_OUT" = "Network request timed out.";

/* Error indicating that a socket response failed. */
"ERROR_DESCRIPTION_RESPONSE_FAILED" = "Invalid response from service.";

/* Error message when attempting to send message */
"ERROR_DESCRIPTION_SENDING_UNAUTHORIZED" = "This device is no longer registered with your phone number. Please reinstall Signal.";

/* Generic server error */
"ERROR_DESCRIPTION_SERVER_FAILURE" = "Server Error. Please try again later.";

/* Worst case generic error message */
"ERROR_DESCRIPTION_UNKNOWN_ERROR" = "An unknown error occurred.";

/* Error message when attempting to send message */
"ERROR_DESCRIPTION_UNREGISTERED_RECIPIENT" = "Contact is not a Signal user.";

/* Error message when unable to receive an attachment because the sending client is too old. */
"ERROR_MESSAGE_ATTACHMENT_FROM_OLD_CLIENT" = "Attachment failure: Ask this contact to send their message again after updating to the latest version of Signal.";

/* No comment provided by engineer. */
"ERROR_MESSAGE_DUPLICATE_MESSAGE" = "Received a duplicate message.";

/* No comment provided by engineer. */
"ERROR_MESSAGE_INVALID_KEY_EXCEPTION" = "The recipient's key is not valid.";

/* No comment provided by engineer. */
"ERROR_MESSAGE_INVALID_MESSAGE" = "Received message was out of sync.";

/* No comment provided by engineer. */
"ERROR_MESSAGE_INVALID_VERSION" = "Received a message that is not compatible with this version.";

/* No comment provided by engineer. */
"ERROR_MESSAGE_NO_SESSION" = "No available session for contact.";

/* Shown when signal users safety numbers changed */
"ERROR_MESSAGE_NON_BLOCKING_IDENTITY_CHANGE" = "Safety number changed.";

/* Shown when signal users safety numbers changed, embeds the user's {{name or phone number}} */
"ERROR_MESSAGE_NON_BLOCKING_IDENTITY_CHANGE_FORMAT" = "Your safety number with %@ has changed.";

/* No comment provided by engineer. */
"ERROR_MESSAGE_UNKNOWN_ERROR" = "An unknown error occurred.";

/* No comment provided by engineer. */
"ERROR_MESSAGE_WRONG_TRUSTED_IDENTITY_KEY" = "Safety number changed.";

/* Format string for 'unregistered user' error. Embeds {{the unregistered user's name or signal id}}. */
"ERROR_UNREGISTERED_USER_FORMAT" = "Unregistered User: %@";

/* Button to dismiss/ignore the one time splash screen that appears after upgrading */
"EXPERIENCE_UPGRADE_DISMISS_BUTTON" = "Not Now";

/* action sheet header when re-sending message which failed because of too many attempts */
"FAILED_SENDING_BECAUSE_RATE_LIMIT" = "Too many failures with this contact. Please try again later.";

/* action sheet header when re-sending message which failed because of untrusted identity keys */
"FAILED_SENDING_BECAUSE_UNTRUSTED_IDENTITY_KEY" = "Your safety number with %@ has recently changed. You may wish to verify before sending this message again.";

/* alert title */
"FAILED_VERIFICATION_TITLE" = "Failed to Verify Safety Number!";

/* Button that marks user as verified after a successful fingerprint scan. */
"FINGERPRINT_SCAN_VERIFY_BUTTON" = "Mark as Verified";

/* No comment provided by engineer. */
"FINGERPRINT_SHRED_KEYMATERIAL_BUTTON" = "Reset Session";

/* Accessibility label for finishing new group */
"FINISH_GROUP_CREATION_LABEL" = "Finish creating group";

/* Label indicating media gallery is empty */
"GALLERY_TILES_EMPTY_GALLERY" = "You don't have any media in this conversation.";

/* Label indicating loading is in progress */
"GALLERY_TILES_LOADING_MORE_RECENT_LABEL" = "Loading Newer Media…";

/* Label indicating loading is in progress */
"GALLERY_TILES_LOADING_OLDER_LABEL" = "Loading Older Media…";

/* A label for generic attachments. */
"GENERIC_ATTACHMENT_LABEL" = "Attachment";

/* Error displayed when there is a failure fetching a GIF from the remote service. */
"GIF_PICKER_ERROR_FETCH_FAILURE" = "Failed to fetch the requested GIF. Please verify you are online.";

/* Generic error displayed when picking a GIF */
"GIF_PICKER_ERROR_GENERIC" = "An unknown error occurred.";

/* Shown when selected GIF couldn't be fetched */
"GIF_PICKER_FAILURE_ALERT_TITLE" = "Unable to Choose GIF";

/* Alert message shown when user tries to search for GIFs without entering any search terms. */
"GIF_PICKER_VIEW_MISSING_QUERY" = "Please enter your search.";

/* Title for the 'GIF picker' dialog. */
"GIF_PICKER_VIEW_TITLE" = "GIF Search";

/* Indicates that an error occurred while searching. */
"GIF_VIEW_SEARCH_ERROR" = "Error. Tap to Retry.";

/* Indicates that the user's search had no results. */
"GIF_VIEW_SEARCH_NO_RESULTS" = "No Results.";

/* Placeholder text for the search field in GIF view */
"GIF_VIEW_SEARCH_PLACEHOLDER_TEXT" = "Enter your search";

/* No comment provided by engineer. */
"GROUP_AVATAR_CHANGED" = "Avatar changed. ";

/* No comment provided by engineer. */
"GROUP_CREATED" = "Group created.";

/* Message shown in conversation view that indicates there were issues with group creation. */
"GROUP_CREATION_FAILED" = "Not all members could be added to the group. Tap to retry.";

/* Conversation settings table section title */
"GROUP_MANAGEMENT_SECTION" = "Group Management";

/* No comment provided by engineer. */
"GROUP_MEMBER_JOINED" = " %@ joined the group. ";

/* No comment provided by engineer. */
"GROUP_MEMBER_LEFT" = " %@ left the group. ";

/* Button label to add information to an unknown contact */
"GROUP_MEMBERS_ADD_CONTACT_INFO" = "Add Contact";

/* Button label for the 'call group member' button */
"GROUP_MEMBERS_CALL" = "Call";

/* Label for the button that clears all verification errors in the 'group members' view. */
"GROUP_MEMBERS_RESET_NO_LONGER_VERIFIED" = "Clear Verification for All";

/* Label for the 'reset all no-longer-verified group members' confirmation alert. */
"GROUP_MEMBERS_RESET_NO_LONGER_VERIFIED_ALERT_MESSAGE" = "This will clear the verification of all group members whose safety numbers have changed since they were last verified.";

/* Title for the 'members' section of the 'group members' view. */
"GROUP_MEMBERS_SECTION_TITLE_MEMBERS" = "Members";

/* Title for the 'no longer verified' section of the 'group members' view. */
"GROUP_MEMBERS_SECTION_TITLE_NO_LONGER_VERIFIED" = "No Longer Marked as Verified";

/* Button label for the 'send message to group member' button */
"GROUP_MEMBERS_SEND_MESSAGE" = "Send Message";

/* Button label for the 'show contact info' button */
"GROUP_MEMBERS_VIEW_CONTACT_INFO" = "Contact Info";

/* No comment provided by engineer. */
"GROUP_TITLE_CHANGED" = "Title is now '%@'. ";

/* No comment provided by engineer. */
"GROUP_UPDATED" = "Group updated.";

/* No comment provided by engineer. */
"GROUP_YOU_LEFT" = "You have left the group.";

/* Label for 'archived conversations' button. */
"HOME_VIEW_ARCHIVED_CONVERSATIONS" = "Archived Conversations";

/* Table cell subtitle label for a conversation the user has blocked. */
"HOME_VIEW_BLOCKED_CONVERSATION" = "Blocked";

/* Placeholder text for search bar which filters conversations. */
"HOME_VIEW_CONVERSATION_SEARCHBAR_PLACEHOLDER" = "Search";

/* Format string for a label offering to start a new conversation with your contacts, if you have 1 Signal contact.  Embeds {{The name of 1 of your Signal contacts}}. */
"HOME_VIEW_FIRST_CONVERSATION_OFFER_1_CONTACT_FORMAT" = "Some of your contacts are already on Signal, including %@.";

/* Format string for a label offering to start a new conversation with your contacts, if you have 2 Signal contacts.  Embeds {{The names of 2 of your Signal contacts}}. */
"HOME_VIEW_FIRST_CONVERSATION_OFFER_2_CONTACTS_FORMAT" = "Some of your contacts are already on Signal, including %@ and %@";

/* Format string for a label offering to start a new conversation with your contacts, if you have at least 3 Signal contacts.  Embeds {{The names of 3 of your Signal contacts}}. */
"HOME_VIEW_FIRST_CONVERSATION_OFFER_3_CONTACTS_FORMAT" = "Some of your contacts are already on Signal, including %@, %@ and %@";

/* A label offering to start a new conversation with your contacts, if you have no Signal contacts. */
"HOME_VIEW_FIRST_CONVERSATION_OFFER_NO_CONTACTS" = "Start your first conversation here.";

/* Format string when search returns no results. Embeds {{search term}} */
"HOME_VIEW_SEARCH_NO_RESULTS_FORMAT" = "No results found for '%@'";

/* Title for the home view's 'archive' mode. */
"HOME_VIEW_TITLE_ARCHIVE" = "Archive";

/* Title for the home view's default mode. */
"HOME_VIEW_TITLE_INBOX" = "Signal";

/* Momentarily shown to the user when attempting to select more images than is allowed. Embeds {{max number of items}} that can be shared. */
"IMAGE_PICKER_CAN_SELECT_NO_MORE_TOAST_FORMAT" = "You can't share more than %@ items.";

/* alert title */
"IMAGE_PICKER_FAILED_TO_PROCESS_ATTACHMENTS" = "Failed to select attachment.";

/* Call setup status label */
"IN_CALL_CONNECTING" = "Connecting…";

/* Call setup status label */
"IN_CALL_RECONNECTING" = "Reconnecting…";

/* Call setup status label */
"IN_CALL_RINGING" = "Ringing…";

/* Call setup status label */
"IN_CALL_SECURING" = "Answered. Securing…";

/* Call setup status label */
"IN_CALL_TERMINATED" = "Call Ended.";

/* Label reminding the user that they are in archive mode. */
"INBOX_VIEW_ARCHIVE_MODE_REMINDER" = "These conversations are archived and will only appear in the Inbox if new messages are received.";

/* Message shown in the home view when the inbox is empty. */
"INBOX_VIEW_EMPTY_INBOX" = "Give your inbox something to write home about. Get started by messaging a friend.";

/* Multi-line label explaining how to show names instead of phone numbers in your inbox */
"INBOX_VIEW_MISSING_CONTACTS_PERMISSION" = "You can enable contacts access in the iOS Settings app to see contact names in your Signal conversation list.";

/* info message text in conversation view */
"INCOMING_CALL" = "Incoming call";

/* info message recorded in conversation history when local user declined a call */
"INCOMING_DECLINED_CALL" = "You declined a call";

/* info message text in conversation view */
"INCOMING_INCOMPLETE_CALL" = "Incoming call";

/* info message text shown in conversation view */
"INFO_MESSAGE_MISSED_CALL_DUE_TO_CHANGED_IDENITY" = "Missed call because their safety number has changed.";

/* Message for the alert indicating that an audio file is invalid. */
"INVALID_AUDIO_FILE_ALERT_ERROR_MESSAGE" = "Invalid audio file.";

/* Alert body when contacts disabled while trying to invite contacts to signal */
"INVITE_FLOW_REQUIRES_CONTACT_ACCESS_BODY" = "You can enable contacts access in the iOS Settings app to invite your friends to join Signal.";

/* Alert title when contacts disabled while trying to invite contacts to signal */
"INVITE_FLOW_REQUIRES_CONTACT_ACCESS_TITLE" = "Allow Contact Access";

/* Label for the cell that presents the 'invite contacts' workflow. */
"INVITE_FRIENDS_CONTACT_TABLE_BUTTON" = "Invite Friends to Signal";

/* Search */
"INVITE_FRIENDS_PICKER_SEARCHBAR_PLACEHOLDER" = "Search";

/* Navbar title */
"INVITE_FRIENDS_PICKER_TITLE" = "Invite Friends";

/* Alert warning that sending an invite to multiple users will create a group message whose recipients will be able to see each other. */
"INVITE_WARNING_MULTIPLE_INVITES_BY_TEXT" = "Inviting multiple users at the same time will start a group message and the recipients will be able to see each other.";

/* Slider label embeds {{TIME_AMOUNT}}, e.g. '2 hours'. See *_TIME_AMOUNT strings for examples. */
"KEEP_MESSAGES_DURATION" = "Messages disappear after %@.";

/* Slider label when disappearing messages is off */
"KEEP_MESSAGES_FOREVER" = "Messages do not disappear.";

/* Confirmation button within contextual alert */
"LEAVE_BUTTON_TITLE" = "Leave";

/* table cell label in conversation settings */
"LEAVE_GROUP_ACTION" = "Leave Group";

/* report an invalid linking code */
"LINK_DEVICE_INVALID_CODE_BODY" = "This QR code is not valid. Please make sure you are scanning the QR code that is displayed on the device you want to link.";

/* report an invalid linking code */
"LINK_DEVICE_INVALID_CODE_TITLE" = "Linking Device Failed";

/* confirm the users intent to link a new device */
"LINK_DEVICE_PERMISSION_ALERT_BODY" = "This device will be able to see your groups and contacts, access your conversations, and send messages in your name.";

/* confirm the users intent to link a new device */
"LINK_DEVICE_PERMISSION_ALERT_TITLE" = "Link this device?";

/* attempt another linking */
"LINK_DEVICE_RESTART" = "Retry";

/* QR Scanning screen instructions, placed alongside a camera view for scanning QR Codes */
"LINK_DEVICE_SCANNING_INSTRUCTIONS" = "Scan the QR code that is displayed on the device you want to link.";

/* Subheading for 'Link New Device' navigation */
"LINK_NEW_DEVICE_SUBTITLE" = "Scan QR Code";

/* Navigation title when scanning QR code to add new device. */
"LINK_NEW_DEVICE_TITLE" = "Link New Device";

/* Label for link previews with an unknown host. */
"LINK_PREVIEW_UNKNOWN_DOMAIN" = "Link Preview";

/* Menu item and navbar title for the device manager */
"LINKED_DEVICES_TITLE" = "Linked Devices";

/* Alert Title */
"LINKING_DEVICE_FAILED_TITLE" = "Linking Device Failed";

/* table cell label in conversation settings */
"LIST_GROUP_MEMBERS_ACTION" = "Group Members";

/* No comment provided by engineer. */
"LOGGING_SECTION" = "Logging";

/* Title for the 'long text message' view. */
"LONG_TEXT_VIEW_TITLE" = "Message";

/* nav bar button item */
"MEDIA_DETAIL_VIEW_ALL_MEDIA_BUTTON" = "All Media";

/* media picker option to take photo or video */
"MEDIA_FROM_CAMERA_BUTTON" = "Camera";

/* action sheet button title when choosing attachment type */
"MEDIA_FROM_DOCUMENT_PICKER_BUTTON" = "Document";

/* media picker option to choose from library */
"MEDIA_FROM_LIBRARY_BUTTON" = "Photo Library";

/* Confirmation button text to delete selected media from the gallery, embeds {{number of messages}} */
"MEDIA_GALLERY_DELETE_MULTIPLE_MESSAGES_FORMAT" = "Delete %d Messages";

/* Confirmation button text to delete selected media message from the gallery */
"MEDIA_GALLERY_DELETE_SINGLE_MESSAGE" = "Delete Message";

/* embeds {{sender name}} and {{sent datetime}}, e.g. 'Sarah on 10/30/18, 3:29' */
"MEDIA_GALLERY_LANDSCAPE_TITLE_FORMAT" = "%@ on %@";

/* Format for the 'more items' indicator for media galleries. Embeds {{the number of additional items}}. */
"MEDIA_GALLERY_MORE_ITEMS_FORMAT" = "+%@";

/* Short sender label for media sent by you */
"MEDIA_GALLERY_SENDER_NAME_YOU" = "You";

/* Section header in media gallery collection view */
"MEDIA_GALLERY_THIS_MONTH_HEADER" = "This Month";

/* Action sheet button title */
"MESSAGE_ACTION_COPY_MEDIA" = "Copy Media";

/* Action sheet button title */
"MESSAGE_ACTION_COPY_TEXT" = "Copy Message Text";

/* Action sheet button title */
"MESSAGE_ACTION_DELETE_MESSAGE" = "Delete This Message";

/* Action sheet button subtitle */
"MESSAGE_ACTION_DELETE_MESSAGE_SUBTITLE" = "It will only be deleted on this device.";

/* Action sheet button title */
"MESSAGE_ACTION_DETAILS" = "More Info";

/* Action sheet button title */
"MESSAGE_ACTION_REPLY" = "Reply to This Message";

/* Action sheet button title */
"MESSAGE_ACTION_SAVE_MEDIA" = "Save Media";

/* Title for the 'message approval' dialog. */
"MESSAGE_APPROVAL_DIALOG_TITLE" = "Message";

/* Label for the recipient name in the 'message approval' dialog. */
"MESSAGE_APPROVAL_RECIPIENT_LABEL" = "To:";

/* No comment provided by engineer. */
"MESSAGE_COMPOSEVIEW_TITLE" = "New Message";

/* Label for file size of attachments in the 'message metadata' view. */
"MESSAGE_METADATA_VIEW_ATTACHMENT_FILE_SIZE" = "File Size";

/* Label for the MIME type of attachments in the 'message metadata' view. */
"MESSAGE_METADATA_VIEW_ATTACHMENT_MIME_TYPE" = "MIME type";

/* Status label for messages which are delivered. */
"MESSAGE_METADATA_VIEW_MESSAGE_STATUS_DELIVERED" = "Delivered";

/* Status label for messages which are failed. */
"MESSAGE_METADATA_VIEW_MESSAGE_STATUS_FAILED" = "Failed";

/* Status label for messages which are read. */
"MESSAGE_METADATA_VIEW_MESSAGE_STATUS_READ" = "Read";

/* Status label for messages which are sending. */
"MESSAGE_METADATA_VIEW_MESSAGE_STATUS_SENDING" = "Sending";

/* Status label for messages which are sent. */
"MESSAGE_METADATA_VIEW_MESSAGE_STATUS_SENT" = "Sent";

/* Status label for messages which were skipped. */
"MESSAGE_METADATA_VIEW_MESSAGE_STATUS_SKIPPED" = "Skipped";

/* Status label for messages which are uploading. */
"MESSAGE_METADATA_VIEW_MESSAGE_STATUS_UPLOADING" = "Uploading";

/* Label for messages without a body or attachment in the 'message metadata' view. */
"MESSAGE_METADATA_VIEW_NO_ATTACHMENT_OR_BODY" = "Message has no content or attachment.";

/* Label for the 'received date & time' field of the 'message metadata' view. */
"MESSAGE_METADATA_VIEW_RECEIVED_DATE_TIME" = "Received";

/* Label for the 'sender' field of the 'message metadata' view. */
"MESSAGE_METADATA_VIEW_SENDER" = "Sender";

/* Label for the 'sent date & time' field of the 'message metadata' view. */
"MESSAGE_METADATA_VIEW_SENT_DATE_TIME" = "Sent";

/* Label for the original filename of any attachment in the 'message metadata' view. */
"MESSAGE_METADATA_VIEW_SOURCE_FILENAME" = "Filename";

/* Title for the 'message metadata' view. */
"MESSAGE_METADATA_VIEW_TITLE" = "Message";

/* message status for message delivered to their recipient. */
"MESSAGE_STATUS_DELIVERED" = "Delivered";

/* status message for failed messages */
"MESSAGE_STATUS_FAILED" = "Sending failed.";

/* status message for failed messages */
"MESSAGE_STATUS_FAILED_SHORT" = "Failed";

/* status message for read messages */
"MESSAGE_STATUS_READ" = "Read";

/* message status if message delivery to a recipient is skipped. We skip delivering group messages to users who have left the group or unregistered their Signal account. */
"MESSAGE_STATUS_RECIPIENT_SKIPPED" = "Skipped";

/* Label indicating that a message failed to send. */
"MESSAGE_STATUS_SEND_FAILED" = "Send Failed";

/* message status while message is sending. */
"MESSAGE_STATUS_SENDING" = "Sending…";

/* status message for sent messages */
"MESSAGE_STATUS_SENT" = "Sent";

/* status message while attachment is uploading */
"MESSAGE_STATUS_UPLOADING" = "Uploading…";

/* placeholder text for the editable message field */
"MESSAGE_TEXT_FIELD_PLACEHOLDER" = "New Message";

/* Indicates that one member of this group conversation is no longer verified. Embeds {{user's name or phone number}}. */
"MESSAGES_VIEW_1_MEMBER_NO_LONGER_VERIFIED_FORMAT" = "%@ is no longer marked as verified. Tap for options.";

/* Indicates that this 1:1 conversation has been blocked. */
"MESSAGES_VIEW_CONTACT_BLOCKED" = "You Blocked This User";

/* Indicates that this 1:1 conversation is no longer verified. Embeds {{user's name or phone number}}. */
"MESSAGES_VIEW_CONTACT_NO_LONGER_VERIFIED_FORMAT" = "%@ is no longer marked as verified. Tap for options.";

/* Indicates that a single member of this group has been blocked. */
"MESSAGES_VIEW_GROUP_1_MEMBER_BLOCKED" = "You Blocked 1 Member of This Group";

/* Indicates that this group conversation has been blocked. */
"MESSAGES_VIEW_GROUP_BLOCKED" = "You Blocked This Group";

/* Indicates that some members of this group has been blocked. Embeds {{the number of blocked users in this group}}. */
"MESSAGES_VIEW_GROUP_N_MEMBERS_BLOCKED_FORMAT" = "You Blocked %@ Members of This Group";

/* Text for banner in group conversation view that offers to share your profile with this group. */
"MESSAGES_VIEW_GROUP_PROFILE_WHITELIST_BANNER" = "Share Your Profile With This Group?";

/* Indicates that more than one member of this group conversation is no longer verified. */
"MESSAGES_VIEW_N_MEMBERS_NO_LONGER_VERIFIED" = "More than one member of this group is no longer marked as verified. Tap for options.";

/* The subtitle for the messages view title indicates that the title can be tapped to access settings for this conversation. */
"MESSAGES_VIEW_TITLE_SUBTITLE" = "Tap here for settings";

/* Indicator that separates read from unread messages. */
"MESSAGES_VIEW_UNREAD_INDICATOR" = "New Messages";

/* Messages that indicates that there are more unseen messages. */
"MESSAGES_VIEW_UNREAD_INDICATOR_HAS_MORE_UNSEEN_MESSAGES" = "There are more unread messages.";

/* Messages that indicates that there are more unseen messages including safety number changes. */
"MESSAGES_VIEW_UNREAD_INDICATOR_HAS_MORE_UNSEEN_MESSAGES_AND_SAFETY_NUMBER_CHANGES" = "There are more unread messages (including safety number changes).";

/* info message text in conversation view */
"MISSED_CALL" = "Missed call";

/* Alert body
   Alert body when camera is not authorized */
"MISSING_CAMERA_PERMISSION_MESSAGE" = "You can enable camera access in the iOS Settings app to make video calls in Signal.";

/* Alert title
   Alert title when camera is not authorized */
"MISSING_CAMERA_PERMISSION_TITLE" = "Signal needs to access your camera.";

/* Alert body when user has previously denied media library access */
"MISSING_MEDIA_LIBRARY_PERMISSION_MESSAGE" = "You can enable this permission in the iOS Settings app.";

/* Alert title when user has previously denied media library access */
"MISSING_MEDIA_LIBRARY_PERMISSION_TITLE" = "Signal requires access to your photos for this feature.";

/* alert title: cannot link - reached max linked devices */
"MULTIDEVICE_PAIRING_MAX_DESC" = "You cannot link any more devices.";

/* alert body: cannot link - reached max linked devices */
"MULTIDEVICE_PAIRING_MAX_RECOVERY" = "You have reached the maximum of devices you can currently link with your account. Please remove a device and try again.";

/* An explanation of the consequences of muting a thread. */
"MUTE_BEHAVIOR_EXPLANATION" = "You will not receive notifications for muted conversations.";

/* A button to skip a view. */
"NAVIGATION_ITEM_SKIP_BUTTON" = "Skip";

/* No comment provided by engineer. */
"NETWORK_ERROR_RECOVERY" = "Please check if you are online and try again.";

/* Indicates to the user that censorship circumvention has been activated. */
"NETWORK_STATUS_CENSORSHIP_CIRCUMVENTION_ACTIVE" = "Censorship Circumvention: On";

/* No comment provided by engineer. */
"NETWORK_STATUS_CONNECTED" = "Connected";

/* No comment provided by engineer. */
"NETWORK_STATUS_CONNECTING" = "Connecting";

/* Error indicating that this device is no longer registered. */
"NETWORK_STATUS_DEREGISTERED" = "No Longer Registered";

/* No comment provided by engineer. */
"NETWORK_STATUS_HEADER" = "Network Status";

/* No comment provided by engineer. */
"NETWORK_STATUS_OFFLINE" = "Offline";

/* A label the cell that lets you add a new member to a group. */
"NEW_CONVERSATION_FIND_BY_PHONE_NUMBER" = "Find by Phone Number";

/* A label for the cell that lets you add a new non-contact member to a group. */
"NEW_GROUP_ADD_NON_CONTACT" = "Add by Phone Number";

/* Action Sheet title prompting the user for a group avatar */
"NEW_GROUP_ADD_PHOTO_ACTION" = "Set Group Photo";

/* The title for the 'create group' button. */
"NEW_GROUP_CREATE_BUTTON" = "Create";

/* Used in place of the group name when a group has not yet been named. */
"NEW_GROUP_DEFAULT_TITLE" = "New Group";

/* An indicator that a user is a member of the new group. */
"NEW_GROUP_MEMBER_LABEL" = "Member";

/* notification title. Embeds {{author name}} and {{group name}} */
"NEW_GROUP_MESSAGE_NOTIFICATION_TITLE" = "%@ to %@";

/* Placeholder text for group name field */
"NEW_GROUP_NAMEGROUP_REQUEST_DEFAULT" = "Name this group chat";

/* a title for the non-contacts section of the 'new group' view. */
"NEW_GROUP_NON_CONTACTS_SECTION_TITLE" = "Other Users";

/* The alert message if user tries to exit the new group view without saving changes. */
"NEW_GROUP_VIEW_UNSAVED_CHANGES_MESSAGE" = "Would you like to discard these changes?";

/* The alert title if user tries to exit the new group view without saving changes. */
"NEW_GROUP_VIEW_UNSAVED_CHANGES_TITLE" = "Unsaved Changes";

/* No comment provided by engineer. */
"new_message" = "New Message";

/* A label for the 'add by phone number' button in the 'new non-contact conversation' view */
"NEW_NONCONTACT_CONVERSATION_VIEW_BUTTON" = "Search";

/* Title for the 'new non-contact conversation' view. */
"NEW_NONCONTACT_CONVERSATION_VIEW_TITLE" = "Find User";

/* Label for a button that lets users search for contacts by phone number */
"NO_CONTACTS_SEARCH_BY_PHONE_NUMBER" = "Find Contacts by Phone Number";

/* Label for 1:1 conversation with yourself. */
"NOTE_TO_SELF" = "Note to Self";

/* Lock screen notification text presented after user powers on their device without unlocking. Embeds {{device model}} (either 'iPad' or 'iPhone') */
"NOTIFICATION_BODY_PHONE_LOCKED_FORMAT" = "You may have received messages while your %@ was restarting.";

/* No comment provided by engineer. */
"NOTIFICATIONS_FOOTER_WARNING" = "Due to known bugs in Apple's push framework, message previews will only be shown if the message is retrieved within 30 seconds after being sent. The application badge might be inaccurate as a result.";

/* No comment provided by engineer. */
"NOTIFICATIONS_NONE" = "No Name or Content";

/* Table cell switch label. When disabled, Signal will not play notification sounds while the app is in the foreground. */
"NOTIFICATIONS_SECTION_INAPP" = "Play While App is Open";

/* Label for settings UI that allows user to change the notification sound. */
"NOTIFICATIONS_SECTION_SOUNDS" = "Sounds";

/* No comment provided by engineer. */
"NOTIFICATIONS_SENDER_AND_MESSAGE" = "Name and Content";

/* No comment provided by engineer. */
"NOTIFICATIONS_SENDER_ONLY" = "Name Only";

/* No comment provided by engineer. */
"NOTIFICATIONS_SHOW" = "Show";

/* No comment provided by engineer. */
"OK" = "OK";

/* The first explanation in the 'onboarding 2FA' view. */
"ONBOARDING_2FA_EXPLANATION_1" = "This phone number has Registration Lock enabled. Please enter the Registration Lock PIN.";

/* The first explanation in the 'onboarding 2FA' view. */
"ONBOARDING_2FA_EXPLANATION_2" = "Your Registration Lock PIN is separate from the automated verification code that was sent to your phone during the last step.";

/* Label for the 'forgot 2FA PIN' link in the 'onboarding 2FA' view. */
"ONBOARDING_2FA_FORGOT_PIN_LINK" = "I forgot my PIN";

/* Title of the 'onboarding 2FA' view. */
"ONBOARDING_2FA_TITLE" = "Registration Lock";

/* Title of the 'onboarding Captcha' view. */
"ONBOARDING_CAPTCHA_TITLE" = "Add a touch of humanity to your messages";

/* Label for the 'give access' button in the 'onboarding permissions' view. */
"ONBOARDING_PERMISSIONS_ENABLE_PERMISSIONS_BUTTON" = "Enable Permissions";

/* Explanation in the 'onboarding permissions' view. */
"ONBOARDING_PERMISSIONS_EXPLANATION" = "Your contact information is always transmitted securely.";

/* Label for the 'not now' button in the 'onboarding permissions' view. */
"ONBOARDING_PERMISSIONS_NOT_NOW_BUTTON" = "Not Now";

/* Title of the 'onboarding permissions' view. */
"ONBOARDING_PERMISSIONS_TITLE" = "Signal can let you know when you get a message (and who it is from)";

/* Title of the 'onboarding phone number' view. */
"ONBOARDING_PHONE_NUMBER_TITLE" = "Enter your phone number to get started";

/* Label indicating that the phone number is invalid in the 'onboarding phone number' view. */
"ONBOARDING_PHONE_NUMBER_VALIDATION_WARNING" = "Invalid number";

/* Explanation in the 'onboarding profile' view. */
"ONBOARDING_PROFILE_EXPLANATION" = "Signal profiles are end-to-end encrypted and the Signal service never has access to this information.";

/* Placeholder text for the profile name in the 'onboarding profile' view. */
"ONBOARDING_PROFILE_NAME_PLACEHOLDER" = "Your Name";

/* Title of the 'onboarding profile' view. */
"ONBOARDING_PROFILE_TITLE" = "Set up your profile";

/* Link to the 'terms and privacy policy' in the 'onboarding splash' view. */
"ONBOARDING_SPLASH_TERM_AND_PRIVACY_POLICY" = "Terms & Privacy Policy";

/* Title of the 'onboarding splash' view. */
"ONBOARDING_SPLASH_TITLE" = "Take privacy with you.\nBe yourself in every message.";

/* Label for the link that lets users change their phone number in the onboarding views. */
"ONBOARDING_VERIFICATION_BACK_LINK" = "Wrong number?";

/* Format for the label of the 'sent code' label of the 'onboarding verification' view. Embeds {{the time until the code can be resent}}. */
"ONBOARDING_VERIFICATION_CODE_COUNTDOWN_FORMAT" = "I didn't get a code (available in %@)";

/* Label indicating that the verification code is incorrect in the 'onboarding verification' view. */
"ONBOARDING_VERIFICATION_INVALID_CODE" = "This code is incorrect";

/* Label for link that can be used when the original code did not arrive. */
"ONBOARDING_VERIFICATION_ORIGINAL_CODE_MISSING_LINK" = "I didn't get a code";

/* Message for the 'resend code' alert in the 'onboarding verification' view. */
"ONBOARDING_VERIFICATION_RESEND_CODE_ALERT_MESSAGE" = "Please ensure that you have cellular service and can receive SMS messages.";

/* Title for the 'resend code' alert in the 'onboarding verification' view. */
"ONBOARDING_VERIFICATION_RESEND_CODE_ALERT_TITLE" = "No code?";

/* Label for the 'resend code by SMS' button in the 'onboarding verification' view. */
"ONBOARDING_VERIFICATION_RESEND_CODE_BY_SMS_BUTTON" = "Resend code";

/* Label for the 'resend code by voice' button in the 'onboarding verification' view. */
"ONBOARDING_VERIFICATION_RESEND_CODE_BY_VOICE_BUTTON" = "Call me instead";

/* Label for link that can be used when the resent code did not arrive. */
"ONBOARDING_VERIFICATION_RESENT_CODE_MISSING_LINK" = "Still no code?";

/* Format for the title of the 'onboarding verification' view. Embeds {{the user's phone number}}. */
"ONBOARDING_VERIFICATION_TITLE_DEFAULT_FORMAT" = "Enter the code we sent to %@";

/* Format for the title of the 'onboarding verification' view after the verification code has been resent. Embeds {{the user's phone number}}. */
"ONBOARDING_VERIFICATION_TITLE_RESENT_FORMAT" = "We just resent a code to %@";

/* Button text which opens the settings app */
"OPEN_SETTINGS_BUTTON" = "Settings";

/* Info Message when {{other user}} disables or doesn't support disappearing messages */
"OTHER_DISABLED_DISAPPEARING_MESSAGES_CONFIGURATION" = "%@ disabled disappearing messages.";

/* Info Message when {{other user}} updates message expiration to {{time amount}}, see the *_TIME_AMOUNT strings for context. */
"OTHER_UPDATED_DISAPPEARING_MESSAGES_CONFIGURATION" = "%@ set disappearing message time to %@.";

/* Label warning the user that the Signal service may be down. */
"OUTAGE_WARNING" = "Signal is experiencing technical difficulties. We are working hard to restore service as quickly as possible.";

/* info message text in conversation view */
"OUTGOING_CALL" = "Outgoing call";

/* info message text in conversation view */
"OUTGOING_INCOMPLETE_CALL" = "Outgoing call";

/* info message recorded in conversation history when local user tries and fails to call another user. */
"OUTGOING_MISSED_CALL" = "Unanswered outgoing call";

/* A display format for oversize text messages. */
"OVERSIZE_TEXT_DISPLAY_FORMAT" = "%@…";

/* A format for a label showing an example phone number. Embeds {{the example phone number}}. */
"PHONE_NUMBER_EXAMPLE_FORMAT" = "Example: %@";

/* Format for phone number label with an index. Embeds {{Phone number label (e.g. 'home')}} and {{index, e.g. 2}}. */
"PHONE_NUMBER_TYPE_AND_INDEX_NAME_FORMAT" = "%@ %@";

/* Label for 'Home' phone numbers. */
"PHONE_NUMBER_TYPE_HOME" = "Home";

/* Label for 'HomeFAX' phone numbers. */
"PHONE_NUMBER_TYPE_HOME_FAX" = "Home Fax";

/* Label for 'iPhone' phone numbers. */
"PHONE_NUMBER_TYPE_IPHONE" = "iPhone";

/* Label for 'Main' phone numbers. */
"PHONE_NUMBER_TYPE_MAIN" = "Main";

/* Label for 'Mobile' phone numbers. */
"PHONE_NUMBER_TYPE_MOBILE" = "Mobile";

/* Label for 'Other' phone numbers. */
"PHONE_NUMBER_TYPE_OTHER" = "Other";

/* Label for 'Other FAX' phone numbers. */
"PHONE_NUMBER_TYPE_OTHER_FAX" = "Other Fax";

/* Label for 'Pager' phone numbers. */
"PHONE_NUMBER_TYPE_PAGER" = "Pager";

/* Label used when we don't what kind of phone number it is (e.g. mobile/work/home). */
"PHONE_NUMBER_TYPE_UNKNOWN" = "Unknown";

/* Label for 'Work' phone numbers. */
"PHONE_NUMBER_TYPE_WORK" = "Work";

/* Label for 'Work FAX' phone numbers. */
"PHONE_NUMBER_TYPE_WORK_FAX" = "Work Fax";

/* alert title, generic error preventing user from capturing a photo */
"PHOTO_CAPTURE_GENERIC_ERROR" = "Unable to capture image.";

/* alert title */
"PHOTO_CAPTURE_UNABLE_TO_CAPTURE_IMAGE" = "Unable to capture image.";

/* alert title */
"PHOTO_CAPTURE_UNABLE_TO_INITIALIZE_CAMERA" = "Failed to configure camera.";

/* label for system photo collections which have no name. */
"PHOTO_PICKER_UNNAMED_COLLECTION" = "Unnamed Album";

/* Accessibility label for button to start media playback */
"PLAY_BUTTON_ACCESSABILITY_LABEL" = "Play Media";

/* Label indicating that the user is not verified. Embeds {{the user's name or phone number}}. */
"PRIVACY_IDENTITY_IS_NOT_VERIFIED_FORMAT" = "You have not marked %@ as verified.";

/* Badge indicating that the user is verified. */
"PRIVACY_IDENTITY_IS_VERIFIED_BADGE" = "Verified";

/* Label indicating that the user is verified. Embeds {{the user's name or phone number}}. */
"PRIVACY_IDENTITY_IS_VERIFIED_FORMAT" = "%@ is verified.";

/* Label for a link to more information about safety numbers and verification. */
"PRIVACY_SAFETY_NUMBERS_LEARN_MORE" = "Learn More";

/* Button that shows the 'scan with camera' view. */
"PRIVACY_TAP_TO_SCAN" = "Tap to Scan";

/* Button that lets user mark another user's identity as unverified. */
"PRIVACY_UNVERIFY_BUTTON" = "Clear Verification";

/* Alert body when verifying with {{contact name}} */
"PRIVACY_VERIFICATION_FAILED_I_HAVE_WRONG_KEY_FOR_THEM" = "This doesn't look like your safety number with %@. Are you verifying the correct contact?";

/* Alert body */
"PRIVACY_VERIFICATION_FAILED_MISMATCHED_SAFETY_NUMBERS_IN_CLIPBOARD" = "The number in your clipboard doesn't look like the correct safety number for this conversation.";

/* Alert body for user error */
"PRIVACY_VERIFICATION_FAILED_NO_SAFETY_NUMBERS_IN_CLIPBOARD" = "Signal couldn't find any safety number in your clipboard. Have you copied it correctly?";

/* Alert body when verifying with {{contact name}} */
"PRIVACY_VERIFICATION_FAILED_THEY_HAVE_WRONG_KEY_FOR_ME" = "Every pair of Signal users shares a distinct safety number. Double-check that %@ is displaying *your* distinct safety number.";

/* alert body */
"PRIVACY_VERIFICATION_FAILED_WITH_OLD_LOCAL_VERSION" = "You're running an old version of Signal. You need to update before you can verify.";

/* alert body */
"PRIVACY_VERIFICATION_FAILED_WITH_OLD_REMOTE_VERSION" = "Your partner is running an old version of Signal. They need to update before you can verify.";

/* alert body */
"PRIVACY_VERIFICATION_FAILURE_INVALID_QRCODE" = "The scanned code doesn't look like a safety number. Are you both on an up-to-date version of Signal?";

/* Paragraph(s) shown alongside the safety number when verifying privacy with {{contact name}} */
"PRIVACY_VERIFICATION_INSTRUCTIONS" = "If you wish to verify the security of your end-to-end encryption with %@, compare the numbers above with the numbers on their device.\n\nAlternatively, you can scan the code on their phone, or ask them to scan your code.";

/* Navbar title */
"PRIVACY_VERIFICATION_TITLE" = "Verify Safety Number";

/* Button that lets user mark another user's identity as verified. */
"PRIVACY_VERIFY_BUTTON" = "Mark as Verified";

/* No comment provided by engineer. */
"PROCEED_BUTTON" = "Proceed";

/* Label text combining the phone number and profile name separated by a simple demarcation character. Phone number should be most prominent. '%1$@' is replaced with {{phone number}} and '%2$@' is replaced with {{profile name}} */
"PROFILE_NAME_AND_PHONE_NUMBER_LABEL_FORMAT" = "%1$@ ~%2$@";

/* Prepend a simple marker to differentiate the profile name, embeds the contact's {{profile name}}. */
"PROFILE_NAME_LABEL_FORMAT" = "~%@";

/* Action Sheet title prompting the user for a profile avatar */
"PROFILE_VIEW_AVATAR_ACTIONSHEET_TITLE" = "Set Profile Avatar";

/* Label for action that clear's the user's profile avatar */
"PROFILE_VIEW_CLEAR_AVATAR" = "Clear Avatar";

/* Error message shown when user tries to update profile with a profile name that is too long. */
"PROFILE_VIEW_ERROR_PROFILE_NAME_TOO_LONG" = "Your profile name is too long.";

/* Error message shown when a profile update fails. */
"PROFILE_VIEW_ERROR_UPDATE_FAILED" = "Profile update failed.";

/* Default text for the profile name field of the profile view. */
"PROFILE_VIEW_NAME_DEFAULT_TEXT" = "Enter your name";

/* Label for the profile avatar field of the profile view. */
"PROFILE_VIEW_PROFILE_AVATAR_FIELD" = "Avatar";

/* Description of the user profile. */
"PROFILE_VIEW_PROFILE_DESCRIPTION" = "Your Signal Profile will be visible to your contacts, when you initiate new conversations, and when you share it with other users and groups.";

/* Link to more information about the user profile. */
"PROFILE_VIEW_PROFILE_DESCRIPTION_LINK" = "Tap here to learn more.";

/* Label for the profile name field of the profile view. */
"PROFILE_VIEW_PROFILE_NAME_FIELD" = "Profile Name";

/* Button to save the profile view in the profile view. */
"PROFILE_VIEW_SAVE_BUTTON" = "Save";

/* Title for the profile view. */
"PROFILE_VIEW_TITLE" = "Profile";

/* Notification action button title */
"PUSH_MANAGER_MARKREAD" = "Mark as Read";

/* Notification action button title */
"PUSH_MANAGER_REPLY" = "Reply";

/* Title of alert shown when push tokens sync job succeeds. */
"PUSH_REGISTER_SUCCESS" = "Successfully re-registered for push notifications.";

/* Used in table section header and alert view title contexts */
"PUSH_REGISTER_TITLE" = "Push Notifications";

/* No comment provided by engineer. */
"QUESTIONMARK_PUNCTUATION" = "?";

/* Indicates the author of a quoted message. Embeds {{the author's name or phone number}}. */
"QUOTED_REPLY_AUTHOR_INDICATOR_FORMAT" = "Replying to %@";

/* message header label when someone else is quoting you */
"QUOTED_REPLY_AUTHOR_INDICATOR_YOU" = "Replying to You";

/* message header label when quoting yourself */
"QUOTED_REPLY_AUTHOR_INDICATOR_YOURSELF" = "Replying to Yourself";

/* Footer label that appears below quoted messages when the quoted content was not derived locally. When the local user doesn't have a copy of the message being quoted, e.g. if it had since been deleted, we instead show the content specified by the sender. */
"QUOTED_REPLY_CONTENT_FROM_REMOTE_SOURCE" = "Original message not found.";

/* Toast alert text shown when tapping on a quoted message which we cannot scroll to because the local copy of the message was since deleted. */
"QUOTED_REPLY_ORIGINAL_MESSAGE_DELETED" = "Original message no longer available.";

/* Toast alert text shown when tapping on a quoted message which we cannot scroll to because the local copy of the message didn't exist when the quote was received. */
"QUOTED_REPLY_ORIGINAL_MESSAGE_REMOTELY_SOURCED" = "Original message not found.";

/* Indicates this message is a quoted reply to an attachment of unknown type. */
"QUOTED_REPLY_TYPE_ATTACHMENT" = "Attachment";

/* Indicates this message is a quoted reply to an audio file. */
"QUOTED_REPLY_TYPE_AUDIO" = "Audio";

/* Indicates this message is a quoted reply to animated GIF file. */
"QUOTED_REPLY_TYPE_GIF" = "GIF";

/* Indicates this message is a quoted reply to an image file. */
"QUOTED_REPLY_TYPE_IMAGE" = "Image";

/* Indicates this message is a quoted reply to a video file. */
"QUOTED_REPLY_TYPE_VIDEO" = "Video";

/* Label for 'I forgot my PIN' link in the 2FA registration view. */
"REGISTER_2FA_FORGOT_PIN" = "I forgot my PIN.";

/* Alert message explaining what happens if you forget your 'two-factor auth pin'. */
"REGISTER_2FA_FORGOT_PIN_ALERT_MESSAGE" = "Registration of this phone number will be possible without your Registration Lock PIN after 7 days have passed since the phone number was last active on Signal.";

/* Label for 'submit' button in the 2FA registration view. */
"REGISTER_2FA_SUBMIT_BUTTON" = "Submit";

/* No comment provided by engineer. */
"REGISTER_CONTACTS_WELCOME" = "Welcome!";

/* No comment provided by engineer. */
"REGISTER_FAILED_TRY_AGAIN" = "Try Again";

/* No comment provided by engineer. */
"REGISTER_RATE_LIMITING_BODY" = "You have tried too often. Please wait a minute before trying again.";

/* No comment provided by engineer. */
"REGISTER_RATE_LIMITING_ERROR" = "You have tried too often. Please wait a minute before trying again.";

/* Title of alert shown when push tokens sync job fails. */
"REGISTRATION_BODY" = "Failed to re-register for push notifications.";

/* Label for the country code field */
"REGISTRATION_DEFAULT_COUNTRY_NAME" = "Country Code";

/* Placeholder text for the phone number textfield */
"REGISTRATION_ENTERNUMBER_DEFAULT_TEXT" = "Enter Number";

/* No comment provided by engineer. */
"REGISTRATION_ERROR" = "Registration Error";

/* alert body during registration */
"REGISTRATION_ERROR_BLANK_VERIFICATION_CODE" = "We can't activate your account until you verify the code we sent you.";

/* alert body when registering an iPad */
"REGISTRATION_IPAD_CONFIRM_BODY" = "Registering now will disable Signal on any other device currently registered with this phone number.";

/* button text to proceed with registration when on an iPad */
"REGISTRATION_IPAD_CONFIRM_BUTTON" = "Register this iPad";

/* alert title when registering an iPad */
"REGISTRATION_IPAD_CONFIRM_TITLE" = "Already have a Signal account?";

/* No comment provided by engineer. */
"REGISTRATION_NON_VALID_NUMBER" = "This phone number format is not supported, please contact support.";

/* Label for the phone number textfield */
"REGISTRATION_PHONENUMBER_BUTTON" = "Phone Number";

/* No comment provided by engineer. */
"REGISTRATION_RESTRICTED_MESSAGE" = "You need to register before you can send a message.";

/* Alert view title */
"REGISTRATION_VERIFICATION_FAILED_TITLE" = "Verification Failed";

/* Error message indicating that registration failed due to a missing or incorrect verification code. */
"REGISTRATION_VERIFICATION_FAILED_WRONG_CODE_DESCRIPTION" = "The numbers you submitted don't match what we sent. Want to double check?";

/* Error message indicating that registration failed due to a missing or incorrect 2FA PIN. */
"REGISTRATION_VERIFICATION_FAILED_WRONG_PIN" = "Incorrect Registration Lock PIN.";

/* Message of alert indicating that users needs to enter a valid phone number to register. */
"REGISTRATION_VIEW_INVALID_PHONE_NUMBER_ALERT_MESSAGE" = "Please enter a valid phone number to register.";

/* Title of alert indicating that users needs to enter a valid phone number to register. */
"REGISTRATION_VIEW_INVALID_PHONE_NUMBER_ALERT_TITLE" = "Invalid Phone Number";

/* Message of alert indicating that users needs to enter a phone number to register. */
"REGISTRATION_VIEW_NO_PHONE_NUMBER_ALERT_MESSAGE" = "Please enter a phone number to register.";

/* Title of alert indicating that users needs to enter a phone number to register. */
"REGISTRATION_VIEW_NO_PHONE_NUMBER_ALERT_TITLE" = "No Phone Number";

/* notification action */
"REJECT_CALL_BUTTON_TITLE" = "Reject";

/* No comment provided by engineer. */
"RELAY_REGISTERED_ERROR_RECOVERY" = "The phone number you are trying to register has already been registered on another server, please unregister from there and try again.";

/* Body text for when user is periodically prompted to enter their registration lock PIN */
"REMINDER_2FA_BODY" = "Registration Lock is enabled for your phone number. To help you memorize your Registration Lock PIN, Signal will periodically ask you to confirm it.";

/* Body header for when user is periodically prompted to enter their registration lock PIN */
"REMINDER_2FA_BODY_HEADER" = "Reminder:";

/* Alert message explaining what happens if you forget your 'two-factor auth pin' */
"REMINDER_2FA_FORGOT_PIN_ALERT_MESSAGE" = "Registration Lock helps protect your phone number from unauthorized registration attempts. This feature can be disabled at any time in your Signal privacy settings.";

/* Navbar title for when user is periodically prompted to enter their registration lock PIN */
"REMINDER_2FA_NAV_TITLE" = "Enter Your Registration Lock PIN";

/* Alert body after wrong guess for 'two-factor auth pin' reminder activity */
"REMINDER_2FA_WRONG_PIN_ALERT_BODY" = "You can set a new PIN in your privacy settings.";

/* Alert title after wrong guess for 'two-factor auth pin' reminder activity */
"REMINDER_2FA_WRONG_PIN_ALERT_TITLE" = "That is not the correct PIN.";

/* No comment provided by engineer. */
"REREGISTER_FOR_PUSH" = "Re-register for push notifications";

/* Generic text for button that retries whatever the last action was. */
"RETRY_BUTTON_TEXT" = "Retry";

/* button title to confirm adding a recipient to a group when their safety number has recently changed */
"SAFETY_NUMBER_CHANGED_CONFIRM_ADD_TO_GROUP_ACTION" = "Add to Group Anyway";

/* alert button text to confirm placing an outgoing call after the recipients Safety Number has changed. */
"SAFETY_NUMBER_CHANGED_CONFIRM_CALL_ACTION" = "Call Anyway";

/* button title to confirm sending to a recipient whose safety number recently changed */
"SAFETY_NUMBER_CHANGED_CONFIRM_SEND_ACTION" = "Send Anyway";

/* Snippet to share {{safety number}} with a friend. sent e.g. via SMS */
"SAFETY_NUMBER_SHARE_FORMAT" = "Our Signal Safety Number:\n%@";

/* Action sheet heading */
"SAFETY_NUMBERS_ACTIONSHEET_TITLE" = "Your safety number with %@ has changed. You may wish to verify it.";

/* label presented once scanning (camera) view is visible. */
"SCAN_CODE_INSTRUCTIONS" = "Scan the QR Code on your contact's device.";

/* Title for the 'scan QR code' view. */
"SCAN_QR_CODE_VIEW_TITLE" = "Scan QR Code";

/* Indicates a delay of zero seconds, and that 'screen lock activity' will timeout immediately. */
"SCREEN_LOCK_ACTIVITY_TIMEOUT_NONE" = "Instant";

/* Indicates that an unknown error occurred while using Touch ID/Face ID/Phone Passcode. */
"SCREEN_LOCK_ENABLE_UNKNOWN_ERROR" = "Authentication could not be accessed.";

/* Indicates that Touch ID/Face ID/Phone Passcode authentication failed. */
"SCREEN_LOCK_ERROR_LOCAL_AUTHENTICATION_FAILED" = "Authentication failed.";

/* Indicates that Touch ID/Face ID/Phone Passcode is 'locked out' on this device due to authentication failures. */
"SCREEN_LOCK_ERROR_LOCAL_AUTHENTICATION_LOCKOUT" = "Too many failed authentication attempts. Please try again later.";

/* Indicates that Touch ID/Face ID/Phone Passcode are not available on this device. */
"SCREEN_LOCK_ERROR_LOCAL_AUTHENTICATION_NOT_AVAILABLE" = "You must enable a passcode in your iOS Settings in order to use Screen Lock.";

/* Indicates that Touch ID/Face ID/Phone Passcode is not configured on this device. */
"SCREEN_LOCK_ERROR_LOCAL_AUTHENTICATION_NOT_ENROLLED" = "You must enable a passcode in your iOS Settings in order to use Screen Lock.";

/* Indicates that Touch ID/Face ID/Phone Passcode passcode is not set. */
"SCREEN_LOCK_ERROR_LOCAL_AUTHENTICATION_PASSCODE_NOT_SET" = "You must enable a passcode in your iOS Settings in order to use Screen Lock.";

/* Description of how and why Signal iOS uses Touch ID/Face ID/Phone Passcode to unlock 'screen lock'. */
"SCREEN_LOCK_REASON_UNLOCK_SCREEN_LOCK" = "Authenticate to open Signal.";

/* Title for alert indicating that screen lock could not be unlocked. */
"SCREEN_LOCK_UNLOCK_FAILED" = "Authentication Failed";

/* Label for button on lock screen that lets users unlock Signal. */
"SCREEN_LOCK_UNLOCK_SIGNAL" = "Unlock Signal";

/* No comment provided by engineer. */
"SEARCH_BYNAMEORNUMBER_PLACEHOLDER_TEXT" = "Search by name or number";

/* section header for search results that match a contact who doesn't have an existing conversation */
"SEARCH_SECTION_CONTACTS" = "Other Contacts";

/* section header for search results that match existing conversations (either group or contact conversations) */
"SEARCH_SECTION_CONVERSATIONS" = "Conversations";

/* section header for search results that match a message in a conversation */
"SEARCH_SECTION_MESSAGES" = "Messages";

/* No comment provided by engineer. */
"SECURE_SESSION_RESET" = "Secure session was reset.";

/* Label for 'select GIF to attach' action sheet button */
"SELECT_GIF_BUTTON" = "GIF";

/* Table section header for conversations you haven't recently used. */
"SELECT_THREAD_TABLE_OTHER_CHATS_TITLE" = "Other Contacts";

/* Table section header for recently active conversations */
"SELECT_THREAD_TABLE_RECENT_CHATS_TITLE" = "Recent Chats";

/* No comment provided by engineer. */
"SEND_AGAIN_BUTTON" = "Send Again";

/* Label for the button to send a message */
"SEND_BUTTON_TITLE" = "Send";

/* notification body */
"SEND_FAILED_NOTIFICATION_BODY" = "Your message failed to send.";

/* Alert body after invite failed */
"SEND_INVITE_FAILURE" = "Sending invite failed, please try again later.";

/* Alert body after invite succeeded */
"SEND_INVITE_SUCCESS" = "You invited your friend to use Signal!";

/* Text for button to send a Signal invite via SMS. %@ is placeholder for the recipient's phone number. */
"SEND_INVITE_VIA_SMS_BUTTON_FORMAT" = "Invite via SMS: %@";

/* alert title when user attempts to leave the send media flow when they have an in-progress album */
"SEND_MEDIA_ABANDON_TITLE" = "Discard Media?";

/* alert action, confirming the user wants to exit the media flow and abandon any photos they've taken */
"SEND_MEDIA_CONFIRM_ABANDON_ALBUM" = "Discard Media";

/* alert action when the user decides not to cancel the media flow after all. */
"SEND_MEDIA_RETURN_TO_CAMERA" = "Return to Camera";

/* alert action when the user decides not to cancel the media flow after all. */
"SEND_MEDIA_RETURN_TO_MEDIA_LIBRARY" = "Return to Media Library";

/* No comment provided by engineer. */
"SEND_SMS_CONFIRM_TITLE" = "Invite a friend via insecure SMS?";

/* No comment provided by engineer. */
"SEND_SMS_INVITE_TITLE" = "Would you like to invite the following number to Signal: ";

/* Navbar title */
"SETTINGS_ABOUT" = "About";

/* Title for the 'block contact' section of the 'add to block list' view. */
"SETTINGS_ADD_TO_BLOCK_LIST_BLOCK_CONTACT_TITLE" = "Block Contact";

/* Title for the 'block phone number' section of the 'add to block list' view. */
"SETTINGS_ADD_TO_BLOCK_LIST_BLOCK_PHONE_NUMBER_TITLE" = "Block Phone Number";

/* Title for the 'add to block list' view. */
"SETTINGS_ADD_TO_BLOCK_LIST_TITLE" = "Block";

/* Label for the  'manual censorship circumvention' switch. */
"SETTINGS_ADVANCED_CENSORSHIP_CIRCUMVENTION" = "Censorship Circumvention";

/* Label for the 'manual censorship circumvention' country. Embeds {{the manual censorship circumvention country}}. */
"SETTINGS_ADVANCED_CENSORSHIP_CIRCUMVENTION_COUNTRY_FORMAT" = "Location: %@";

/* Table footer for the 'censorship circumvention' section when censorship circumvention can be manually enabled. */
"SETTINGS_ADVANCED_CENSORSHIP_CIRCUMVENTION_FOOTER" = "If enabled, Signal will attempt to circumvent censorship. Do not enable this feature unless you are in a location where Signal is censored.";

/* Table footer for the 'censorship circumvention' section shown when censorship circumvention has been auto-enabled based on local phone number. */
"SETTINGS_ADVANCED_CENSORSHIP_CIRCUMVENTION_FOOTER_AUTO_ENABLED" = "Censorship circumvention has been activated based on your account's phone number.";

/* Table footer for the 'censorship circumvention' section shown when censorship circumvention has been manually disabled. */
"SETTINGS_ADVANCED_CENSORSHIP_CIRCUMVENTION_FOOTER_MANUALLY_DISABLED" = "You have manually disabled censorship circumvention.";

/* Table footer for the 'censorship circumvention' section shown when the app is not connected to the internet. */
"SETTINGS_ADVANCED_CENSORSHIP_CIRCUMVENTION_FOOTER_NO_CONNECTION" = "Censorship circumvention can only be activated when connected to the internet.";

/* Table footer for the 'censorship circumvention' section shown when the app is connected to the Signal service. */
"SETTINGS_ADVANCED_CENSORSHIP_CIRCUMVENTION_FOOTER_WEBSOCKET_CONNECTED" = "Censorship circumvention is not necessary; you are already connected to the Signal service.";

/* Table header for the 'censorship circumvention' section. */
"SETTINGS_ADVANCED_CENSORSHIP_CIRCUMVENTION_HEADER" = "Censorship Circumvention";

/* No comment provided by engineer. */
"SETTINGS_ADVANCED_DEBUGLOG" = "Enable Debug Log";

/* No comment provided by engineer. */
"SETTINGS_ADVANCED_SUBMIT_DEBUGLOG" = "Submit Debug Log";

/* No comment provided by engineer. */
"SETTINGS_ADVANCED_TITLE" = "Advanced";

/* Format string for the default 'Note' sound. Embeds the system {{sound name}}. */
"SETTINGS_AUDIO_DEFAULT_TONE_LABEL_FORMAT" = "%@ (default)";

/* Label for the backup view in app settings. */
"SETTINGS_BACKUP" = "Backup";

/* Label for 'backup now' button in the backup settings view. */
"SETTINGS_BACKUP_BACKUP_NOW" = "Backup Now";

/* Label for 'cancel backup' button in the backup settings view. */
"SETTINGS_BACKUP_CANCEL_BACKUP" = "Cancel Backup";

/* Label for switch in settings that controls whether or not backup is enabled. */
"SETTINGS_BACKUP_ENABLING_SWITCH" = "Backup Enabled";

/* Label for iCloud status row in the in the backup settings view. */
"SETTINGS_BACKUP_ICLOUD_STATUS" = "iCloud Status";

/* Indicates that the last backup restore failed. */
"SETTINGS_BACKUP_IMPORT_STATUS_FAILED" = "Backup Restore Failed";

/* Indicates that app is not restoring up. */
"SETTINGS_BACKUP_IMPORT_STATUS_IDLE" = "Backup Restore Idle";

/* Indicates that app is restoring up. */
"SETTINGS_BACKUP_IMPORT_STATUS_IN_PROGRESS" = "Backup Restore In Progress";

/* Indicates that the last backup restore succeeded. */
"SETTINGS_BACKUP_IMPORT_STATUS_SUCCEEDED" = "Backup Restore Succeeded";

/* Label for phase row in the in the backup settings view. */
"SETTINGS_BACKUP_PHASE" = "Phase";

/* Label for phase row in the in the backup settings view. */
"SETTINGS_BACKUP_PROGRESS" = "Progress";

/* Label for backup status row in the in the backup settings view. */
"SETTINGS_BACKUP_STATUS" = "Status";

/* Indicates that the last backup failed. */
"SETTINGS_BACKUP_STATUS_FAILED" = "Backup Failed";

/* Indicates that app is not backing up. */
"SETTINGS_BACKUP_STATUS_IDLE" = "Waiting";

/* Indicates that app is backing up. */
"SETTINGS_BACKUP_STATUS_IN_PROGRESS" = "Backing Up";

/* Indicates that the last backup succeeded. */
"SETTINGS_BACKUP_STATUS_SUCCEEDED" = "Backup Successful";

/* A label for the 'add phone number' button in the block list table. */
"SETTINGS_BLOCK_LIST_ADD_BUTTON" = "Add Blocked User";

/* A label that indicates the user has no Signal contacts. */
"SETTINGS_BLOCK_LIST_NO_CONTACTS" = "You have no contacts on Signal.";

/* A label that indicates the user's search has no matching results. */
"SETTINGS_BLOCK_LIST_NO_SEARCH_RESULTS" = "No Search Results";

/* Label for the block list section of the settings view */
"SETTINGS_BLOCK_LIST_TITLE" = "Blocked";

/* Table cell label */
"SETTINGS_CALLING_HIDES_IP_ADDRESS_PREFERENCE_TITLE" = "Always Relay Calls";

/* User settings section footer, a detailed explanation */
"SETTINGS_CALLING_HIDES_IP_ADDRESS_PREFERENCE_TITLE_DETAIL" = "Relay all calls through a Signal server to avoid revealing your IP address to your contact. Enabling will reduce call quality.";

/* No comment provided by engineer. */
"SETTINGS_CLEAR_HISTORY" = "Clear Conversation History";

/* No comment provided by engineer. */
"SETTINGS_COPYRIGHT" = "Copyright Signal Messenger \n Licensed under the GPLv3";

/* No comment provided by engineer. */
"SETTINGS_DELETE_ACCOUNT_BUTTON" = "Delete Account";

/* Label for 'delete data' button. */
"SETTINGS_DELETE_DATA_BUTTON" = "Delete All Data";

/* Alert message before user confirms clearing history */
"SETTINGS_DELETE_HISTORYLOG_CONFIRMATION" = "Are you sure you want to delete all history (messages, attachments, calls, etc.)? This action cannot be reverted.";

/* Confirmation text for button which deletes all message, calling, attachments, etc. */
"SETTINGS_DELETE_HISTORYLOG_CONFIRMATION_BUTTON" = "Delete Everything";

/* No comment provided by engineer. */
"SETTINGS_HELP_HEADER" = "Help";

/* Section header */
"SETTINGS_HISTORYLOG_TITLE" = "Clear Conversation History";

/* No comment provided by engineer. */
"SETTINGS_INFORMATION_HEADER" = "Information";

/* Settings table view cell label */
"SETTINGS_INVITE_TITLE" = "Invite Your Friends";

/* content of tweet when inviting via twitter - please do not translate URL */
"SETTINGS_INVITE_TWITTER_TEXT" = "You can reach me using @signalapp. Get it now: https://signal.org/download/";

/* Label for settings view that allows user to change the notification sound. */
"SETTINGS_ITEM_NOTIFICATION_SOUND" = "Message Sound";

/* table cell label */
"SETTINGS_LEGAL_TERMS_CELL" = "Terms & Privacy Policy";

/* Setting for enabling & disabling link previews. */
"SETTINGS_LINK_PREVIEWS" = "Send Link Previews";

/* Footer for setting for enabling & disabling link previews. */
"SETTINGS_LINK_PREVIEWS_FOOTER" = "Previews are supported for Imgur, Instagram, Pinterest, Reddit, and YouTube links.";

/* Header for setting for enabling & disabling link previews. */
"SETTINGS_LINK_PREVIEWS_HEADER" = "Link Previews";

/* Title for settings activity */
"SETTINGS_NAV_BAR_TITLE" = "Settings";

/* table section footer */
"SETTINGS_NOTIFICATION_CONTENT_DESCRIPTION" = "Call and Message notifications can appear while your phone is locked. You may wish to limit what is shown in these notifications.";

/* table section header */
"SETTINGS_NOTIFICATION_CONTENT_TITLE" = "Notification Content";

/* No comment provided by engineer. */
"SETTINGS_NOTIFICATIONS" = "Notifications";

/* Label for 'CallKit privacy' preference */
"SETTINGS_PRIVACY_CALLKIT_PRIVACY_TITLE" = "Show Caller's Name & Number";

/* Settings table section footer. */
"SETTINGS_PRIVACY_CALLKIT_SYSTEM_CALL_LOG_PREFERENCE_DESCRIPTION" = "Show calls in the \"Recents\" list in the iOS Phone app.";

/* Short table cell label */
"SETTINGS_PRIVACY_CALLKIT_SYSTEM_CALL_LOG_PREFERENCE_TITLE" = "Show Calls in Recents";

/* Short table cell label */
"SETTINGS_PRIVACY_CALLKIT_TITLE" = "iOS Call Integration";

/* Settings table view cell label */
"SETTINGS_PRIVACY_TITLE" = "Privacy";

/* Label for the 'read receipts' setting. */
"SETTINGS_READ_RECEIPT" = "Read Receipts";

/* An explanation of the 'read receipts' setting. */
"SETTINGS_READ_RECEIPTS_SECTION_FOOTER" = "See and share when messages have been read. This setting is optional and applies to all conversations.";

/* Label for re-registration button. */
"SETTINGS_REREGISTER_BUTTON" = "Re-register";

/* Label for the 'screen lock activity timeout' setting of the privacy settings. */
"SETTINGS_SCREEN_LOCK_ACTIVITY_TIMEOUT" = "Screen Lock Timeout";

/* Footer for the 'screen lock' section of the privacy settings. */
"SETTINGS_SCREEN_LOCK_SECTION_FOOTER" = "Unlock Signal's screen using Touch ID, Face ID, or your iOS device passcode. You can still answer incoming calls and receive message notifications while Screen Lock is enabled. Signal's notification settings allow you to customize the information that is displayed.";

/* Title for the 'screen lock' section of the privacy settings. */
"SETTINGS_SCREEN_LOCK_SECTION_TITLE" = "Screen Lock";

/* Label for the 'enable screen lock' switch of the privacy settings. */
"SETTINGS_SCREEN_LOCK_SWITCH_LABEL" = "Screen Lock";

/* No comment provided by engineer. */
"SETTINGS_SCREEN_SECURITY" = "Enable Screen Security";

/* No comment provided by engineer. */
"SETTINGS_SCREEN_SECURITY_DETAIL" = "Prevent Signal previews from appearing in the app switcher.";

/* Settings table section footer. */
"SETTINGS_SECTION_CALL_KIT_DESCRIPTION" = "iOS Call Integration shows Signal calls on your lock screen and in the system's call history. You may optionally show your contact's name and number. If iCloud is enabled, this call history will be shared with Apple.";

/* Label for the notifications section of conversation settings view. */
"SETTINGS_SECTION_NOTIFICATIONS" = "Notifications";

/* Header Label for the sounds section of settings views. */
"SETTINGS_SECTION_SOUNDS" = "Sounds";

/* settings topic header for table section */
"SETTINGS_SECTION_TITLE_CALLING" = "Calling";

/* Section header */
"SETTINGS_SECURITY_TITLE" = "Screen Security";

/* No comment provided by engineer. */
"SETTINGS_SUPPORT" = "Support";

/* Indicates that 'two factor auth' is disabled in the privacy settings. */
"SETTINGS_TWO_FACTOR_AUTH_DISABLED" = "Disabled";

/* Indicates that 'two factor auth' is enabled in the privacy settings. */
"SETTINGS_TWO_FACTOR_AUTH_ENABLED" = "Enabled";

/* Label for the 'two factor auth' item of the privacy settings. */
"SETTINGS_TWO_FACTOR_AUTH_ITEM" = "Registration Lock";

/* Title for the 'two factor auth' section of the privacy settings. */
"SETTINGS_TWO_FACTOR_AUTH_TITLE" = "Registration Lock";

/* Label for the 'typing indicators' setting. */
"SETTINGS_TYPING_INDICATORS" = "Typing Indicators";

/* An explanation of the 'typing indicators' setting. */
"SETTINGS_TYPING_INDICATORS_FOOTER" = "See and share when messages are being typed. This setting is optional and applies to all conversations.";

/* Label for a link to more info about unidentified delivery. */
"SETTINGS_UNIDENTIFIED_DELIVERY_LEARN_MORE" = "Learn More";

/* table section label */
"SETTINGS_UNIDENTIFIED_DELIVERY_SECTION_TITLE" = "Sealed Sender";

/* switch label */
"SETTINGS_UNIDENTIFIED_DELIVERY_SHOW_INDICATORS" = "Display Indicators";

/* table section footer */
"SETTINGS_UNIDENTIFIED_DELIVERY_SHOW_INDICATORS_FOOTER" = "Show a status icon when you select \"More Info\" on messages that were delivered using sealed sender.";

/* switch label */
"SETTINGS_UNIDENTIFIED_DELIVERY_UNRESTRICTED_ACCESS" = "Allow from Anyone";

/* table section footer */
"SETTINGS_UNIDENTIFIED_DELIVERY_UNRESTRICTED_ACCESS_FOOTER" = "Enable sealed sender for incoming messages from non-contacts and people with whom you have not shared your profile.";

/* No comment provided by engineer. */
"SETTINGS_VERSION" = "Version";

/* action sheet item to open native mail app */
"SHARE_ACTION_MAIL" = "Mail";

/* action sheet item to open native messages app */
"SHARE_ACTION_MESSAGE" = "Message";

/* action sheet item */
"SHARE_ACTION_TWEET" = "Twitter";

/* alert body when sharing file failed because of untrusted/changed identity keys */
"SHARE_EXTENSION_FAILED_SENDING_BECAUSE_UNTRUSTED_IDENTITY_FORMAT" = "Your safety number with %@ has recently changed. You may wish to verify it in the main app before resending.";

/* Indicates that the share extension is still loading. */
"SHARE_EXTENSION_LOADING" = "Loading…";

/* Message indicating that the share extension cannot be used until the user has registered in the main app. */
"SHARE_EXTENSION_NOT_REGISTERED_MESSAGE" = "Launch the Signal app to register.";

/* Title indicating that the share extension cannot be used until the user has registered in the main app. */
"SHARE_EXTENSION_NOT_REGISTERED_TITLE" = "Not Registered";

/* Message indicating that the share extension cannot be used until the main app has been launched at least once. */
"SHARE_EXTENSION_NOT_YET_MIGRATED_MESSAGE" = "Launch the Signal app to update or register.";

/* Title indicating that the share extension cannot be used until the main app has been launched at least once. */
"SHARE_EXTENSION_NOT_YET_MIGRATED_TITLE" = "Not Ready";

/* Alert title */
"SHARE_EXTENSION_SENDING_FAILURE_TITLE" = "Unable to Send Attachment";

/* Alert title */
"SHARE_EXTENSION_SENDING_IN_PROGRESS_TITLE" = "Uploading…";

/* Shown when trying to share content to a Signal user for the share extension. Followed by failure details. */
"SHARE_EXTENSION_UNABLE_TO_BUILD_ATTACHMENT_ALERT_TITLE" = "Unable to Prepare Attachment";

/* Title for the 'share extension' view. */
"SHARE_EXTENSION_VIEW_TITLE" = "Share to Signal";

/* Action sheet item */
"SHOW_SAFETY_NUMBER_ACTION" = "Show Safety Number";

/* notification action */
"SHOW_THREAD_BUTTON_TITLE" = "Show Conversation";

/* body sent to contacts when inviting to Install Signal */
"SMS_INVITE_BODY" = "I'm inviting you to install Signal! Here is the link:";

/* Label for the 'no sound' option that allows users to disable sounds for notifications, etc. */
"SOUNDS_NONE" = "None";

/* Alert body after verifying privacy with {{other user's name}} */
"SUCCESSFUL_VERIFICATION_DESCRIPTION" = "Your safety number with %@ matches. You can mark this contact as verified.";

/* No comment provided by engineer. */
"SUCCESSFUL_VERIFICATION_TITLE" = "Safety Number Matches!";

/* Label for button to verify a user's safety number. */
"SYSTEM_MESSAGE_ACTION_VERIFY_SAFETY_NUMBER" = "Verify Safety Number";

/* {{number of days}} embedded in strings, e.g. 'Alice updated disappearing messages expiration to {{5 days}}'. See other *_TIME_AMOUNT strings */
"TIME_AMOUNT_DAYS" = "%@ days";

/* Label text below navbar button, embeds {{number of days}}. Must be very short, like 1 or 2 characters, The space is intentionally omitted between the text and the embedded duration so that we get, e.g. '5d' not '5 d'. See other *_TIME_AMOUNT strings */
"TIME_AMOUNT_DAYS_SHORT_FORMAT" = "%@d";

/* {{number of hours}} embedded in strings, e.g. 'Alice updated disappearing messages expiration to {{5 hours}}'. See other *_TIME_AMOUNT strings */
"TIME_AMOUNT_HOURS" = "%@ hours";

/* Label text below navbar button, embeds {{number of hours}}. Must be very short, like 1 or 2 characters, The space is intentionally omitted between the text and the embedded duration so that we get, e.g. '5h' not '5 h'. See other *_TIME_AMOUNT strings */
"TIME_AMOUNT_HOURS_SHORT_FORMAT" = "%@h";

/* {{number of minutes}} embedded in strings, e.g. 'Alice updated disappearing messages expiration to {{5 minutes}}'. See other *_TIME_AMOUNT strings */
"TIME_AMOUNT_MINUTES" = "%@ minutes";

/* Label text below navbar button, embeds {{number of minutes}}. Must be very short, like 1 or 2 characters, The space is intentionally omitted between the text and the embedded duration so that we get, e.g. '5m' not '5 m'. See other *_TIME_AMOUNT strings */
"TIME_AMOUNT_MINUTES_SHORT_FORMAT" = "%@m";

/* {{number of seconds}} embedded in strings, e.g. 'Alice updated disappearing messages expiration to {{5 seconds}}'. See other *_TIME_AMOUNT strings */
"TIME_AMOUNT_SECONDS" = "%@ seconds";

/* Label text below navbar button, embeds {{number of seconds}}. Must be very short, like 1 or 2 characters, The space is intentionally omitted between the text and the embedded duration so that we get, e.g. '5s' not '5 s'. See other *_TIME_AMOUNT strings */
"TIME_AMOUNT_SECONDS_SHORT_FORMAT" = "%@s";

/* {{1 day}} embedded in strings, e.g. 'Alice updated disappearing messages expiration to {{1 day}}'. See other *_TIME_AMOUNT strings */
"TIME_AMOUNT_SINGLE_DAY" = "%@ day";

/* {{1 hour}} embedded in strings, e.g. 'Alice updated disappearing messages expiration to {{1 hour}}'. See other *_TIME_AMOUNT strings */
"TIME_AMOUNT_SINGLE_HOUR" = "%@ hour";

/* {{1 minute}} embedded in strings, e.g. 'Alice updated disappearing messages expiration to {{1 minute}}'. See other *_TIME_AMOUNT strings */
"TIME_AMOUNT_SINGLE_MINUTE" = "%@ minute";

/* {{1 week}} embedded in strings, e.g. 'Alice updated disappearing messages expiration to {{1 week}}'. See other *_TIME_AMOUNT strings */
"TIME_AMOUNT_SINGLE_WEEK" = "%@ week";

/* {{number of weeks}}, embedded in strings, e.g. 'Alice updated disappearing messages expiration to {{5 weeks}}'. See other *_TIME_AMOUNT strings */
"TIME_AMOUNT_WEEKS" = "%@ weeks";

/* Label text below navbar button, embeds {{number of weeks}}. Must be very short, like 1 or 2 characters, The space is intentionally omitted between the text and the embedded duration so that we get, e.g. '5w' not '5 w'. See other *_TIME_AMOUNT strings */
"TIME_AMOUNT_WEEKS_SHORT_FORMAT" = "%@w";

/* Label for the cancel button in an alert or action sheet. */
"TXT_CANCEL_TITLE" = "Cancel";

/* No comment provided by engineer. */
"TXT_DELETE_TITLE" = "Delete";

/* Pressing this button moves an archived thread from the archive back to the inbox */
"UNARCHIVE_ACTION" = "Unarchive";

/* Message shown in conversation view that offers to block an unknown user. */
"UNKNOWN_CONTACT_BLOCK_OFFER" = "User not in your contacts. Would you like to block this user?";

/* Displayed if for some reason we can't determine a contacts phone number *or* name */
"UNKNOWN_CONTACT_NAME" = "Unknown Contact";

/* Label for unknown countries. */
"UNKNOWN_COUNTRY_NAME" = "Unknown Country";

/* Indicates an unknown or unrecognizable value. */
"UNKNOWN_VALUE" = "Unknown";

/* button title for unlinking a device */
"UNLINK_ACTION" = "Unlink";

/* Alert message to confirm unlinking a device */
"UNLINK_CONFIRMATION_ALERT_BODY" = "This device will no longer be able to send or receive messages if it is unlinked.";

/* Alert title for confirming device deletion */
"UNLINK_CONFIRMATION_ALERT_TITLE" = "Unlink \"%@\"?";

/* Alert title when unlinking device fails */
"UNLINKING_FAILED_ALERT_TITLE" = "Signal was unable to unlink your device.";

/* Label text in device manager for a device with no name */
"UNNAMED_DEVICE" = "Unnamed Device";

/* No comment provided by engineer. */
"UNREGISTER_SIGNAL_FAIL" = "Failed to unregister from Signal.";

/* No comment provided by engineer. */
"UNSUPPORTED_ATTACHMENT" = "Received unsupported attachment type.";

/* No comment provided by engineer. */
"UNSUPPORTED_FEATURE_ERROR" = "Your device doesn't support this feature.";

/* Title for alert indicating that group members can't be removed. */
"UPDATE_GROUP_CANT_REMOVE_MEMBERS_ALERT_MESSAGE" = "You cannot remove group members. They will either have to leave, or you can create a new group without this member.";

/* Title for alert indicating that group members can't be removed. */
"UPDATE_GROUP_CANT_REMOVE_MEMBERS_ALERT_TITLE" = "Not Supported";

/* Description of CallKit to upgrading (existing) users */
"UPGRADE_EXPERIENCE_CALLKIT_DESCRIPTION" = "Answering calls from your lock screen is easy with iOS call integration. We anonymize your caller by default, so it's private too.";

/* button label shown once when when user upgrades app, in context of call kit */
"UPGRADE_EXPERIENCE_CALLKIT_PRIVACY_SETTINGS_BUTTON" = "Learn more in your privacy settings.";

/* Header for upgrade experience */
"UPGRADE_EXPERIENCE_CALLKIT_TITLE" = "Just Swipe to Answer";

/* button label shown one time, after upgrade */
"UPGRADE_EXPERIENCE_ENABLE_TYPING_INDICATOR_BUTTON" = "Turn On Typing Indicators";

/* Body text for upgrading users */
"UPGRADE_EXPERIENCE_INTRODUCING_LINK_PREVIEWS_DESCRIPTION" = "Optional link previews are now supported for some of the most popular sites on the Internet.";

/* Subtitle for upgrading users */
"UPGRADE_EXPERIENCE_INTRODUCING_LINK_PREVIEWS_SUBTITLE" = "You can disable or enable this feature anytime in your Signal settings (Privacy > Send link previews).";

/* Header for upgrading users */
"UPGRADE_EXPERIENCE_INTRODUCING_LINK_PREVIEWS_TITLE" = "Link Previews";

/* Description for notification audio customization */
"UPGRADE_EXPERIENCE_INTRODUCING_NOTIFICATION_AUDIO_DESCRIPTION" = "You can now choose default and per-conversation notification sounds, and calls will respect the ringtone you've chosen for each system contact.";

/* button label shown one time, after upgrade */
"UPGRADE_EXPERIENCE_INTRODUCING_NOTIFICATION_AUDIO_SETTINGS_BUTTON" = "Review Notification Settings";

/* Header for upgrade experience */
"UPGRADE_EXPERIENCE_INTRODUCING_NOTIFICATION_AUDIO_TITLE" = "Updated Call and Message Sounds";

/* button label shown one time, after user upgrades app */
"UPGRADE_EXPERIENCE_INTRODUCING_PROFILES_BUTTON" = "Set up Your Profile";

/* Description of new profile feature for upgrading (existing) users */
"UPGRADE_EXPERIENCE_INTRODUCING_PROFILES_DESCRIPTION" = "You can now share a profile photo and name with your friends on Signal.";

/* Header for upgrade experience */
"UPGRADE_EXPERIENCE_INTRODUCING_PROFILES_TITLE" = "Ready for Your Closeup?";

/* Description of new profile feature for upgrading (existing) users */
"UPGRADE_EXPERIENCE_INTRODUCING_READ_RECEIPTS_DESCRIPTION" = "You now have the option of seeing and sharing when messages have been read.";

/* button label shown one time, after upgrade */
"UPGRADE_EXPERIENCE_INTRODUCING_READ_RECEIPTS_PRIVACY_SETTINGS" = "Enable read receipts in your privacy settings.";

/* Header for upgrade experience */
"UPGRADE_EXPERIENCE_INTRODUCING_READ_RECEIPTS_TITLE" = "Introducing Read Receipts";

/* Body text for upgrading users */
"UPGRADE_EXPERIENCE_INTRODUCING_TYPING_INDICATORS_DESCRIPTION" = "Now you can optionally see and share when messages are being typed.";

/* Header for upgrading users */
"UPGRADE_EXPERIENCE_INTRODUCING_TYPING_INDICATORS_TITLE" = "Introducing Typing Indicators";

/* Description of video calling to upgrading (existing) users */
"UPGRADE_EXPERIENCE_VIDEO_DESCRIPTION" = "Signal now supports secure video calling. Just start a call like normal, tap the camera button, and wave hello.";

/* Header for upgrade experience */
"UPGRADE_EXPERIENCE_VIDEO_TITLE" = "Hello Secure Video Calls!";

/* Message for the alert indicating that user should upgrade iOS. */
"UPGRADE_IOS_ALERT_MESSAGE" = "Signal will soon require iOS 10 or later. Please upgrade in Settings app >> General >> Software Update.";

/* Title for the alert indicating that user should upgrade iOS. */
"UPGRADE_IOS_ALERT_TITLE" = "Upgrade iOS";

/* Format for info message indicating that the verification state was unverified on this device. Embeds {{user's name or phone number}}. */
"VERIFICATION_STATE_CHANGE_FORMAT_NOT_VERIFIED_LOCAL" = "You marked %@ as not verified.";

/* Format for info message indicating that the verification state was unverified on another device. Embeds {{user's name or phone number}}. */
"VERIFICATION_STATE_CHANGE_FORMAT_NOT_VERIFIED_OTHER_DEVICE" = "You marked %@ as not verified on another device.";

/* Format for info message indicating that the verification state was verified on this device. Embeds {{user's name or phone number}}. */
"VERIFICATION_STATE_CHANGE_FORMAT_VERIFIED_LOCAL" = "You marked %@ as verified.";

/* Format for info message indicating that the verification state was verified on another device. Embeds {{user's name or phone number}}. */
"VERIFICATION_STATE_CHANGE_FORMAT_VERIFIED_OTHER_DEVICE" = "You marked %@ as verified on another device.";

/* Generic message indicating that verification state changed for a given user. */
"VERIFICATION_STATE_CHANGE_GENERIC" = "Verification state changed.";

/* Label for button or row which allows users to verify the safety number of another user. */
"VERIFY_PRIVACY" = "View Safety Number";

/* Label for button or row which allows users to verify the safety numbers of multiple users. */
"VERIFY_PRIVACY_MULTIPLE" = "Review Safety Numbers";

/* Indicates how to cancel a voice message. */
"VOICE_MESSAGE_CANCEL_INSTRUCTIONS" = "Slide to Cancel";

/* Filename for voice messages. */
"VOICE_MESSAGE_FILE_NAME" = "Voice Message";

/* Message for the alert indicating the 'voice message' needs to be held to be held down to record. */
"VOICE_MESSAGE_TOO_SHORT_ALERT_MESSAGE" = "Tap and hold to record a voice message.";

/* Title for the alert indicating the 'voice message' needs to be held to be held down to record. */
"VOICE_MESSAGE_TOO_SHORT_ALERT_TITLE" = "Voice Message";

/* Activity indicator title, shown upon returning to the device manager, until you complete the provisioning process on desktop */
"WAITING_TO_COMPLETE_DEVICE_LINK_TEXT" = "Complete setup on Signal Desktop.";

/* Info Message when you disable disappearing messages */
"YOU_DISABLED_DISAPPEARING_MESSAGES_CONFIGURATION" = "You disabled disappearing messages.";

/* Info message embedding a {{time amount}}, see the *_TIME_AMOUNT strings for context. */
"YOU_UPDATED_DISAPPEARING_MESSAGES_CONFIGURATION" = "You set disappearing message time to %@.";

// Loki:
"Loki Messenger can let you know when you get a message (and who it is from)" = "Loki Messenger can let you know when you get a message (and who it is from)";
"Create Your Loki Messenger Account" = "Create Your Loki Messenger Account";
"Enter a name to be shown to your contacts" = "Enter a name to be shown to your contacts";
"Display Name (Optional)" = "Display Name (Optional)";
"Type an optional password for added security" = "Type an optional password for added security";
"Password (Optional)" = "Password (Optional)";
"Next" = "Next";
"Please save the seed below in a safe location. It can be used to restore your account if you lose access, or to migrate to a new device." = "Please save the seed below in a safe location. It can be used to restore your account if you lose access, or to migrate to a new device.";
"Copy" = "Copy";
"Copied ✓" = "Copied ✓";
"Restore Using Mnemonic" = "Restore Using Mnemonic";
"Register" = "Register";
"Enter Your Mnemonic" = "Enter Your Mnemonic";
"Register a New Account" = "Register a New Account";
"Restore" = "Restore";
"Something went wrong. Please check your mnemonic and try again." = "Something went wrong. Please check your mnemonic and try again.";
"Looks like you didn't enter enough words. Please check your mnemonic and try again." = "Looks like you didn't enter enough words. Please check your mnemonic and try again.";
"You seem to be missing the last word of your mnemonic. Please check what you entered and try again." = "You seem to be missing the last word of your mnemonic. Please check what you entered and try again.";
"There appears to be an invalid word in your mnemonic. Please check what you entered and try again." = "There appears to be an invalid word in your mnemonic. Please check what you entered and try again.";
"Your mnemonic couldn't be verified. Please check what you entered and try again." = "Your mnemonic couldn't be verified. Please check what you entered and try again.";
"Search by name or public key" = "Search by name or public key";
"Start a Conversation" = "Start a Conversation";
"Invalid public key" = "Invalid public key";
"No search results" = "No search results";
"Calculating proof of work" = "Calculating proof of work";
"Failed to calculate proof of work." = "Failed to calculate proof of work.";
"Share Public Key" = "Share Public Key";
"%@ sent you a friend request" = "%@ sent you a friend request";
"Accept" = "Accept";
"Decline" = "Decline";
<<<<<<< HEAD
"Secure session reset in progress" = "Secure session reset in progress";
"Secure session reset done" = "Secure session reset done";
=======
"Pending Friend Request..." = "Pending Friend Request...";
"New Message" = "New Message";
>>>>>>> 3c579548
<|MERGE_RESOLUTION|>--- conflicted
+++ resolved
@@ -2574,10 +2574,7 @@
 "%@ sent you a friend request" = "%@ sent you a friend request";
 "Accept" = "Accept";
 "Decline" = "Decline";
-<<<<<<< HEAD
-"Secure session reset in progress" = "Secure session reset in progress";
-"Secure session reset done" = "Secure session reset done";
-=======
 "Pending Friend Request..." = "Pending Friend Request...";
 "New Message" = "New Message";
->>>>>>> 3c579548
+"Secure session reset in progress" = "Secure session reset in progress";
+"Secure session reset done" = "Secure session reset done";