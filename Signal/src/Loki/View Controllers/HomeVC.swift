--- conflicted
+++ resolved
@@ -1,9 +1,5 @@
 
-<<<<<<< HEAD
-final class HomeVC : BaseVC, UITableViewDataSource, UITableViewDelegate, UIScrollViewDelegate, UIViewControllerPreviewingDelegate, SeedReminderViewDelegate {
-=======
-final class HomeVC : UIViewController, UITableViewDataSource, UITableViewDelegate, UIScrollViewDelegate, UIViewControllerPreviewingDelegate, NewConversationButtonSetDelegate, SeedReminderViewDelegate {
->>>>>>> 93c5fd4b
+final class HomeVC : BaseVC, UITableViewDataSource, UITableViewDelegate, UIScrollViewDelegate, UIViewControllerPreviewingDelegate, NewConversationButtonSetDelegate, SeedReminderViewDelegate {
     private var threadViewModelCache: [String:ThreadViewModel] = [:]
     private var isObservingDatabase = true
     private var isViewVisible = false { didSet { updateIsObservingDatabase() } }
@@ -45,27 +41,7 @@
         result.register(ConversationCell.self, forCellReuseIdentifier: ConversationCell.reuseIdentifier)
         return result
     }()
-    
-<<<<<<< HEAD
-    private lazy var newConversationButton: UIButton = {
-        let result = UIButton()
-        result.setTitle("+", for: UIControl.State.normal)
-        result.titleLabel!.font = .systemFont(ofSize: 35)
-        let titleColor = isLightMode ? UIColor(hex: 0xFFFFFF) : UIColor(hex: 0x121212)
-        result.setTitleColor(titleColor, for: UIControl.State.normal)
-        result.titleEdgeInsets = UIEdgeInsets(top: 0, left: 1, bottom: 4, right: 0) // Slight adjustment to make the plus exactly centered
-        result.backgroundColor = Colors.accent
-        let size = Values.newConversationButtonSize
-        result.layer.cornerRadius = size / 2
-        result.layer.shadowPath = UIBezierPath(ovalIn: CGRect(origin: CGPoint(x: 0, y: 0), size: CGSize(width: size, height: size))).cgPath
-        result.layer.shadowColor = Colors.newConversationButtonShadow.cgColor
-        result.layer.shadowOffset = CGSize(width: 0, height: 0.8)
-        result.layer.shadowOpacity = isLightMode ? 0.08 : 1
-        result.layer.shadowRadius = isLightMode ? 2 : 6
-        result.layer.masksToBounds = false
-        result.set(.width, to: size)
-        result.set(.height, to: size)
-=======
+
     private lazy var newConversationButtonSet: NewConversationButtonSet = {
         let result = NewConversationButtonSet()
         result.delegate = self
@@ -77,7 +53,6 @@
         let gradient = Gradients.transparentToBlack
         result.setGradient(gradient)
         result.isUserInteractionEnabled = false
->>>>>>> 93c5fd4b
         return result
     }()
     
@@ -287,22 +262,6 @@
         profilePictureView.set(.height, to: profilePictureSize)
         let tapGestureRecognizer = UITapGestureRecognizer(target: self, action: #selector(openSettings))
         profilePictureView.addGestureRecognizer(tapGestureRecognizer)
-<<<<<<< HEAD
-        navigationItem.leftBarButtonItem = UIBarButtonItem(customView: profilePictureView)
-        let newClosedGroupButton = UIButton(type: .custom)
-        let newClosedGroupIcon = #imageLiteral(resourceName: "btnGroup--white").asTintedImage(color: Colors.text)!
-        newClosedGroupButton.setImage(newClosedGroupIcon, for: UIControl.State.normal)
-        newClosedGroupButton.addTarget(self, action: #selector(createClosedGroup), for: UIControl.Event.touchUpInside)
-        newClosedGroupButton.tintColor = Colors.text
-        let joinPublicChatButton = UIButton(type: .custom)
-        let joinPublicChatIcon = #imageLiteral(resourceName: "Globe").asTintedImage(color: Colors.text)!
-        joinPublicChatButton.setImage(joinPublicChatIcon, for: UIControl.State.normal)
-        joinPublicChatButton.addTarget(self, action: #selector(joinPublicChat), for: UIControl.Event.touchUpInside)
-        joinPublicChatButton.tintColor = Colors.text
-        let buttonStackView = UIStackView(arrangedSubviews: [ newClosedGroupButton, joinPublicChatButton ])
-        buttonStackView.axis = .horizontal
-        navigationItem.rightBarButtonItem = UIBarButtonItem(customView: buttonStackView)
-=======
         let profilePictureViewContainer = UIView()
         profilePictureViewContainer.addSubview(profilePictureView)
         profilePictureView.pin(.leading, to: .leading, of: profilePictureViewContainer, withInset: 4)
@@ -310,7 +269,6 @@
         profilePictureView.pin(.trailing, to: .trailing, of: profilePictureViewContainer)
         profilePictureView.pin(.bottom, to: .bottom, of: profilePictureViewContainer)
         navigationItem.leftBarButtonItem = UIBarButtonItem(customView: profilePictureViewContainer)
->>>>>>> 93c5fd4b
     }
     
     // MARK: Interaction
