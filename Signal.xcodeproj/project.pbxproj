--- conflicted
+++ resolved
@@ -2713,11 +2713,8 @@
 		B8439518228510E9000563FE /* Loki */ = {
 			isa = PBXGroup;
 			children = (
-<<<<<<< HEAD
 				7B53C4EE239E0343008DF635 /* PushNotification */,
-=======
 				B8CCF63B239757C10091D419 /* Components */,
->>>>>>> 1516da17
 				B8BFFF392355426100102A27 /* Messaging */,
 				B8BB82A3238F356800BA5194 /* Style Guide */,
 				B8CCF63C239757DB0091D419 /* Utilities */,
@@ -4023,11 +4020,8 @@
 				34277A5E20751BDC006049F2 /* OWSQuotedMessageView.m in Sources */,
 				458DE9D61DEE3FD00071BB03 /* PeerConnectionClient.swift in Sources */,
 				45DDA6242090CEB500DE97F8 /* ConversationHeaderView.swift in Sources */,
-<<<<<<< HEAD
 				7B53C4F0239E038C008DF635 /* PushNotificationManager.swift in Sources */,
-=======
 				B82B4090239DD75000A248E7 /* RestoreVC.swift in Sources */,
->>>>>>> 1516da17
 				3488F9362191CC4000E524CC /* ConversationMediaView.swift in Sources */,
 				45F32C242057297A00A300D5 /* MessageDetailViewController.swift in Sources */,
 				3496955C219B605E00DCFE74 /* ImagePickerController.swift in Sources */,
