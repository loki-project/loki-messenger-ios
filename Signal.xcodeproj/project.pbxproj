--- conflicted
+++ resolved
@@ -106,12 +106,9 @@
 		453D28B71D32BA5F00D523F0 /* OWSDisplayedMessage.m in Sources */ = {isa = PBXBuildFile; fileRef = 453D28B61D32BA5F00D523F0 /* OWSDisplayedMessage.m */; };
 		453D28BA1D332DB100D523F0 /* OWSMessagesBubblesSizeCalculator.m in Sources */ = {isa = PBXBuildFile; fileRef = 453D28B91D332DB100D523F0 /* OWSMessagesBubblesSizeCalculator.m */; };
 		453D28BB1D332DB100D523F0 /* OWSMessagesBubblesSizeCalculator.m in Sources */ = {isa = PBXBuildFile; fileRef = 453D28B91D332DB100D523F0 /* OWSMessagesBubblesSizeCalculator.m */; };
-<<<<<<< HEAD
 		4542F0941EB9372700C7EE92 /* SystemContactsFetcher.swift in Sources */ = {isa = PBXBuildFile; fileRef = 4542F0931EB9372700C7EE92 /* SystemContactsFetcher.swift */; };
-=======
 		4542F0961EBB9E9A00C7EE92 /* Promise+retainUntilComplete.swift in Sources */ = {isa = PBXBuildFile; fileRef = 4542F0951EBB9E9A00C7EE92 /* Promise+retainUntilComplete.swift */; };
 		4542F0971EBB9E9A00C7EE92 /* Promise+retainUntilComplete.swift in Sources */ = {isa = PBXBuildFile; fileRef = 4542F0951EBB9E9A00C7EE92 /* Promise+retainUntilComplete.swift */; };
->>>>>>> 41d911c0
 		45464DBC1DFA041F001D3FD6 /* DataChannelMessage.swift in Sources */ = {isa = PBXBuildFile; fileRef = 45464DBB1DFA041F001D3FD6 /* DataChannelMessage.swift */; };
 		45666EC61D99483D008FE134 /* OWSAvatarBuilder.m in Sources */ = {isa = PBXBuildFile; fileRef = 45666EC51D99483D008FE134 /* OWSAvatarBuilder.m */; };
 		45666EC91D994C0D008FE134 /* OWSGroupAvatarBuilder.m in Sources */ = {isa = PBXBuildFile; fileRef = 45666EC81D994C0D008FE134 /* OWSGroupAvatarBuilder.m */; };
@@ -512,11 +509,8 @@
 		453D28B61D32BA5F00D523F0 /* OWSDisplayedMessage.m */ = {isa = PBXFileReference; fileEncoding = 4; lastKnownFileType = sourcecode.c.objc; path = OWSDisplayedMessage.m; sourceTree = "<group>"; };
 		453D28B81D332DB100D523F0 /* OWSMessagesBubblesSizeCalculator.h */ = {isa = PBXFileReference; fileEncoding = 4; lastKnownFileType = sourcecode.c.h; path = OWSMessagesBubblesSizeCalculator.h; sourceTree = "<group>"; };
 		453D28B91D332DB100D523F0 /* OWSMessagesBubblesSizeCalculator.m */ = {isa = PBXFileReference; fileEncoding = 4; lastKnownFileType = sourcecode.c.objc; path = OWSMessagesBubblesSizeCalculator.m; sourceTree = "<group>"; };
-<<<<<<< HEAD
 		4542F0931EB9372700C7EE92 /* SystemContactsFetcher.swift */ = {isa = PBXFileReference; fileEncoding = 4; lastKnownFileType = sourcecode.swift; path = SystemContactsFetcher.swift; sourceTree = "<group>"; };
-=======
 		4542F0951EBB9E9A00C7EE92 /* Promise+retainUntilComplete.swift */ = {isa = PBXFileReference; fileEncoding = 4; lastKnownFileType = sourcecode.swift; path = "Promise+retainUntilComplete.swift"; sourceTree = "<group>"; };
->>>>>>> 41d911c0
 		45464DBB1DFA041F001D3FD6 /* DataChannelMessage.swift */ = {isa = PBXFileReference; fileEncoding = 4; lastKnownFileType = sourcecode.swift; path = DataChannelMessage.swift; sourceTree = "<group>"; };
 		454B35071D08EED80026D658 /* mk */ = {isa = PBXFileReference; lastKnownFileType = text.plist.strings; name = mk; path = translations/mk.lproj/Localizable.strings; sourceTree = "<group>"; };
 		45666EC41D99483D008FE134 /* OWSAvatarBuilder.h */ = {isa = PBXFileReference; fileEncoding = 4; lastKnownFileType = sourcecode.c.h; path = OWSAvatarBuilder.h; sourceTree = "<group>"; };
