// !$*UTF8*$!
{
	archiveVersion = 1;
	classes = {
	};
	objectVersion = 46;
	objects = {

/* Begin PBXBuildFile section */
		2400888E239F30A600305217 /* SessionRestorationView.swift in Sources */ = {isa = PBXBuildFile; fileRef = 2400888D239F30A600305217 /* SessionRestorationView.swift */; };
		241C6314231F64C000B4198E /* JazzIcon.swift in Sources */ = {isa = PBXBuildFile; fileRef = 241C630E231F5AAC00B4198E /* JazzIcon.swift */; };
		241C6315231F64CE00B4198E /* CGFloat+Rounding.swift in Sources */ = {isa = PBXBuildFile; fileRef = 241C6312231F5F1D00B4198E /* CGFloat+Rounding.swift */; };
		241C6316231F64CE00B4198E /* UIColor+Helper.swift in Sources */ = {isa = PBXBuildFile; fileRef = 241C6310231F5C4400B4198E /* UIColor+Helper.swift */; };
		24A830A22293CD0100F4CAC0 /* LokiP2PServer.swift in Sources */ = {isa = PBXBuildFile; fileRef = 24A830A12293CD0100F4CAC0 /* LokiP2PServer.swift */; };
		2AE2882E4C2B96BFFF9EE27C /* Pods_SignalShareExtension.framework in Frameworks */ = {isa = PBXBuildFile; fileRef = 0F94C85CB0B235DA37F68ED0 /* Pods_SignalShareExtension.framework */; };
		3403B95D20EA9527001A1F44 /* OWSContactShareButtonsView.m in Sources */ = {isa = PBXBuildFile; fileRef = 3403B95B20EA9526001A1F44 /* OWSContactShareButtonsView.m */; };
		34074F61203D0CBE004596AE /* OWSSounds.m in Sources */ = {isa = PBXBuildFile; fileRef = 34074F5F203D0CBD004596AE /* OWSSounds.m */; };
		34074F62203D0CBE004596AE /* OWSSounds.h in Headers */ = {isa = PBXBuildFile; fileRef = 34074F60203D0CBE004596AE /* OWSSounds.h */; settings = {ATTRIBUTES = (Public, ); }; };
		34080EFE2225F96D0087E99F /* ImageEditorPaletteView.swift in Sources */ = {isa = PBXBuildFile; fileRef = 34080EFD2225F96D0087E99F /* ImageEditorPaletteView.swift */; };
		34080F02222853E30087E99F /* ImageEditorBrushViewController.swift in Sources */ = {isa = PBXBuildFile; fileRef = 34080F01222853E30087E99F /* ImageEditorBrushViewController.swift */; };
		34080F04222858DC0087E99F /* OWSViewController+ImageEditor.swift in Sources */ = {isa = PBXBuildFile; fileRef = 34080F03222858DC0087E99F /* OWSViewController+ImageEditor.swift */; };
		340872BF22393CFA00CB25B0 /* UIGestureRecognizer+OWS.swift in Sources */ = {isa = PBXBuildFile; fileRef = 340872BE22393CF900CB25B0 /* UIGestureRecognizer+OWS.swift */; };
		340872C122394CAA00CB25B0 /* ImageEditorTransform.swift in Sources */ = {isa = PBXBuildFile; fileRef = 340872C022394CAA00CB25B0 /* ImageEditorTransform.swift */; };
		340872C82239563500CB25B0 /* ApprovalRailCellView.swift in Sources */ = {isa = PBXBuildFile; fileRef = 340872C32239563500CB25B0 /* ApprovalRailCellView.swift */; };
		340872C92239563500CB25B0 /* AttachmentItemCollection.swift in Sources */ = {isa = PBXBuildFile; fileRef = 340872C42239563500CB25B0 /* AttachmentItemCollection.swift */; };
		340872CA2239563500CB25B0 /* AttachmentApprovalViewController.swift in Sources */ = {isa = PBXBuildFile; fileRef = 340872C52239563500CB25B0 /* AttachmentApprovalViewController.swift */; };
		340872CB2239563500CB25B0 /* AttachmentPrepViewController.swift in Sources */ = {isa = PBXBuildFile; fileRef = 340872C62239563500CB25B0 /* AttachmentPrepViewController.swift */; };
		340872CE2239596100CB25B0 /* AttachmentApprovalInputAccessoryView.swift in Sources */ = {isa = PBXBuildFile; fileRef = 340872CD2239596000CB25B0 /* AttachmentApprovalInputAccessoryView.swift */; };
		340872D02239787F00CB25B0 /* AttachmentTextToolbar.swift in Sources */ = {isa = PBXBuildFile; fileRef = 340872CF2239787F00CB25B0 /* AttachmentTextToolbar.swift */; };
		340872D622397E6800CB25B0 /* AttachmentCaptionToolbar.swift in Sources */ = {isa = PBXBuildFile; fileRef = 340872D522397E6800CB25B0 /* AttachmentCaptionToolbar.swift */; };
		340872D822397F4600CB25B0 /* AttachmentCaptionViewController.swift in Sources */ = {isa = PBXBuildFile; fileRef = 340872D722397F4500CB25B0 /* AttachmentCaptionViewController.swift */; };
		340872DA22397FEB00CB25B0 /* AttachmentTextView.swift in Sources */ = {isa = PBXBuildFile; fileRef = 340872D922397FEB00CB25B0 /* AttachmentTextView.swift */; };
		340B02BA1FA0D6C700F9CFEC /* ConversationViewItemTest.m in Sources */ = {isa = PBXBuildFile; fileRef = 340B02B91FA0D6C700F9CFEC /* ConversationViewItemTest.m */; };
		340FC8A9204DAC8D007AEB0F /* NotificationSettingsOptionsViewController.m in Sources */ = {isa = PBXBuildFile; fileRef = 340FC87B204DAC8C007AEB0F /* NotificationSettingsOptionsViewController.m */; };
		340FC8AA204DAC8D007AEB0F /* NotificationSettingsViewController.m in Sources */ = {isa = PBXBuildFile; fileRef = 340FC87C204DAC8C007AEB0F /* NotificationSettingsViewController.m */; };
		340FC8AB204DAC8D007AEB0F /* DomainFrontingCountryViewController.m in Sources */ = {isa = PBXBuildFile; fileRef = 340FC87D204DAC8C007AEB0F /* DomainFrontingCountryViewController.m */; };
		340FC8AC204DAC8D007AEB0F /* PrivacySettingsTableViewController.m in Sources */ = {isa = PBXBuildFile; fileRef = 340FC87E204DAC8C007AEB0F /* PrivacySettingsTableViewController.m */; };
		340FC8AD204DAC8D007AEB0F /* OWSLinkedDevicesTableViewController.m in Sources */ = {isa = PBXBuildFile; fileRef = 340FC882204DAC8C007AEB0F /* OWSLinkedDevicesTableViewController.m */; };
		340FC8AE204DAC8D007AEB0F /* OWSSoundSettingsViewController.m in Sources */ = {isa = PBXBuildFile; fileRef = 340FC883204DAC8C007AEB0F /* OWSSoundSettingsViewController.m */; };
		340FC8AF204DAC8D007AEB0F /* OWSLinkDeviceViewController.m in Sources */ = {isa = PBXBuildFile; fileRef = 340FC885204DAC8C007AEB0F /* OWSLinkDeviceViewController.m */; };
		340FC8B0204DAC8D007AEB0F /* AddToBlockListViewController.m in Sources */ = {isa = PBXBuildFile; fileRef = 340FC886204DAC8C007AEB0F /* AddToBlockListViewController.m */; };
		340FC8B1204DAC8D007AEB0F /* BlockListViewController.m in Sources */ = {isa = PBXBuildFile; fileRef = 340FC887204DAC8C007AEB0F /* BlockListViewController.m */; };
		340FC8B2204DAC8D007AEB0F /* AdvancedSettingsTableViewController.m in Sources */ = {isa = PBXBuildFile; fileRef = 340FC88C204DAC8C007AEB0F /* AdvancedSettingsTableViewController.m */; };
		340FC8B3204DAC8D007AEB0F /* AppSettingsViewController.m in Sources */ = {isa = PBXBuildFile; fileRef = 340FC88D204DAC8C007AEB0F /* AppSettingsViewController.m */; };
		340FC8B4204DAC8D007AEB0F /* OWSBackupSettingsViewController.m in Sources */ = {isa = PBXBuildFile; fileRef = 340FC88E204DAC8C007AEB0F /* OWSBackupSettingsViewController.m */; };
		340FC8B5204DAC8D007AEB0F /* AboutTableViewController.m in Sources */ = {isa = PBXBuildFile; fileRef = 340FC893204DAC8C007AEB0F /* AboutTableViewController.m */; };
		340FC8B6204DAC8D007AEB0F /* OWSQRCodeScanningViewController.m in Sources */ = {isa = PBXBuildFile; fileRef = 340FC896204DAC8C007AEB0F /* OWSQRCodeScanningViewController.m */; };
		340FC8B7204DAC8D007AEB0F /* OWSConversationSettingsViewController.m in Sources */ = {isa = PBXBuildFile; fileRef = 340FC89A204DAC8D007AEB0F /* OWSConversationSettingsViewController.m */; };
		340FC8B8204DAC8D007AEB0F /* AddToGroupViewController.m in Sources */ = {isa = PBXBuildFile; fileRef = 340FC89B204DAC8D007AEB0F /* AddToGroupViewController.m */; };
		340FC8B9204DAC8D007AEB0F /* UpdateGroupViewController.m in Sources */ = {isa = PBXBuildFile; fileRef = 340FC89C204DAC8D007AEB0F /* UpdateGroupViewController.m */; };
		340FC8BA204DAC8D007AEB0F /* FingerprintViewScanController.m in Sources */ = {isa = PBXBuildFile; fileRef = 340FC89F204DAC8D007AEB0F /* FingerprintViewScanController.m */; };
		340FC8BB204DAC8D007AEB0F /* OWSAddToContactViewController.m in Sources */ = {isa = PBXBuildFile; fileRef = 340FC8A1204DAC8D007AEB0F /* OWSAddToContactViewController.m */; };
		340FC8BC204DAC8D007AEB0F /* FingerprintViewController.m in Sources */ = {isa = PBXBuildFile; fileRef = 340FC8A2204DAC8D007AEB0F /* FingerprintViewController.m */; };
		340FC8BD204DAC8D007AEB0F /* ShowGroupMembersViewController.m in Sources */ = {isa = PBXBuildFile; fileRef = 340FC8A6204DAC8D007AEB0F /* ShowGroupMembersViewController.m */; };
		340FC8C5204DE223007AEB0F /* DebugUIBackup.m in Sources */ = {isa = PBXBuildFile; fileRef = 340FC8C4204DE223007AEB0F /* DebugUIBackup.m */; };
		34129B8621EF877A005457A8 /* LinkPreviewView.swift in Sources */ = {isa = PBXBuildFile; fileRef = 34129B8521EF8779005457A8 /* LinkPreviewView.swift */; };
		341341EF2187467A00192D59 /* ConversationViewModel.m in Sources */ = {isa = PBXBuildFile; fileRef = 341341EE2187467900192D59 /* ConversationViewModel.m */; };
		341F2C0F1F2B8AE700D07D6B /* DebugUIMisc.m in Sources */ = {isa = PBXBuildFile; fileRef = 341F2C0E1F2B8AE700D07D6B /* DebugUIMisc.m */; };
		3421981C21061D2E00C57195 /* ByteParserTest.swift in Sources */ = {isa = PBXBuildFile; fileRef = 3421981B21061D2E00C57195 /* ByteParserTest.swift */; };
		34277A5E20751BDC006049F2 /* OWSQuotedMessageView.m in Sources */ = {isa = PBXBuildFile; fileRef = 34277A5C20751BDC006049F2 /* OWSQuotedMessageView.m */; };
		3427C64320F500E000EEC730 /* OWSMessageTimerView.m in Sources */ = {isa = PBXBuildFile; fileRef = 3427C64220F500DF00EEC730 /* OWSMessageTimerView.m */; };
		342950822124C9750000B063 /* OWSTextField.m in Sources */ = {isa = PBXBuildFile; fileRef = 3429507E2124C9740000B063 /* OWSTextField.m */; };
		342950832124C9750000B063 /* OWSTextView.m in Sources */ = {isa = PBXBuildFile; fileRef = 3429507F2124C9740000B063 /* OWSTextView.m */; };
		342950842124C9750000B063 /* OWSTextView.h in Headers */ = {isa = PBXBuildFile; fileRef = 342950802124C9740000B063 /* OWSTextView.h */; settings = {ATTRIBUTES = (Public, ); }; };
		342950852124C9750000B063 /* OWSTextField.h in Headers */ = {isa = PBXBuildFile; fileRef = 342950812124C9750000B063 /* OWSTextField.h */; settings = {ATTRIBUTES = (Public, ); }; };
		342950882124CB0A0000B063 /* OWSSearchBar.m in Sources */ = {isa = PBXBuildFile; fileRef = 342950862124CB0A0000B063 /* OWSSearchBar.m */; };
		342950892124CB0A0000B063 /* OWSSearchBar.h in Headers */ = {isa = PBXBuildFile; fileRef = 342950872124CB0A0000B063 /* OWSSearchBar.h */; settings = {ATTRIBUTES = (Public, ); }; };
		3430FE181F7751D4000EC51B /* GiphyAPI.swift in Sources */ = {isa = PBXBuildFile; fileRef = 3430FE171F7751D4000EC51B /* GiphyAPI.swift */; };
		34330A5A1E7875FB00DF2FB9 /* fontawesome-webfont.ttf in Resources */ = {isa = PBXBuildFile; fileRef = 34330A591E7875FB00DF2FB9 /* fontawesome-webfont.ttf */; };
		34330A5C1E787A9800DF2FB9 /* dripicons-v2.ttf in Resources */ = {isa = PBXBuildFile; fileRef = 34330A5B1E787A9800DF2FB9 /* dripicons-v2.ttf */; };
		34330A5E1E787BD800DF2FB9 /* ElegantIcons.ttf in Resources */ = {isa = PBXBuildFile; fileRef = 34330A5D1E787BD800DF2FB9 /* ElegantIcons.ttf */; };
		34330AA31E79686200DF2FB9 /* OWSProgressView.m in Sources */ = {isa = PBXBuildFile; fileRef = 34330AA21E79686200DF2FB9 /* OWSProgressView.m */; };
		34386A51207D0C01009F5D9C /* HomeViewController.m in Sources */ = {isa = PBXBuildFile; fileRef = 34386A4D207D0C01009F5D9C /* HomeViewController.m */; };
		34386A52207D0C01009F5D9C /* HomeViewCell.m in Sources */ = {isa = PBXBuildFile; fileRef = 34386A50207D0C01009F5D9C /* HomeViewCell.m */; };
		34386A54207D271D009F5D9C /* NeverClearView.swift in Sources */ = {isa = PBXBuildFile; fileRef = 34386A53207D271C009F5D9C /* NeverClearView.swift */; };
		343A65951FC47D5E000477A1 /* DebugUISyncMessages.m in Sources */ = {isa = PBXBuildFile; fileRef = 343A65941FC47D5E000477A1 /* DebugUISyncMessages.m */; };
		343A65981FC4CFE7000477A1 /* ConversationScrollButton.m in Sources */ = {isa = PBXBuildFile; fileRef = 343A65961FC4CFE6000477A1 /* ConversationScrollButton.m */; };
		3441FD9F21A3604F00BB9542 /* BackupRestoreViewController.swift in Sources */ = {isa = PBXBuildFile; fileRef = 3441FD9E21A3604F00BB9542 /* BackupRestoreViewController.swift */; };
		34480B361FD0929200BC14EF /* ShareAppExtensionContext.m in Sources */ = {isa = PBXBuildFile; fileRef = 34480B351FD0929200BC14EF /* ShareAppExtensionContext.m */; };
		34480B551FD0A7A400BC14EF /* DebugLogger.h in Headers */ = {isa = PBXBuildFile; fileRef = 34480B4D1FD0A7A300BC14EF /* DebugLogger.h */; settings = {ATTRIBUTES = (Public, ); }; };
		34480B561FD0A7A400BC14EF /* DebugLogger.m in Sources */ = {isa = PBXBuildFile; fileRef = 34480B4E1FD0A7A300BC14EF /* DebugLogger.m */; };
		34480B571FD0A7A400BC14EF /* OWSScrubbingLogFormatter.h in Headers */ = {isa = PBXBuildFile; fileRef = 34480B4F1FD0A7A300BC14EF /* OWSScrubbingLogFormatter.h */; };
		34480B591FD0A7A400BC14EF /* OWSScrubbingLogFormatter.m in Sources */ = {isa = PBXBuildFile; fileRef = 34480B511FD0A7A400BC14EF /* OWSScrubbingLogFormatter.m */; };
		34480B5B1FD0A7E300BC14EF /* SignalMessaging-Prefix.pch in Headers */ = {isa = PBXBuildFile; fileRef = 34480B5A1FD0A7E300BC14EF /* SignalMessaging-Prefix.pch */; };
		34480B611FD0A98800BC14EF /* UIColor+OWS.h in Headers */ = {isa = PBXBuildFile; fileRef = 34480B5D1FD0A98800BC14EF /* UIColor+OWS.h */; settings = {ATTRIBUTES = (Public, ); }; };
		34480B621FD0A98800BC14EF /* UIColor+OWS.m in Sources */ = {isa = PBXBuildFile; fileRef = 34480B5E1FD0A98800BC14EF /* UIColor+OWS.m */; };
		34480B631FD0A98800BC14EF /* UIView+OWS.h in Headers */ = {isa = PBXBuildFile; fileRef = 34480B5F1FD0A98800BC14EF /* UIView+OWS.h */; settings = {ATTRIBUTES = (Public, ); }; };
		34480B641FD0A98800BC14EF /* UIView+OWS.m in Sources */ = {isa = PBXBuildFile; fileRef = 34480B601FD0A98800BC14EF /* UIView+OWS.m */; };
		34480B671FD0AA9400BC14EF /* UIFont+OWS.m in Sources */ = {isa = PBXBuildFile; fileRef = 34480B651FD0AA9400BC14EF /* UIFont+OWS.m */; };
		34480B681FD0AA9400BC14EF /* UIFont+OWS.h in Headers */ = {isa = PBXBuildFile; fileRef = 34480B661FD0AA9400BC14EF /* UIFont+OWS.h */; settings = {ATTRIBUTES = (Public, ); }; };
		344825C6211390C800DB4BD8 /* OWSOrphanDataCleaner.m in Sources */ = {isa = PBXBuildFile; fileRef = 344825C5211390C800DB4BD8 /* OWSOrphanDataCleaner.m */; };
		3448E15C22133274004B052E /* OnboardingPermissionsViewController.swift in Sources */ = {isa = PBXBuildFile; fileRef = 3448E15B22133274004B052E /* OnboardingPermissionsViewController.swift */; };
		3448E15E221333F5004B052E /* OnboardingController.swift in Sources */ = {isa = PBXBuildFile; fileRef = 3448E15D221333F5004B052E /* OnboardingController.swift */; };
		3448E16022134C89004B052E /* OnboardingSplashViewController.swift in Sources */ = {isa = PBXBuildFile; fileRef = 3448E15F22134C88004B052E /* OnboardingSplashViewController.swift */; };
		3448E1622213585C004B052E /* OnboardingBaseViewController.swift in Sources */ = {isa = PBXBuildFile; fileRef = 3448E1612213585C004B052E /* OnboardingBaseViewController.swift */; };
		3448E1662215B313004B052E /* OnboardingCaptchaViewController.swift in Sources */ = {isa = PBXBuildFile; fileRef = 3448E1652215B313004B052E /* OnboardingCaptchaViewController.swift */; };
		344F248D2007CCD600CFB4F4 /* DisplayableText.swift in Sources */ = {isa = PBXBuildFile; fileRef = 344F248C2007CCD600CFB4F4 /* DisplayableText.swift */; };
		345BC30C2047030700257B7C /* OWS2FASettingsViewController.m in Sources */ = {isa = PBXBuildFile; fileRef = 345BC30B2047030600257B7C /* OWS2FASettingsViewController.m */; };
		3461284B1FD0B94000532771 /* SAELoadViewController.swift in Sources */ = {isa = PBXBuildFile; fileRef = 3461284A1FD0B93F00532771 /* SAELoadViewController.swift */; };
		346129391FD1B47300532771 /* OWSPreferences.h in Headers */ = {isa = PBXBuildFile; fileRef = 346129371FD1B47200532771 /* OWSPreferences.h */; settings = {ATTRIBUTES = (Public, ); }; };
		3461293A1FD1B47300532771 /* OWSPreferences.m in Sources */ = {isa = PBXBuildFile; fileRef = 346129381FD1B47200532771 /* OWSPreferences.m */; };
		3461293E1FD1D72B00532771 /* ExperienceUpgradeFinder.swift in Sources */ = {isa = PBXBuildFile; fileRef = 3461293D1FD1D72B00532771 /* ExperienceUpgradeFinder.swift */; };
		3461295A1FD1D74C00532771 /* Environment.h in Headers */ = {isa = PBXBuildFile; fileRef = 346129401FD1D74B00532771 /* Environment.h */; settings = {ATTRIBUTES = (Public, ); }; };
		3461295B1FD1D74C00532771 /* Environment.m in Sources */ = {isa = PBXBuildFile; fileRef = 346129411FD1D74B00532771 /* Environment.m */; };
		346129711FD1D74C00532771 /* SignalKeyingStorage.h in Headers */ = {isa = PBXBuildFile; fileRef = 346129581FD1D74B00532771 /* SignalKeyingStorage.h */; settings = {ATTRIBUTES = (Public, ); }; };
		346129721FD1D74C00532771 /* SignalKeyingStorage.m in Sources */ = {isa = PBXBuildFile; fileRef = 346129591FD1D74B00532771 /* SignalKeyingStorage.m */; };
		346129951FD1E30000532771 /* OWSDatabaseMigration.h in Headers */ = {isa = PBXBuildFile; fileRef = 346129931FD1E30000532771 /* OWSDatabaseMigration.h */; settings = {ATTRIBUTES = (Public, ); }; };
		346129961FD1E30000532771 /* OWSDatabaseMigration.m in Sources */ = {isa = PBXBuildFile; fileRef = 346129941FD1E30000532771 /* OWSDatabaseMigration.m */; };
		346129991FD1E4DA00532771 /* SignalApp.m in Sources */ = {isa = PBXBuildFile; fileRef = 346129971FD1E4D900532771 /* SignalApp.m */; };
		346129A51FD1F09100532771 /* OWSContactsManager.h in Headers */ = {isa = PBXBuildFile; fileRef = 346129A21FD1F09100532771 /* OWSContactsManager.h */; settings = {ATTRIBUTES = (Public, ); }; };
		346129A61FD1F09100532771 /* OWSContactsManager.m in Sources */ = {isa = PBXBuildFile; fileRef = 346129A31FD1F09100532771 /* OWSContactsManager.m */; };
		346129A91FD1F0E000532771 /* OWSFormat.h in Headers */ = {isa = PBXBuildFile; fileRef = 346129A81FD1F0DF00532771 /* OWSFormat.h */; settings = {ATTRIBUTES = (Public, ); }; };
		346129AB1FD1F0EE00532771 /* OWSFormat.m in Sources */ = {isa = PBXBuildFile; fileRef = 346129AA1FD1F0EE00532771 /* OWSFormat.m */; };
		346129AD1FD1F34E00532771 /* ImageCache.swift in Sources */ = {isa = PBXBuildFile; fileRef = 346129AC1FD1F34E00532771 /* ImageCache.swift */; };
		346129AF1FD1F5D900532771 /* SystemContactsFetcher.swift in Sources */ = {isa = PBXBuildFile; fileRef = 346129AE1FD1F5D900532771 /* SystemContactsFetcher.swift */; };
		346129B41FD1F7E800532771 /* OWSProfileManager.h in Headers */ = {isa = PBXBuildFile; fileRef = 346129B11FD1F7E800532771 /* OWSProfileManager.h */; settings = {ATTRIBUTES = (Public, ); }; };
		346129B51FD1F7E800532771 /* OWSProfileManager.m in Sources */ = {isa = PBXBuildFile; fileRef = 346129B21FD1F7E800532771 /* OWSProfileManager.m */; };
		346129B61FD1F7E800532771 /* ProfileFetcherJob.swift in Sources */ = {isa = PBXBuildFile; fileRef = 346129B31FD1F7E800532771 /* ProfileFetcherJob.swift */; };
		346129C81FD2072E00532771 /* NSAttributedString+OWS.m in Sources */ = {isa = PBXBuildFile; fileRef = 346129C11FD2072D00532771 /* NSAttributedString+OWS.m */; };
		346129CC1FD2072E00532771 /* NSAttributedString+OWS.h in Headers */ = {isa = PBXBuildFile; fileRef = 346129C51FD2072D00532771 /* NSAttributedString+OWS.h */; settings = {ATTRIBUTES = (Public, ); }; };
		346129D51FD20ADC00532771 /* UIViewController+OWS.m in Sources */ = {isa = PBXBuildFile; fileRef = 346129D31FD20ADB00532771 /* UIViewController+OWS.m */; };
		346129D61FD20ADC00532771 /* UIViewController+OWS.h in Headers */ = {isa = PBXBuildFile; fileRef = 346129D41FD20ADC00532771 /* UIViewController+OWS.h */; settings = {ATTRIBUTES = (Public, ); }; };
		346129E21FD5C0BE00532771 /* VersionMigrations.h in Headers */ = {isa = PBXBuildFile; fileRef = 346129E01FD5C0BE00532771 /* VersionMigrations.h */; settings = {ATTRIBUTES = (Public, ); }; };
		346129E31FD5C0BE00532771 /* VersionMigrations.m in Sources */ = {isa = PBXBuildFile; fileRef = 346129E11FD5C0BE00532771 /* VersionMigrations.m */; };
		346129E61FD5C0C600532771 /* OWSDatabaseMigrationRunner.m in Sources */ = {isa = PBXBuildFile; fileRef = 346129E41FD5C0C600532771 /* OWSDatabaseMigrationRunner.m */; };
		346129E71FD5C0C600532771 /* OWSDatabaseMigrationRunner.h in Headers */ = {isa = PBXBuildFile; fileRef = 346129E51FD5C0C600532771 /* OWSDatabaseMigrationRunner.h */; };
		346129F51FD5F31400532771 /* OWS102MoveLoggingPreferenceToUserDefaults.m in Sources */ = {isa = PBXBuildFile; fileRef = 346129E81FD5F31200532771 /* OWS102MoveLoggingPreferenceToUserDefaults.m */; };
		346129F61FD5F31400532771 /* OWS103EnableVideoCalling.h in Headers */ = {isa = PBXBuildFile; fileRef = 346129E91FD5F31300532771 /* OWS103EnableVideoCalling.h */; };
		346129F71FD5F31400532771 /* OWS105AttachmentFilePaths.m in Sources */ = {isa = PBXBuildFile; fileRef = 346129EA1FD5F31300532771 /* OWS105AttachmentFilePaths.m */; };
		346129F81FD5F31400532771 /* OWS100RemoveTSRecipientsMigration.m in Sources */ = {isa = PBXBuildFile; fileRef = 346129EB1FD5F31300532771 /* OWS100RemoveTSRecipientsMigration.m */; };
		346129F91FD5F31400532771 /* OWS104CreateRecipientIdentities.m in Sources */ = {isa = PBXBuildFile; fileRef = 346129EC1FD5F31300532771 /* OWS104CreateRecipientIdentities.m */; };
		346129FA1FD5F31400532771 /* OWS100RemoveTSRecipientsMigration.h in Headers */ = {isa = PBXBuildFile; fileRef = 346129ED1FD5F31300532771 /* OWS100RemoveTSRecipientsMigration.h */; };
		346129FB1FD5F31400532771 /* OWS101ExistingUsersBlockOnIdentityChange.m in Sources */ = {isa = PBXBuildFile; fileRef = 346129EE1FD5F31300532771 /* OWS101ExistingUsersBlockOnIdentityChange.m */; };
		346129FC1FD5F31400532771 /* OWS101ExistingUsersBlockOnIdentityChange.h in Headers */ = {isa = PBXBuildFile; fileRef = 346129EF1FD5F31400532771 /* OWS101ExistingUsersBlockOnIdentityChange.h */; };
		346129FD1FD5F31400532771 /* OWS102MoveLoggingPreferenceToUserDefaults.h in Headers */ = {isa = PBXBuildFile; fileRef = 346129F01FD5F31400532771 /* OWS102MoveLoggingPreferenceToUserDefaults.h */; };
		346129FE1FD5F31400532771 /* OWS106EnsureProfileComplete.swift in Sources */ = {isa = PBXBuildFile; fileRef = 346129F11FD5F31400532771 /* OWS106EnsureProfileComplete.swift */; };
		346129FF1FD5F31400532771 /* OWS103EnableVideoCalling.m in Sources */ = {isa = PBXBuildFile; fileRef = 346129F21FD5F31400532771 /* OWS103EnableVideoCalling.m */; };
		34612A001FD5F31400532771 /* OWS105AttachmentFilePaths.h in Headers */ = {isa = PBXBuildFile; fileRef = 346129F31FD5F31400532771 /* OWS105AttachmentFilePaths.h */; };
		34612A011FD5F31400532771 /* OWS104CreateRecipientIdentities.h in Headers */ = {isa = PBXBuildFile; fileRef = 346129F41FD5F31400532771 /* OWS104CreateRecipientIdentities.h */; };
		34612A061FD7238600532771 /* OWSSyncManager.h in Headers */ = {isa = PBXBuildFile; fileRef = 34612A041FD7238500532771 /* OWSSyncManager.h */; settings = {ATTRIBUTES = (Public, ); }; };
		34612A071FD7238600532771 /* OWSSyncManager.m in Sources */ = {isa = PBXBuildFile; fileRef = 34612A051FD7238500532771 /* OWSSyncManager.m */; };
		34641E182088D7E900E2EDE5 /* OWSScreenLock.swift in Sources */ = {isa = PBXBuildFile; fileRef = 34641E172088D7E900E2EDE5 /* OWSScreenLock.swift */; };
		34641E1F2088DA6D00E2EDE5 /* SAEScreenLockViewController.m in Sources */ = {isa = PBXBuildFile; fileRef = 34641E1E2088DA6D00E2EDE5 /* SAEScreenLockViewController.m */; };
		3466087220E550F400AFFE73 /* ConversationStyle.swift in Sources */ = {isa = PBXBuildFile; fileRef = 3466087120E550F300AFFE73 /* ConversationStyle.swift */; };
		34661FB820C1C0D60056EDD6 /* message_sent.aiff in Resources */ = {isa = PBXBuildFile; fileRef = 34661FB720C1C0D60056EDD6 /* message_sent.aiff */; };
		346941A1215D2EE400B5BFAD /* Theme.h in Headers */ = {isa = PBXBuildFile; fileRef = 3469419D215D2EE400B5BFAD /* Theme.h */; settings = {ATTRIBUTES = (Public, ); }; };
		346941A2215D2EE400B5BFAD /* OWSConversationColor.m in Sources */ = {isa = PBXBuildFile; fileRef = 3469419E215D2EE400B5BFAD /* OWSConversationColor.m */; };
		346941A3215D2EE400B5BFAD /* Theme.m in Sources */ = {isa = PBXBuildFile; fileRef = 3469419F215D2EE400B5BFAD /* Theme.m */; };
		346941A4215D2EE400B5BFAD /* OWSConversationColor.h in Headers */ = {isa = PBXBuildFile; fileRef = 346941A0215D2EE400B5BFAD /* OWSConversationColor.h */; settings = {ATTRIBUTES = (Public, ); }; };
		346B66311F4E29B200E5122F /* CropScaleImageViewController.swift in Sources */ = {isa = PBXBuildFile; fileRef = 346B66301F4E29B200E5122F /* CropScaleImageViewController.swift */; };
		346E35BE224283B100E55D5F /* UIAlertController+OWS.swift in Sources */ = {isa = PBXBuildFile; fileRef = 346E35BD224283B000E55D5F /* UIAlertController+OWS.swift */; };
		346E9D5421B040B700562252 /* RegistrationController.swift in Sources */ = {isa = PBXBuildFile; fileRef = 346E9D5321B040B600562252 /* RegistrationController.swift */; };
		347850311FD7494A007B8332 /* dripicons-v2.ttf in Resources */ = {isa = PBXBuildFile; fileRef = 34330A5B1E787A9800DF2FB9 /* dripicons-v2.ttf */; };
		347850321FD7494A007B8332 /* ElegantIcons.ttf in Resources */ = {isa = PBXBuildFile; fileRef = 34330A5D1E787BD800DF2FB9 /* ElegantIcons.ttf */; };
		347850331FD7494A007B8332 /* fontawesome-webfont.ttf in Resources */ = {isa = PBXBuildFile; fileRef = 34330A591E7875FB00DF2FB9 /* fontawesome-webfont.ttf */; };
		3478504C1FD7496D007B8332 /* Images.xcassets in Resources */ = {isa = PBXBuildFile; fileRef = B66DBF4919D5BBC8006EA940 /* Images.xcassets */; };
		347850551FD749C0007B8332 /* Localizable.strings in Resources */ = {isa = PBXBuildFile; fileRef = B6F509951AA53F760068F56A /* Localizable.strings */; };
		347850571FD86544007B8332 /* SAEFailedViewController.swift in Sources */ = {isa = PBXBuildFile; fileRef = 347850561FD86544007B8332 /* SAEFailedViewController.swift */; };
		347850691FD9B78A007B8332 /* AppSetup.m in Sources */ = {isa = PBXBuildFile; fileRef = 347850651FD9B789007B8332 /* AppSetup.m */; };
		3478506A1FD9B78A007B8332 /* AppSetup.h in Headers */ = {isa = PBXBuildFile; fileRef = 347850661FD9B789007B8332 /* AppSetup.h */; settings = {ATTRIBUTES = (Public, ); }; };
		3478506B1FD9B78A007B8332 /* NoopCallMessageHandler.swift in Sources */ = {isa = PBXBuildFile; fileRef = 347850671FD9B78A007B8332 /* NoopCallMessageHandler.swift */; };
		347850711FDAEB17007B8332 /* OWSUserProfile.m in Sources */ = {isa = PBXBuildFile; fileRef = 3478506F1FDAEB16007B8332 /* OWSUserProfile.m */; };
		347850721FDAEB17007B8332 /* OWSUserProfile.h in Headers */ = {isa = PBXBuildFile; fileRef = 347850701FDAEB16007B8332 /* OWSUserProfile.h */; settings = {ATTRIBUTES = (Public, ); }; };
		34843B2421432293004DED45 /* SignalBaseTest.m in Sources */ = {isa = PBXBuildFile; fileRef = 34843B2221432292004DED45 /* SignalBaseTest.m */; };
		34843B26214327C9004DED45 /* OWSOrphanDataCleanerTest.m in Sources */ = {isa = PBXBuildFile; fileRef = 34843B25214327C9004DED45 /* OWSOrphanDataCleanerTest.m */; };
		34843B2C214FE296004DED45 /* MockEnvironment.m in Sources */ = {isa = PBXBuildFile; fileRef = 34843B2A214FE295004DED45 /* MockEnvironment.m */; };
		348570A820F67575004FF32B /* OWSMessageHeaderView.m in Sources */ = {isa = PBXBuildFile; fileRef = 348570A620F67574004FF32B /* OWSMessageHeaderView.m */; };
		3488F9362191CC4000E524CC /* ConversationMediaView.swift in Sources */ = {isa = PBXBuildFile; fileRef = 3488F9352191CC4000E524CC /* ConversationMediaView.swift */; };
		348BB25D20A0C5530047AEC2 /* ContactShareViewHelper.swift in Sources */ = {isa = PBXBuildFile; fileRef = 348BB25C20A0C5530047AEC2 /* ContactShareViewHelper.swift */; };
		3491D9A121022DB7001EF5A1 /* CDSSigningCertificateTest.m in Sources */ = {isa = PBXBuildFile; fileRef = 3491D9A021022DB7001EF5A1 /* CDSSigningCertificateTest.m */; };
		3496744D2076768700080B5F /* OWSMessageBubbleView.m in Sources */ = {isa = PBXBuildFile; fileRef = 3496744C2076768700080B5F /* OWSMessageBubbleView.m */; };
		3496744F2076ACD000080B5F /* LongTextViewController.swift in Sources */ = {isa = PBXBuildFile; fileRef = 3496744E2076ACCE00080B5F /* LongTextViewController.swift */; };
		3496955C219B605E00DCFE74 /* ImagePickerController.swift in Sources */ = {isa = PBXBuildFile; fileRef = 34969559219B605E00DCFE74 /* ImagePickerController.swift */; };
		3496955D219B605E00DCFE74 /* PhotoCollectionPickerController.swift in Sources */ = {isa = PBXBuildFile; fileRef = 3496955A219B605E00DCFE74 /* PhotoCollectionPickerController.swift */; };
		3496955E219B605E00DCFE74 /* PhotoLibrary.swift in Sources */ = {isa = PBXBuildFile; fileRef = 3496955B219B605E00DCFE74 /* PhotoLibrary.swift */; };
		3496956021A2FC8100DCFE74 /* CloudKit.framework in Frameworks */ = {isa = PBXBuildFile; fileRef = 3496955F21A2FC8100DCFE74 /* CloudKit.framework */; };
		3496956E21A301A100DCFE74 /* OWSBackupExportJob.m in Sources */ = {isa = PBXBuildFile; fileRef = 3496956221A301A100DCFE74 /* OWSBackupExportJob.m */; };
		3496956F21A301A100DCFE74 /* OWSBackupLazyRestore.swift in Sources */ = {isa = PBXBuildFile; fileRef = 3496956321A301A100DCFE74 /* OWSBackupLazyRestore.swift */; };
		3496957021A301A100DCFE74 /* OWSBackupIO.m in Sources */ = {isa = PBXBuildFile; fileRef = 3496956521A301A100DCFE74 /* OWSBackupIO.m */; };
		3496957121A301A100DCFE74 /* OWSBackupImportJob.m in Sources */ = {isa = PBXBuildFile; fileRef = 3496956621A301A100DCFE74 /* OWSBackupImportJob.m */; };
		3496957221A301A100DCFE74 /* OWSBackup.m in Sources */ = {isa = PBXBuildFile; fileRef = 3496956921A301A100DCFE74 /* OWSBackup.m */; };
		3496957321A301A100DCFE74 /* OWSBackupJob.m in Sources */ = {isa = PBXBuildFile; fileRef = 3496956A21A301A100DCFE74 /* OWSBackupJob.m */; };
		3496957421A301A100DCFE74 /* OWSBackupAPI.swift in Sources */ = {isa = PBXBuildFile; fileRef = 3496956B21A301A100DCFE74 /* OWSBackupAPI.swift */; };
		349EA07C2162AEA800F7B17F /* OWS111UDAttributesMigration.swift in Sources */ = {isa = PBXBuildFile; fileRef = 349EA07B2162AEA700F7B17F /* OWS111UDAttributesMigration.swift */; };
		349ED990221B0194008045B0 /* Onboarding2FAViewController.swift in Sources */ = {isa = PBXBuildFile; fileRef = 349ED98F221B0194008045B0 /* Onboarding2FAViewController.swift */; };
		349ED992221EE80D008045B0 /* AppPreferences.swift in Sources */ = {isa = PBXBuildFile; fileRef = 349ED991221EE80D008045B0 /* AppPreferences.swift */; };
		34A4C61E221613D00042EF2E /* OnboardingVerificationViewController.swift in Sources */ = {isa = PBXBuildFile; fileRef = 34A4C61D221613D00042EF2E /* OnboardingVerificationViewController.swift */; };
		34A4C62022175C5C0042EF2E /* OnboardingProfileViewController.swift in Sources */ = {isa = PBXBuildFile; fileRef = 34A4C61F22175C5C0042EF2E /* OnboardingProfileViewController.swift */; };
		34A6C28021E503E700B5B12E /* OWSImagePickerController.swift in Sources */ = {isa = PBXBuildFile; fileRef = 34A6C27F21E503E600B5B12E /* OWSImagePickerController.swift */; };
		34A8B3512190A40E00218A25 /* MediaAlbumCellView.swift in Sources */ = {isa = PBXBuildFile; fileRef = 34A8B3502190A40E00218A25 /* MediaAlbumCellView.swift */; };
		34ABB2C42090C59700C727A6 /* OWSResaveCollectionDBMigration.m in Sources */ = {isa = PBXBuildFile; fileRef = 34ABB2C22090C59600C727A6 /* OWSResaveCollectionDBMigration.m */; };
		34ABB2C52090C59700C727A6 /* OWSResaveCollectionDBMigration.h in Headers */ = {isa = PBXBuildFile; fileRef = 34ABB2C32090C59700C727A6 /* OWSResaveCollectionDBMigration.h */; };
		34ABC0E421DD20C500ED9469 /* ConversationMessageMapping.swift in Sources */ = {isa = PBXBuildFile; fileRef = 34ABC0E321DD20C500ED9469 /* ConversationMessageMapping.swift */; };
		34AC09DD211B39B100997B47 /* ViewControllerUtils.h in Headers */ = {isa = PBXBuildFile; fileRef = 34AC09BF211B39AE00997B47 /* ViewControllerUtils.h */; settings = {ATTRIBUTES = (Public, ); }; };
		34AC09DE211B39B100997B47 /* OWSNavigationController.h in Headers */ = {isa = PBXBuildFile; fileRef = 34AC09C0211B39AE00997B47 /* OWSNavigationController.h */; settings = {ATTRIBUTES = (Public, ); }; };
		34AC09DF211B39B100997B47 /* OWSNavigationController.m in Sources */ = {isa = PBXBuildFile; fileRef = 34AC09C1211B39AF00997B47 /* OWSNavigationController.m */; };
		34AC09E0211B39B100997B47 /* SelectRecipientViewController.h in Headers */ = {isa = PBXBuildFile; fileRef = 34AC09C2211B39AF00997B47 /* SelectRecipientViewController.h */; settings = {ATTRIBUTES = (Public, ); }; };
		34AC09E1211B39B100997B47 /* SelectThreadViewController.m in Sources */ = {isa = PBXBuildFile; fileRef = 34AC09C3211B39AF00997B47 /* SelectThreadViewController.m */; };
		34AC09E2211B39B100997B47 /* ReturnToCallViewController.swift in Sources */ = {isa = PBXBuildFile; fileRef = 34AC09C4211B39AF00997B47 /* ReturnToCallViewController.swift */; };
		34AC09E3211B39B100997B47 /* OWSViewController.m in Sources */ = {isa = PBXBuildFile; fileRef = 34AC09C5211B39AF00997B47 /* OWSViewController.m */; };
		34AC09E4211B39B100997B47 /* ScreenLockViewController.h in Headers */ = {isa = PBXBuildFile; fileRef = 34AC09C6211B39AF00997B47 /* ScreenLockViewController.h */; settings = {ATTRIBUTES = (Public, ); }; };
		34AC09E5211B39B100997B47 /* ScreenLockViewController.m in Sources */ = {isa = PBXBuildFile; fileRef = 34AC09C7211B39AF00997B47 /* ScreenLockViewController.m */; };
		34AC09E6211B39B100997B47 /* SelectRecipientViewController.m in Sources */ = {isa = PBXBuildFile; fileRef = 34AC09C8211B39AF00997B47 /* SelectRecipientViewController.m */; };
		34AC09E7211B39B100997B47 /* MessageApprovalViewController.swift in Sources */ = {isa = PBXBuildFile; fileRef = 34AC09C9211B39AF00997B47 /* MessageApprovalViewController.swift */; };
		34AC09E8211B39B100997B47 /* NewNonContactConversationViewController.h in Headers */ = {isa = PBXBuildFile; fileRef = 34AC09CA211B39AF00997B47 /* NewNonContactConversationViewController.h */; settings = {ATTRIBUTES = (Public, ); }; };
		34AC09E9211B39B100997B47 /* OWSTableViewController.m in Sources */ = {isa = PBXBuildFile; fileRef = 34AC09CB211B39AF00997B47 /* OWSTableViewController.m */; };
		34AC09EA211B39B100997B47 /* ModalActivityIndicatorViewController.swift in Sources */ = {isa = PBXBuildFile; fileRef = 34AC09CC211B39B000997B47 /* ModalActivityIndicatorViewController.swift */; };
		34AC09EB211B39B100997B47 /* ContactShareApprovalViewController.swift in Sources */ = {isa = PBXBuildFile; fileRef = 34AC09CD211B39B000997B47 /* ContactShareApprovalViewController.swift */; };
		34AC09EC211B39B100997B47 /* OWSTableViewController.h in Headers */ = {isa = PBXBuildFile; fileRef = 34AC09CE211B39B000997B47 /* OWSTableViewController.h */; settings = {ATTRIBUTES = (Public, ); }; };
		34AC09ED211B39B100997B47 /* ContactFieldView.swift in Sources */ = {isa = PBXBuildFile; fileRef = 34AC09CF211B39B000997B47 /* ContactFieldView.swift */; };
		34AC09EE211B39B100997B47 /* EditContactShareNameViewController.swift in Sources */ = {isa = PBXBuildFile; fileRef = 34AC09D0211B39B000997B47 /* EditContactShareNameViewController.swift */; };
		34AC09EF211B39B100997B47 /* ViewControllerUtils.m in Sources */ = {isa = PBXBuildFile; fileRef = 34AC09D1211B39B000997B47 /* ViewControllerUtils.m */; };
		34AC09F2211B39B100997B47 /* OWSViewController.h in Headers */ = {isa = PBXBuildFile; fileRef = 34AC09D4211B39B000997B47 /* OWSViewController.h */; settings = {ATTRIBUTES = (Public, ); }; };
		34AC09F3211B39B100997B47 /* NewNonContactConversationViewController.m in Sources */ = {isa = PBXBuildFile; fileRef = 34AC09D5211B39B100997B47 /* NewNonContactConversationViewController.m */; };
		34AC09F4211B39B100997B47 /* SelectThreadViewController.h in Headers */ = {isa = PBXBuildFile; fileRef = 34AC09D6211B39B100997B47 /* SelectThreadViewController.h */; settings = {ATTRIBUTES = (Public, ); }; };
		34AC09F5211B39B100997B47 /* SharingThreadPickerViewController.h in Headers */ = {isa = PBXBuildFile; fileRef = 34AC09D7211B39B100997B47 /* SharingThreadPickerViewController.h */; settings = {ATTRIBUTES = (Public, ); }; };
		34AC09F7211B39B100997B47 /* MediaMessageView.swift in Sources */ = {isa = PBXBuildFile; fileRef = 34AC09D9211B39B100997B47 /* MediaMessageView.swift */; };
		34AC09F8211B39B100997B47 /* CountryCodeViewController.m in Sources */ = {isa = PBXBuildFile; fileRef = 34AC09DA211B39B100997B47 /* CountryCodeViewController.m */; };
		34AC09F9211B39B100997B47 /* CountryCodeViewController.h in Headers */ = {isa = PBXBuildFile; fileRef = 34AC09DB211B39B100997B47 /* CountryCodeViewController.h */; settings = {ATTRIBUTES = (Public, ); }; };
		34AC09FA211B39B100997B47 /* SharingThreadPickerViewController.m in Sources */ = {isa = PBXBuildFile; fileRef = 34AC09DC211B39B100997B47 /* SharingThreadPickerViewController.m */; };
		34AC0A0E211B39EA00997B47 /* ContactsViewHelper.h in Headers */ = {isa = PBXBuildFile; fileRef = 34AC09FB211B39E700997B47 /* ContactsViewHelper.h */; settings = {ATTRIBUTES = (Public, ); }; };
		34AC0A0F211B39EA00997B47 /* ContactTableViewCell.h in Headers */ = {isa = PBXBuildFile; fileRef = 34AC09FC211B39E700997B47 /* ContactTableViewCell.h */; settings = {ATTRIBUTES = (Public, ); }; };
		34AC0A10211B39EA00997B47 /* TappableView.swift in Sources */ = {isa = PBXBuildFile; fileRef = 34AC09FD211B39E700997B47 /* TappableView.swift */; };
		34AC0A11211B39EA00997B47 /* OWSLayerView.swift in Sources */ = {isa = PBXBuildFile; fileRef = 34AC09FE211B39E700997B47 /* OWSLayerView.swift */; };
		34AC0A12211B39EA00997B47 /* ContactTableViewCell.m in Sources */ = {isa = PBXBuildFile; fileRef = 34AC09FF211B39E700997B47 /* ContactTableViewCell.m */; };
		34AC0A13211B39EA00997B47 /* DisappearingTimerConfigurationView.swift in Sources */ = {isa = PBXBuildFile; fileRef = 34AC0A00211B39E700997B47 /* DisappearingTimerConfigurationView.swift */; };
		34AC0A14211B39EA00997B47 /* ContactCellView.m in Sources */ = {isa = PBXBuildFile; fileRef = 34AC0A01211B39E700997B47 /* ContactCellView.m */; };
		34AC0A15211B39EA00997B47 /* ContactsViewHelper.m in Sources */ = {isa = PBXBuildFile; fileRef = 34AC0A02211B39E700997B47 /* ContactsViewHelper.m */; };
		34AC0A16211B39EA00997B47 /* OWSNavigationBar.swift in Sources */ = {isa = PBXBuildFile; fileRef = 34AC0A03211B39E800997B47 /* OWSNavigationBar.swift */; };
		34AC0A17211B39EA00997B47 /* VideoPlayerView.swift in Sources */ = {isa = PBXBuildFile; fileRef = 34AC0A04211B39E800997B47 /* VideoPlayerView.swift */; };
		34AC0A18211B39EA00997B47 /* TappableStackView.swift in Sources */ = {isa = PBXBuildFile; fileRef = 34AC0A05211B39E900997B47 /* TappableStackView.swift */; };
		34AC0A19211B39EA00997B47 /* OWSAlerts.swift in Sources */ = {isa = PBXBuildFile; fileRef = 34AC0A06211B39E900997B47 /* OWSAlerts.swift */; };
		34AC0A1A211B39EA00997B47 /* CommonStrings.swift in Sources */ = {isa = PBXBuildFile; fileRef = 34AC0A07211B39E900997B47 /* CommonStrings.swift */; };
		34AC0A1B211B39EA00997B47 /* GradientView.swift in Sources */ = {isa = PBXBuildFile; fileRef = 34AC0A08211B39E900997B47 /* GradientView.swift */; };
		34AC0A1C211B39EA00997B47 /* OWSFlatButton.swift in Sources */ = {isa = PBXBuildFile; fileRef = 34AC0A09211B39E900997B47 /* OWSFlatButton.swift */; };
		34AC0A1D211B39EA00997B47 /* ContactCellView.h in Headers */ = {isa = PBXBuildFile; fileRef = 34AC0A0A211B39EA00997B47 /* ContactCellView.h */; settings = {ATTRIBUTES = (Public, ); }; };
		34AC0A1E211B39EA00997B47 /* ThreadViewHelper.m in Sources */ = {isa = PBXBuildFile; fileRef = 34AC0A0B211B39EA00997B47 /* ThreadViewHelper.m */; };
		34AC0A1F211B39EA00997B47 /* AvatarImageView.swift in Sources */ = {isa = PBXBuildFile; fileRef = 34AC0A0C211B39EA00997B47 /* AvatarImageView.swift */; };
		34AC0A20211B39EA00997B47 /* ThreadViewHelper.h in Headers */ = {isa = PBXBuildFile; fileRef = 34AC0A0D211B39EA00997B47 /* ThreadViewHelper.h */; settings = {ATTRIBUTES = (Public, ); }; };
		34AC0A23211C829F00997B47 /* OWSLabel.m in Sources */ = {isa = PBXBuildFile; fileRef = 34AC0A21211C829E00997B47 /* OWSLabel.m */; };
		34B0796D1FCF46B100E248C2 /* MainAppContext.m in Sources */ = {isa = PBXBuildFile; fileRef = 34B0796B1FCF46B000E248C2 /* MainAppContext.m */; };
		34B3F8751E8DF1700035BE1A /* CallViewController.swift in Sources */ = {isa = PBXBuildFile; fileRef = 34B3F83B1E8DF1700035BE1A /* CallViewController.swift */; };
		34B3F8771E8DF1700035BE1A /* ContactsPicker.swift in Sources */ = {isa = PBXBuildFile; fileRef = 34B3F83E1E8DF1700035BE1A /* ContactsPicker.swift */; };
		34B3F87B1E8DF1700035BE1A /* ExperienceUpgradesPageViewController.swift in Sources */ = {isa = PBXBuildFile; fileRef = 34B3F8441E8DF1700035BE1A /* ExperienceUpgradesPageViewController.swift */; };
		34B3F8801E8DF1700035BE1A /* InviteFlow.swift in Sources */ = {isa = PBXBuildFile; fileRef = 34B3F84C1E8DF1700035BE1A /* InviteFlow.swift */; };
		34B3F8821E8DF1700035BE1A /* NewContactThreadViewController.m in Sources */ = {isa = PBXBuildFile; fileRef = 34B3F8501E8DF1700035BE1A /* NewContactThreadViewController.m */; };
		34B3F8851E8DF1700035BE1A /* NewGroupViewController.m in Sources */ = {isa = PBXBuildFile; fileRef = 34B3F8551E8DF1700035BE1A /* NewGroupViewController.m */; };
		34B3F8931E8DF1710035BE1A /* SignalsNavigationController.m in Sources */ = {isa = PBXBuildFile; fileRef = 34B3F86E1E8DF1700035BE1A /* SignalsNavigationController.m */; };
		34B6A903218B3F63007C4606 /* TypingIndicatorView.swift in Sources */ = {isa = PBXBuildFile; fileRef = 34B6A902218B3F62007C4606 /* TypingIndicatorView.swift */; };
		34B6A905218B4C91007C4606 /* TypingIndicatorInteraction.swift in Sources */ = {isa = PBXBuildFile; fileRef = 34B6A904218B4C90007C4606 /* TypingIndicatorInteraction.swift */; };
		34B6A907218B5241007C4606 /* TypingIndicatorCell.swift in Sources */ = {isa = PBXBuildFile; fileRef = 34B6A906218B5240007C4606 /* TypingIndicatorCell.swift */; };
		34B6A909218B8824007C4606 /* OWS112TypingIndicatorsMigration.swift in Sources */ = {isa = PBXBuildFile; fileRef = 34B6A908218B8824007C4606 /* OWS112TypingIndicatorsMigration.swift */; };
		34B6A90B218BA1D1007C4606 /* typing-animation.gif in Resources */ = {isa = PBXBuildFile; fileRef = 34B6A90A218BA1D0007C4606 /* typing-animation.gif */; };
		34B6D27420F664C900765BE2 /* OWSUnreadIndicator.h in Headers */ = {isa = PBXBuildFile; fileRef = 34B6D27220F664C800765BE2 /* OWSUnreadIndicator.h */; settings = {ATTRIBUTES = (Public, ); }; };
		34B6D27520F664C900765BE2 /* OWSUnreadIndicator.m in Sources */ = {isa = PBXBuildFile; fileRef = 34B6D27320F664C800765BE2 /* OWSUnreadIndicator.m */; };
		34BBC84B220B2CB200857249 /* ImageEditorTextViewController.swift in Sources */ = {isa = PBXBuildFile; fileRef = 34BBC84A220B2CB200857249 /* ImageEditorTextViewController.swift */; };
		34BBC84D220B2D0800857249 /* ImageEditorPinchGestureRecognizer.swift in Sources */ = {isa = PBXBuildFile; fileRef = 34BBC84C220B2D0800857249 /* ImageEditorPinchGestureRecognizer.swift */; };
		34BBC84F220B8A0100857249 /* ImageEditorCropViewController.swift in Sources */ = {isa = PBXBuildFile; fileRef = 34BBC84E220B8A0100857249 /* ImageEditorCropViewController.swift */; };
		34BBC851220B8EEF00857249 /* ImageEditorCanvasView.swift in Sources */ = {isa = PBXBuildFile; fileRef = 34BBC850220B8EEF00857249 /* ImageEditorCanvasView.swift */; };
		34BBC857220C7ADA00857249 /* ImageEditorItem.swift in Sources */ = {isa = PBXBuildFile; fileRef = 34BBC852220C7AD900857249 /* ImageEditorItem.swift */; };
		34BBC858220C7ADA00857249 /* ImageEditorContents.swift in Sources */ = {isa = PBXBuildFile; fileRef = 34BBC853220C7ADA00857249 /* ImageEditorContents.swift */; };
		34BBC859220C7ADA00857249 /* ImageEditorStrokeItem.swift in Sources */ = {isa = PBXBuildFile; fileRef = 34BBC854220C7ADA00857249 /* ImageEditorStrokeItem.swift */; };
		34BBC85A220C7ADA00857249 /* ImageEditorTextItem.swift in Sources */ = {isa = PBXBuildFile; fileRef = 34BBC855220C7ADA00857249 /* ImageEditorTextItem.swift */; };
		34BBC85B220C7ADA00857249 /* OrderedDictionary.swift in Sources */ = {isa = PBXBuildFile; fileRef = 34BBC856220C7ADA00857249 /* OrderedDictionary.swift */; };
		34BBC85D220D19D600857249 /* ImageEditorPanGestureRecognizer.swift in Sources */ = {isa = PBXBuildFile; fileRef = 34BBC85C220D19D600857249 /* ImageEditorPanGestureRecognizer.swift */; };
		34BBC861220E883300857249 /* ImageEditorModelTest.swift in Sources */ = {isa = PBXBuildFile; fileRef = 34BBC85F220E883200857249 /* ImageEditorModelTest.swift */; };
		34BBC862220E883300857249 /* ImageEditorTest.swift in Sources */ = {isa = PBXBuildFile; fileRef = 34BBC860220E883200857249 /* ImageEditorTest.swift */; };
		34BECE2B1F74C12700D7438D /* DebugUIStress.m in Sources */ = {isa = PBXBuildFile; fileRef = 34BECE2A1F74C12700D7438D /* DebugUIStress.m */; };
		34BECE2E1F7ABCE000D7438D /* GifPickerViewController.swift in Sources */ = {isa = PBXBuildFile; fileRef = 34BECE2D1F7ABCE000D7438D /* GifPickerViewController.swift */; };
		34BECE301F7ABCF800D7438D /* GifPickerLayout.swift in Sources */ = {isa = PBXBuildFile; fileRef = 34BECE2F1F7ABCF800D7438D /* GifPickerLayout.swift */; };
		34BEDB0B21C2FA3D007B0EAE /* OWS114RemoveDynamicInteractions.swift in Sources */ = {isa = PBXBuildFile; fileRef = 34BEDB0A21C2FA3D007B0EAE /* OWS114RemoveDynamicInteractions.swift */; };
		34BEDB0E21C405B0007B0EAE /* ImageEditorModel.swift in Sources */ = {isa = PBXBuildFile; fileRef = 34BEDB0D21C405B0007B0EAE /* ImageEditorModel.swift */; };
		34BEDB1321C43F6A007B0EAE /* ImageEditorView.swift in Sources */ = {isa = PBXBuildFile; fileRef = 34BEDB1221C43F69007B0EAE /* ImageEditorView.swift */; };
		34BEDB1621C80BCA007B0EAE /* OWSAnyTouchGestureRecognizer.h in Headers */ = {isa = PBXBuildFile; fileRef = 34BEDB1421C80BC9007B0EAE /* OWSAnyTouchGestureRecognizer.h */; settings = {ATTRIBUTES = (Public, ); }; };
		34BEDB1721C80BCA007B0EAE /* OWSAnyTouchGestureRecognizer.m in Sources */ = {isa = PBXBuildFile; fileRef = 34BEDB1521C80BCA007B0EAE /* OWSAnyTouchGestureRecognizer.m */; };
		34C3C78D20409F320000134C /* Opening.m4r in Resources */ = {isa = PBXBuildFile; fileRef = 34C3C78C20409F320000134C /* Opening.m4r */; };
		34C3C78F2040A4F70000134C /* sonarping.mp3 in Resources */ = {isa = PBXBuildFile; fileRef = 34C3C78E2040A4F70000134C /* sonarping.mp3 */; };
		34C3C7922040B0DD0000134C /* OWSAudioPlayer.h in Headers */ = {isa = PBXBuildFile; fileRef = 34C3C7902040B0DC0000134C /* OWSAudioPlayer.h */; settings = {ATTRIBUTES = (Public, ); }; };
		34C3C7932040B0DD0000134C /* OWSAudioPlayer.m in Sources */ = {isa = PBXBuildFile; fileRef = 34C3C7912040B0DC0000134C /* OWSAudioPlayer.m */; };
		34C4E2572118957600BEA353 /* OWSWebRTCDataProtos.pb.swift in Sources */ = {isa = PBXBuildFile; fileRef = 34C4E2552118957600BEA353 /* OWSWebRTCDataProtos.pb.swift */; };
		34C4E2582118957600BEA353 /* WebRTCProto.swift in Sources */ = {isa = PBXBuildFile; fileRef = 34C4E2562118957600BEA353 /* WebRTCProto.swift */; };
		34C6B0A91FA0E46F00D35993 /* test-gif.gif in Resources */ = {isa = PBXBuildFile; fileRef = 34C6B0A51FA0E46F00D35993 /* test-gif.gif */; };
		34C6B0AB1FA0E46F00D35993 /* test-mp3.mp3 in Resources */ = {isa = PBXBuildFile; fileRef = 34C6B0A71FA0E46F00D35993 /* test-mp3.mp3 */; };
		34C6B0AC1FA0E46F00D35993 /* test-mp4.mp4 in Resources */ = {isa = PBXBuildFile; fileRef = 34C6B0A81FA0E46F00D35993 /* test-mp4.mp4 */; };
		34C6B0AE1FA0E4AA00D35993 /* test-jpg.jpg in Resources */ = {isa = PBXBuildFile; fileRef = 34C6B0AD1FA0E4AA00D35993 /* test-jpg.jpg */; };
		34CA631B2097806F00E526A0 /* OWSContactShareView.m in Sources */ = {isa = PBXBuildFile; fileRef = 34CA631A2097806E00E526A0 /* OWSContactShareView.m */; };
		34CE88E71F2FB9A10098030F /* ProfileViewController.m in Sources */ = {isa = PBXBuildFile; fileRef = 34CE88E61F2FB9A10098030F /* ProfileViewController.m */; };
		34CF0787203E6B78005C4D61 /* busy_tone_ansi.caf in Resources */ = {isa = PBXBuildFile; fileRef = 34CF0783203E6B77005C4D61 /* busy_tone_ansi.caf */; };
		34CF0788203E6B78005C4D61 /* ringback_tone_ansi.caf in Resources */ = {isa = PBXBuildFile; fileRef = 34CF0784203E6B77005C4D61 /* ringback_tone_ansi.caf */; };
		34CF078A203E6B78005C4D61 /* end_call_tone_cept.caf in Resources */ = {isa = PBXBuildFile; fileRef = 34CF0786203E6B78005C4D61 /* end_call_tone_cept.caf */; };
		34D1F0501F7D45A60066283D /* GifPickerCell.swift in Sources */ = {isa = PBXBuildFile; fileRef = 34D1F04F1F7D45A60066283D /* GifPickerCell.swift */; };
		34D1F0521F7E8EA30066283D /* GiphyDownloader.swift in Sources */ = {isa = PBXBuildFile; fileRef = 34D1F0511F7E8EA30066283D /* GiphyDownloader.swift */; };
		34D1F0831F8678AA0066283D /* ConversationInputTextView.m in Sources */ = {isa = PBXBuildFile; fileRef = 34D1F0681F8678AA0066283D /* ConversationInputTextView.m */; };
		34D1F0841F8678AA0066283D /* ConversationInputToolbar.m in Sources */ = {isa = PBXBuildFile; fileRef = 34D1F06A1F8678AA0066283D /* ConversationInputToolbar.m */; };
		34D1F0861F8678AA0066283D /* ConversationViewController.m in Sources */ = {isa = PBXBuildFile; fileRef = 34D1F06E1F8678AA0066283D /* ConversationViewController.m */; };
		34D1F0871F8678AA0066283D /* ConversationViewItem.m in Sources */ = {isa = PBXBuildFile; fileRef = 34D1F0701F8678AA0066283D /* ConversationViewItem.m */; };
		34D1F0881F8678AA0066283D /* ConversationViewLayout.m in Sources */ = {isa = PBXBuildFile; fileRef = 34D1F0721F8678AA0066283D /* ConversationViewLayout.m */; };
		34D1F0A91F867BFC0066283D /* ConversationViewCell.m in Sources */ = {isa = PBXBuildFile; fileRef = 34D1F0971F867BFC0066283D /* ConversationViewCell.m */; };
		34D1F0AB1F867BFC0066283D /* OWSContactOffersCell.m in Sources */ = {isa = PBXBuildFile; fileRef = 34D1F09B1F867BFC0066283D /* OWSContactOffersCell.m */; };
		34D1F0AE1F867BFC0066283D /* OWSMessageCell.m in Sources */ = {isa = PBXBuildFile; fileRef = 34D1F0A21F867BFC0066283D /* OWSMessageCell.m */; };
		34D1F0B01F867BFC0066283D /* OWSSystemMessageCell.m in Sources */ = {isa = PBXBuildFile; fileRef = 34D1F0A61F867BFC0066283D /* OWSSystemMessageCell.m */; };
		34D1F0B41F86D31D0066283D /* ConversationCollectionView.m in Sources */ = {isa = PBXBuildFile; fileRef = 34D1F0B31F86D31D0066283D /* ConversationCollectionView.m */; };
		34D1F0B71F87F8850066283D /* OWSGenericAttachmentView.m in Sources */ = {isa = PBXBuildFile; fileRef = 34D1F0B61F87F8850066283D /* OWSGenericAttachmentView.m */; };
		34D1F0BA1F8800D90066283D /* OWSAudioMessageView.m in Sources */ = {isa = PBXBuildFile; fileRef = 34D1F0B91F8800D90066283D /* OWSAudioMessageView.m */; };
		34D1F0BD1F8D108C0066283D /* AttachmentUploadView.m in Sources */ = {isa = PBXBuildFile; fileRef = 34D1F0BC1F8D108C0066283D /* AttachmentUploadView.m */; };
		34D1F0C01F8EC1760066283D /* MessageRecipientStatusUtils.swift in Sources */ = {isa = PBXBuildFile; fileRef = 34D1F0BF1F8EC1760066283D /* MessageRecipientStatusUtils.swift */; };
		34D2CCDA2062E7D000CB1A14 /* OWSScreenLockUI.m in Sources */ = {isa = PBXBuildFile; fileRef = 34D2CCD92062E7D000CB1A14 /* OWSScreenLockUI.m */; };
		34D2CCDF206939B400CB1A14 /* DebugUIMessagesAction.m in Sources */ = {isa = PBXBuildFile; fileRef = 34D2CCDB206939B100CB1A14 /* DebugUIMessagesAction.m */; };
		34D2CCE0206939B400CB1A14 /* DebugUIMessagesAssetLoader.m in Sources */ = {isa = PBXBuildFile; fileRef = 34D2CCDC206939B200CB1A14 /* DebugUIMessagesAssetLoader.m */; };
		34D5872F208E2C4200D2255A /* OWS109OutgoingMessageState.m in Sources */ = {isa = PBXBuildFile; fileRef = 34D5872D208E2C4100D2255A /* OWS109OutgoingMessageState.m */; };
		34D58730208E2C4200D2255A /* OWS109OutgoingMessageState.h in Headers */ = {isa = PBXBuildFile; fileRef = 34D5872E208E2C4100D2255A /* OWS109OutgoingMessageState.h */; };
		34D5CCA91EAE3D30005515DB /* AvatarViewHelper.m in Sources */ = {isa = PBXBuildFile; fileRef = 34D5CCA81EAE3D30005515DB /* AvatarViewHelper.m */; };
		34D8C0271ED3673300188D7C /* DebugUIMessages.m in Sources */ = {isa = PBXBuildFile; fileRef = 34D8C0241ED3673300188D7C /* DebugUIMessages.m */; };
		34D8C0281ED3673300188D7C /* DebugUITableViewController.m in Sources */ = {isa = PBXBuildFile; fileRef = 34D8C0261ED3673300188D7C /* DebugUITableViewController.m */; };
		34D8C02B1ED3685800188D7C /* DebugUIContacts.m in Sources */ = {isa = PBXBuildFile; fileRef = 34D8C02A1ED3685800188D7C /* DebugUIContacts.m */; };
		34D920E720E179C200D51158 /* OWSMessageFooterView.m in Sources */ = {isa = PBXBuildFile; fileRef = 34D920E620E179C200D51158 /* OWSMessageFooterView.m */; };
		34D99C931F2937CC00D284D6 /* OWSAnalytics.swift in Sources */ = {isa = PBXBuildFile; fileRef = 34D99C911F2937CC00D284D6 /* OWSAnalytics.swift */; };
		34D99CE4217509C2000AFB39 /* AppEnvironment.swift in Sources */ = {isa = PBXBuildFile; fileRef = 34D99CE3217509C1000AFB39 /* AppEnvironment.swift */; };
		34DB0BED2011548B007B313F /* OWSDatabaseConverterTest.m in Sources */ = {isa = PBXBuildFile; fileRef = 34DB0BEC2011548B007B313F /* OWSDatabaseConverterTest.m */; };
		34DBF003206BD5A500025978 /* OWSMessageTextView.m in Sources */ = {isa = PBXBuildFile; fileRef = 34DBEFFF206BD5A400025978 /* OWSMessageTextView.m */; };
		34DBF004206BD5A500025978 /* OWSBubbleView.m in Sources */ = {isa = PBXBuildFile; fileRef = 34DBF001206BD5A500025978 /* OWSBubbleView.m */; };
		34DBF007206C3CB200025978 /* OWSBubbleShapeView.m in Sources */ = {isa = PBXBuildFile; fileRef = 34DBF006206C3CB200025978 /* OWSBubbleShapeView.m */; };
		34DC9BD921543E0C00FDDCEC /* DebugContactsUtils.m in Sources */ = {isa = PBXBuildFile; fileRef = 34DC9BD721543E0A00FDDCEC /* DebugContactsUtils.m */; };
		34E3E5681EC4B19400495BAC /* AudioProgressView.swift in Sources */ = {isa = PBXBuildFile; fileRef = 34E3E5671EC4B19400495BAC /* AudioProgressView.swift */; };
		34E3EF0D1EFC235B007F6822 /* DebugUIDiskUsage.m in Sources */ = {isa = PBXBuildFile; fileRef = 34E3EF0C1EFC235B007F6822 /* DebugUIDiskUsage.m */; };
		34E3EF101EFC2684007F6822 /* DebugUIPage.m in Sources */ = {isa = PBXBuildFile; fileRef = 34E3EF0F1EFC2684007F6822 /* DebugUIPage.m */; };
		34E5DC8220D8050D00C08145 /* RegistrationUtils.m in Sources */ = {isa = PBXBuildFile; fileRef = 34E5DC8120D8050D00C08145 /* RegistrationUtils.m */; };
		34E88D262098C5AE00A608F4 /* ContactViewController.swift in Sources */ = {isa = PBXBuildFile; fileRef = 34E88D252098C5AE00A608F4 /* ContactViewController.swift */; };
		34E8A8D12085238A00B272B1 /* ProtoParsingTest.m in Sources */ = {isa = PBXBuildFile; fileRef = 34E8A8D02085238900B272B1 /* ProtoParsingTest.m */; };
		34EA69402194933900702471 /* MediaDownloadView.swift in Sources */ = {isa = PBXBuildFile; fileRef = 34EA693F2194933900702471 /* MediaDownloadView.swift */; };
		34EA69422194DE8000702471 /* MediaUploadView.swift in Sources */ = {isa = PBXBuildFile; fileRef = 34EA69412194DE7F00702471 /* MediaUploadView.swift */; };
		34F308A21ECB469700BB7697 /* OWSBezierPathView.m in Sources */ = {isa = PBXBuildFile; fileRef = 34F308A11ECB469700BB7697 /* OWSBezierPathView.m */; };
		34FDB29221FF986600A01202 /* UIView+OWS.swift in Sources */ = {isa = PBXBuildFile; fileRef = 34FDB29121FF986600A01202 /* UIView+OWS.swift */; };
		4503F1BE20470A5B00CEE724 /* classic-quiet.aifc in Resources */ = {isa = PBXBuildFile; fileRef = 4503F1BB20470A5B00CEE724 /* classic-quiet.aifc */; };
		4503F1BF20470A5B00CEE724 /* classic.aifc in Resources */ = {isa = PBXBuildFile; fileRef = 4503F1BC20470A5B00CEE724 /* classic.aifc */; };
		4503F1C3204711D300CEE724 /* OWS107LegacySounds.m in Sources */ = {isa = PBXBuildFile; fileRef = 4503F1C1204711D200CEE724 /* OWS107LegacySounds.m */; };
		4503F1C4204711D300CEE724 /* OWS107LegacySounds.h in Headers */ = {isa = PBXBuildFile; fileRef = 4503F1C2204711D200CEE724 /* OWS107LegacySounds.h */; };
		4505C2BF1E648EA300CEBF41 /* ExperienceUpgrade.swift in Sources */ = {isa = PBXBuildFile; fileRef = 4505C2BE1E648EA300CEBF41 /* ExperienceUpgrade.swift */; };
		450998651FD8A34D00D89EB3 /* DeviceSleepManager.swift in Sources */ = {isa = PBXBuildFile; fileRef = 348F2EAD1F0D21BC00D4ECE0 /* DeviceSleepManager.swift */; };
		450998681FD8C0FF00D89EB3 /* AttachmentSharing.m in Sources */ = {isa = PBXBuildFile; fileRef = 34B3F83A1E8DF1700035BE1A /* AttachmentSharing.m */; };
		450998691FD8C10200D89EB3 /* AttachmentSharing.h in Headers */ = {isa = PBXBuildFile; fileRef = 34B3F8391E8DF1700035BE1A /* AttachmentSharing.h */; settings = {ATTRIBUTES = (Public, ); }; };
		4509E79A1DD653700025A59F /* WebRTC.framework in Frameworks */ = {isa = PBXBuildFile; fileRef = 4509E7991DD653700025A59F /* WebRTC.framework */; };
		450C800F20AD1AB900F3A091 /* OWSWindowManager.m in Sources */ = {isa = PBXBuildFile; fileRef = 34641E1020878FAF00E2EDE5 /* OWSWindowManager.m */; };
		450C801020AD1AE400F3A091 /* OWSWindowManager.h in Headers */ = {isa = PBXBuildFile; fileRef = 34641E1120878FB000E2EDE5 /* OWSWindowManager.h */; settings = {ATTRIBUTES = (Public, ); }; };
		450C801220AD1D5B00F3A091 /* UIDevice+featureSupport.swift in Sources */ = {isa = PBXBuildFile; fileRef = 45BB93371E688E14001E3939 /* UIDevice+featureSupport.swift */; };
		450D19131F85236600970622 /* RemoteVideoView.m in Sources */ = {isa = PBXBuildFile; fileRef = 450D19121F85236600970622 /* RemoteVideoView.m */; };
		450DF2051E0D74AC003D14BE /* Platform.swift in Sources */ = {isa = PBXBuildFile; fileRef = 450DF2041E0D74AC003D14BE /* Platform.swift */; };
		450DF2091E0DD2C6003D14BE /* UserNotificationsAdaptee.swift in Sources */ = {isa = PBXBuildFile; fileRef = 450DF2081E0DD2C6003D14BE /* UserNotificationsAdaptee.swift */; };
		451166C01FD86B98000739BA /* AccountManager.swift in Sources */ = {isa = PBXBuildFile; fileRef = 451166BF1FD86B98000739BA /* AccountManager.swift */; };
		4517642B1DE939FD00EDB8B9 /* ContactCell.swift in Sources */ = {isa = PBXBuildFile; fileRef = 451764291DE939FD00EDB8B9 /* ContactCell.swift */; };
		45194F8F1FD71FF500333B2C /* ThreadUtil.m in Sources */ = {isa = PBXBuildFile; fileRef = 346129BE1FD2068600532771 /* ThreadUtil.m */; };
		45194F901FD7200000333B2C /* ThreadUtil.h in Headers */ = {isa = PBXBuildFile; fileRef = 346129BD1FD2068600532771 /* ThreadUtil.h */; settings = {ATTRIBUTES = (Public, ); }; };
		45194F921FD7215600333B2C /* OWSContactOffersInteraction.h in Headers */ = {isa = PBXBuildFile; fileRef = 34C42D621F4734ED0072EC04 /* OWSContactOffersInteraction.h */; settings = {ATTRIBUTES = (Public, ); }; };
		45194F931FD7215C00333B2C /* OWSContactOffersInteraction.m in Sources */ = {isa = PBXBuildFile; fileRef = 34C42D631F4734ED0072EC04 /* OWSContactOffersInteraction.m */; };
		45194F941FD7216000333B2C /* TSUnreadIndicatorInteraction.h in Headers */ = {isa = PBXBuildFile; fileRef = 34C42D641F4734ED0072EC04 /* TSUnreadIndicatorInteraction.h */; settings = {ATTRIBUTES = (Public, ); }; };
		45194F951FD7216600333B2C /* TSUnreadIndicatorInteraction.m in Sources */ = {isa = PBXBuildFile; fileRef = 34C42D651F4734ED0072EC04 /* TSUnreadIndicatorInteraction.m */; };
		451A13B11E13DED2000A50FD /* AppNotifications.swift in Sources */ = {isa = PBXBuildFile; fileRef = 451A13B01E13DED2000A50FD /* AppNotifications.swift */; };
		451F8A341FD710C3005CB9DA /* FullTextSearcher.swift in Sources */ = {isa = PBXBuildFile; fileRef = 451777C71FD61554001225FF /* FullTextSearcher.swift */; };
		451F8A351FD710DE005CB9DA /* Searcher.swift in Sources */ = {isa = PBXBuildFile; fileRef = 45360B8C1F9521F800FA666C /* Searcher.swift */; };
		451F8A3B1FD71297005CB9DA /* UIUtil.m in Sources */ = {isa = PBXBuildFile; fileRef = B97940261832BD2400BD66CB /* UIUtil.m */; };
		451F8A3C1FD71392005CB9DA /* UIUtil.h in Headers */ = {isa = PBXBuildFile; fileRef = B97940251832BD2400BD66CB /* UIUtil.h */; settings = {ATTRIBUTES = (Public, ); }; };
		451F8A441FD7156B005CB9DA /* BlockListUIUtils.m in Sources */ = {isa = PBXBuildFile; fileRef = 343D3D9A1E9283F100165CA4 /* BlockListUIUtils.m */; };
		451F8A451FD71570005CB9DA /* BlockListUIUtils.h in Headers */ = {isa = PBXBuildFile; fileRef = 343D3D991E9283F100165CA4 /* BlockListUIUtils.h */; settings = {ATTRIBUTES = (Public, ); }; };
		451F8A461FD715BA005CB9DA /* OWSGroupAvatarBuilder.m in Sources */ = {isa = PBXBuildFile; fileRef = 45666EC81D994C0D008FE134 /* OWSGroupAvatarBuilder.m */; };
		451F8A471FD715BA005CB9DA /* OWSAvatarBuilder.m in Sources */ = {isa = PBXBuildFile; fileRef = 45666EC51D99483D008FE134 /* OWSAvatarBuilder.m */; };
		451F8A481FD715BA005CB9DA /* OWSContactAvatarBuilder.m in Sources */ = {isa = PBXBuildFile; fileRef = 45855F361D9498A40084F340 /* OWSContactAvatarBuilder.m */; };
		451F8A491FD715CF005CB9DA /* OWSAvatarBuilder.h in Headers */ = {isa = PBXBuildFile; fileRef = 45666EC41D99483D008FE134 /* OWSAvatarBuilder.h */; settings = {ATTRIBUTES = (Public, ); }; };
		451F8A4A1FD715D9005CB9DA /* OWSContactAvatarBuilder.h in Headers */ = {isa = PBXBuildFile; fileRef = 45855F351D9498A40084F340 /* OWSContactAvatarBuilder.h */; settings = {ATTRIBUTES = (Public, ); }; };
		451F8A4B1FD715E1005CB9DA /* OWSGroupAvatarBuilder.h in Headers */ = {isa = PBXBuildFile; fileRef = 45666EC71D994C0D008FE134 /* OWSGroupAvatarBuilder.h */; settings = {ATTRIBUTES = (Public, ); }; };
		452037D11EE84975004E4CDF /* DebugUISessionState.m in Sources */ = {isa = PBXBuildFile; fileRef = 452037D01EE84975004E4CDF /* DebugUISessionState.m */; };
		4520D8D51D417D8E00123472 /* Photos.framework in Frameworks */ = {isa = PBXBuildFile; fileRef = 4520D8D41D417D8E00123472 /* Photos.framework */; };
		4521C3C01F59F3BA00B4C582 /* TextFieldHelper.swift in Sources */ = {isa = PBXBuildFile; fileRef = 4521C3BF1F59F3BA00B4C582 /* TextFieldHelper.swift */; };
		452B999020A34B6B006F2F9E /* AddContactShareToExistingContactViewController.swift in Sources */ = {isa = PBXBuildFile; fileRef = 452B998F20A34B6B006F2F9E /* AddContactShareToExistingContactViewController.swift */; };
		452C468F1E427E200087B011 /* OutboundCallInitiator.swift in Sources */ = {isa = PBXBuildFile; fileRef = 452C468E1E427E200087B011 /* OutboundCallInitiator.swift */; };
		452C7CA72037628B003D51A5 /* Weak.swift in Sources */ = {isa = PBXBuildFile; fileRef = 45F170D51E315310003FC1F2 /* Weak.swift */; };
		452D1AF12081059C00A67F7F /* StringAdditionsTest.swift in Sources */ = {isa = PBXBuildFile; fileRef = 452D1AF02081059C00A67F7F /* StringAdditionsTest.swift */; };
		452EC6DF205E9E30000E787C /* MediaGalleryViewController.swift in Sources */ = {isa = PBXBuildFile; fileRef = 452EC6DE205E9E30000E787C /* MediaGalleryViewController.swift */; };
		452EC6E1205FF5DC000E787C /* Bench.swift in Sources */ = {isa = PBXBuildFile; fileRef = 452EC6E0205FF5DC000E787C /* Bench.swift */; };
		452ECA4D1E087E7200E2F016 /* MessageFetcherJob.swift in Sources */ = {isa = PBXBuildFile; fileRef = 452ECA4C1E087E7200E2F016 /* MessageFetcherJob.swift */; };
		4535186B1FC635DD00210559 /* ShareViewController.swift in Sources */ = {isa = PBXBuildFile; fileRef = 4535186A1FC635DD00210559 /* ShareViewController.swift */; };
		4535186E1FC635DD00210559 /* MainInterface.storyboard in Resources */ = {isa = PBXBuildFile; fileRef = 4535186C1FC635DD00210559 /* MainInterface.storyboard */; };
		453518721FC635DD00210559 /* SignalShareExtension.appex in Embed App Extensions */ = {isa = PBXBuildFile; fileRef = 453518681FC635DD00210559 /* SignalShareExtension.appex */; settings = {ATTRIBUTES = (RemoveHeadersOnCopy, ); }; };
		453518961FC63DBF00210559 /* SignalMessaging.h in Headers */ = {isa = PBXBuildFile; fileRef = 453518941FC63DBF00210559 /* SignalMessaging.h */; settings = {ATTRIBUTES = (Public, ); }; };
		453518991FC63DBF00210559 /* SignalMessaging.framework in Frameworks */ = {isa = PBXBuildFile; fileRef = 453518921FC63DBF00210559 /* SignalMessaging.framework */; };
		4535189A1FC63DBF00210559 /* SignalMessaging.framework in Embed Frameworks */ = {isa = PBXBuildFile; fileRef = 453518921FC63DBF00210559 /* SignalMessaging.framework */; settings = {ATTRIBUTES = (CodeSignOnCopy, RemoveHeadersOnCopy, ); }; };
		453518A21FC63E2900210559 /* SignalMessaging.framework in Frameworks */ = {isa = PBXBuildFile; fileRef = 453518921FC63DBF00210559 /* SignalMessaging.framework */; };
		45360B901F9527DA00FA666C /* SearcherTest.swift in Sources */ = {isa = PBXBuildFile; fileRef = 45360B8F1F9527DA00FA666C /* SearcherTest.swift */; };
		45360B911F952AA900FA666C /* MarqueeLabel.swift in Sources */ = {isa = PBXBuildFile; fileRef = 45E5A6981F61E6DD001E4A8A /* MarqueeLabel.swift */; };
		4539B5861F79348F007141FF /* PushRegistrationManager.swift in Sources */ = {isa = PBXBuildFile; fileRef = 4539B5851F79348F007141FF /* PushRegistrationManager.swift */; };
		4541B71D209D3B7A0008608F /* ContactShareViewModel.swift in Sources */ = {isa = PBXBuildFile; fileRef = 4541B71A209D2DAE0008608F /* ContactShareViewModel.swift */; };
		4542DF54208D40AC007B4E76 /* LoadingViewController.swift in Sources */ = {isa = PBXBuildFile; fileRef = 4542DF53208D40AC007B4E76 /* LoadingViewController.swift */; };
		454A84042059C787008B8C75 /* MediaTileViewController.swift in Sources */ = {isa = PBXBuildFile; fileRef = 454A84032059C787008B8C75 /* MediaTileViewController.swift */; };
		454A965A1FD6017E008D2A0E /* SignalAttachment.swift in Sources */ = {isa = PBXBuildFile; fileRef = 34D913491F62D4A500722898 /* SignalAttachment.swift */; };
		454EBAB41F2BE14C00ACE0BB /* OWSAnalytics.swift in Sources */ = {isa = PBXBuildFile; fileRef = 34D99C911F2937CC00D284D6 /* OWSAnalytics.swift */; };
		4551DB5A205C562300C8AE75 /* Collection+OWS.swift in Sources */ = {isa = PBXBuildFile; fileRef = 4551DB59205C562300C8AE75 /* Collection+OWS.swift */; };
		4556FA681F54AA9500AF40DD /* DebugUIProfile.swift in Sources */ = {isa = PBXBuildFile; fileRef = 4556FA671F54AA9500AF40DD /* DebugUIProfile.swift */; };
		455A16DD1F1FEA0000F86704 /* Metal.framework in Frameworks */ = {isa = PBXBuildFile; fileRef = 455A16DB1F1FEA0000F86704 /* Metal.framework */; settings = {ATTRIBUTES = (Weak, ); }; };
		455A16DE1F1FEA0000F86704 /* MetalKit.framework in Frameworks */ = {isa = PBXBuildFile; fileRef = 455A16DC1F1FEA0000F86704 /* MetalKit.framework */; settings = {ATTRIBUTES = (Weak, ); }; };
		455AC69E1F4F8B0300134004 /* ImageCacheTest.swift in Sources */ = {isa = PBXBuildFile; fileRef = 455AC69D1F4F8B0300134004 /* ImageCacheTest.swift */; };
		45638BDC1F3DD0D400128435 /* DebugUICalling.swift in Sources */ = {isa = PBXBuildFile; fileRef = 45638BDB1F3DD0D400128435 /* DebugUICalling.swift */; };
		45666F581D9B2880008FE134 /* OWSScrubbingLogFormatterTest.m in Sources */ = {isa = PBXBuildFile; fileRef = 45666F571D9B2880008FE134 /* OWSScrubbingLogFormatterTest.m */; };
		456F6E2F1E261D1000FD2210 /* PeerConnectionClientTest.swift in Sources */ = {isa = PBXBuildFile; fileRef = 456F6E2E1E261D1000FD2210 /* PeerConnectionClientTest.swift */; };
		4574A5D61DD6704700C6B692 /* CallService.swift in Sources */ = {isa = PBXBuildFile; fileRef = 4574A5D51DD6704700C6B692 /* CallService.swift */; };
		4579431E1E7C8CE9008ED0C0 /* Pastelog.m in Sources */ = {isa = PBXBuildFile; fileRef = 4579431D1E7C8CE9008ED0C0 /* Pastelog.m */; };
		45794E861E00620000066731 /* CallUIAdapter.swift in Sources */ = {isa = PBXBuildFile; fileRef = 45794E851E00620000066731 /* CallUIAdapter.swift */; };
		457C87B82032645C008D52D6 /* DebugUINotifications.swift in Sources */ = {isa = PBXBuildFile; fileRef = 457C87B72032645C008D52D6 /* DebugUINotifications.swift */; };
		457F671B20746193000EABCD /* QuotedReplyPreview.swift in Sources */ = {isa = PBXBuildFile; fileRef = 457F671A20746193000EABCD /* QuotedReplyPreview.swift */; };
		45847E871E4283C30080EAB3 /* Intents.framework in Frameworks */ = {isa = PBXBuildFile; fileRef = 45847E861E4283C30080EAB3 /* Intents.framework */; settings = {ATTRIBUTES = (Weak, ); }; };
		4585C4681ED8F8D200896AEA /* SafetyNumberConfirmationAlert.swift in Sources */ = {isa = PBXBuildFile; fileRef = 4585C4671ED8F8D200896AEA /* SafetyNumberConfirmationAlert.swift */; };
		458967111DC117CC00E9DD21 /* AccountManagerTest.swift in Sources */ = {isa = PBXBuildFile; fileRef = 458967101DC117CC00E9DD21 /* AccountManagerTest.swift */; };
		458DE9D61DEE3FD00071BB03 /* PeerConnectionClient.swift in Sources */ = {isa = PBXBuildFile; fileRef = 458DE9D51DEE3FD00071BB03 /* PeerConnectionClient.swift */; };
		458E38371D668EBF0094BD24 /* OWSDeviceProvisioningURLParser.m in Sources */ = {isa = PBXBuildFile; fileRef = 458E38361D668EBF0094BD24 /* OWSDeviceProvisioningURLParser.m */; };
		458E383A1D6699FA0094BD24 /* OWSDeviceProvisioningURLParserTest.m in Sources */ = {isa = PBXBuildFile; fileRef = 458E38391D6699FA0094BD24 /* OWSDeviceProvisioningURLParserTest.m */; };
		459311FC1D75C948008DD4F0 /* OWSDeviceTableViewCell.m in Sources */ = {isa = PBXBuildFile; fileRef = 459311FB1D75C948008DD4F0 /* OWSDeviceTableViewCell.m */; };
		4598198E204E2F28009414F2 /* OWS108CallLoggingPreference.h in Headers */ = {isa = PBXBuildFile; fileRef = 4598198C204E2F28009414F2 /* OWS108CallLoggingPreference.h */; };
		4598198F204E2F28009414F2 /* OWS108CallLoggingPreference.m in Sources */ = {isa = PBXBuildFile; fileRef = 4598198D204E2F28009414F2 /* OWS108CallLoggingPreference.m */; };
		459B775C207BA46C0071D0AB /* OWSQuotedReplyModel.m in Sources */ = {isa = PBXBuildFile; fileRef = 459B775A207BA3A80071D0AB /* OWSQuotedReplyModel.m */; };
		459B775D207BA4810071D0AB /* OWSQuotedReplyModel.h in Headers */ = {isa = PBXBuildFile; fileRef = 459B7759207BA3A80071D0AB /* OWSQuotedReplyModel.h */; settings = {ATTRIBUTES = (Public, ); }; };
		45A2F005204473A3002E978A /* NewMessage.aifc in Resources */ = {isa = PBXBuildFile; fileRef = 45A2F004204473A3002E978A /* NewMessage.aifc */; };
		45A663C51F92EC760027B59E /* GroupTableViewCell.swift in Sources */ = {isa = PBXBuildFile; fileRef = 45A663C41F92EC760027B59E /* GroupTableViewCell.swift */; };
		45A6DAD61EBBF85500893231 /* ReminderView.swift in Sources */ = {isa = PBXBuildFile; fileRef = 45A6DAD51EBBF85500893231 /* ReminderView.swift */; };
		45AE48511E0732D6004D96C2 /* TurnServerInfo.swift in Sources */ = {isa = PBXBuildFile; fileRef = 45AE48501E0732D6004D96C2 /* TurnServerInfo.swift */; };
		45B27B862037FFB400A539DF /* DebugUIFileBrowser.swift in Sources */ = {isa = PBXBuildFile; fileRef = 45B27B852037FFB400A539DF /* DebugUIFileBrowser.swift */; };
		45B5360E206DD8BB00D61655 /* UIResponder+OWS.swift in Sources */ = {isa = PBXBuildFile; fileRef = 45B5360D206DD8BB00D61655 /* UIResponder+OWS.swift */; };
		45B74A742044AAB600CD42F8 /* aurora-quiet.aifc in Resources */ = {isa = PBXBuildFile; fileRef = 45B74A5B2044AAB300CD42F8 /* aurora-quiet.aifc */; };
		45B74A752044AAB600CD42F8 /* synth-quiet.aifc in Resources */ = {isa = PBXBuildFile; fileRef = 45B74A5C2044AAB300CD42F8 /* synth-quiet.aifc */; };
		45B74A762044AAB600CD42F8 /* keys-quiet.aifc in Resources */ = {isa = PBXBuildFile; fileRef = 45B74A5D2044AAB400CD42F8 /* keys-quiet.aifc */; };
		45B74A772044AAB600CD42F8 /* hello.aifc in Resources */ = {isa = PBXBuildFile; fileRef = 45B74A5E2044AAB400CD42F8 /* hello.aifc */; };
		45B74A782044AAB600CD42F8 /* bamboo-quiet.aifc in Resources */ = {isa = PBXBuildFile; fileRef = 45B74A5F2044AAB400CD42F8 /* bamboo-quiet.aifc */; };
		45B74A792044AAB600CD42F8 /* input.aifc in Resources */ = {isa = PBXBuildFile; fileRef = 45B74A602044AAB400CD42F8 /* input.aifc */; };
		45B74A7A2044AAB600CD42F8 /* keys.aifc in Resources */ = {isa = PBXBuildFile; fileRef = 45B74A612044AAB400CD42F8 /* keys.aifc */; };
		45B74A7B2044AAB600CD42F8 /* chord.aifc in Resources */ = {isa = PBXBuildFile; fileRef = 45B74A622044AAB400CD42F8 /* chord.aifc */; };
		45B74A7C2044AAB600CD42F8 /* hello-quiet.aifc in Resources */ = {isa = PBXBuildFile; fileRef = 45B74A632044AAB400CD42F8 /* hello-quiet.aifc */; };
		45B74A7D2044AAB600CD42F8 /* popcorn-quiet.aifc in Resources */ = {isa = PBXBuildFile; fileRef = 45B74A642044AAB400CD42F8 /* popcorn-quiet.aifc */; };
		45B74A7E2044AAB600CD42F8 /* complete.aifc in Resources */ = {isa = PBXBuildFile; fileRef = 45B74A652044AAB400CD42F8 /* complete.aifc */; };
		45B74A7F2044AAB600CD42F8 /* note-quiet.aifc in Resources */ = {isa = PBXBuildFile; fileRef = 45B74A662044AAB400CD42F8 /* note-quiet.aifc */; };
		45B74A802044AAB600CD42F8 /* pulse-quiet.aifc in Resources */ = {isa = PBXBuildFile; fileRef = 45B74A672044AAB500CD42F8 /* pulse-quiet.aifc */; };
		45B74A812044AAB600CD42F8 /* chord-quiet.aifc in Resources */ = {isa = PBXBuildFile; fileRef = 45B74A682044AAB500CD42F8 /* chord-quiet.aifc */; };
		45B74A822044AAB600CD42F8 /* pulse.aifc in Resources */ = {isa = PBXBuildFile; fileRef = 45B74A692044AAB500CD42F8 /* pulse.aifc */; };
		45B74A832044AAB600CD42F8 /* circles.aifc in Resources */ = {isa = PBXBuildFile; fileRef = 45B74A6A2044AAB500CD42F8 /* circles.aifc */; };
		45B74A842044AAB600CD42F8 /* popcorn.aifc in Resources */ = {isa = PBXBuildFile; fileRef = 45B74A6B2044AAB500CD42F8 /* popcorn.aifc */; };
		45B74A852044AAB600CD42F8 /* bamboo.aifc in Resources */ = {isa = PBXBuildFile; fileRef = 45B74A6C2044AAB500CD42F8 /* bamboo.aifc */; };
		45B74A862044AAB600CD42F8 /* note.aifc in Resources */ = {isa = PBXBuildFile; fileRef = 45B74A6D2044AAB500CD42F8 /* note.aifc */; };
		45B74A872044AAB600CD42F8 /* complete-quiet.aifc in Resources */ = {isa = PBXBuildFile; fileRef = 45B74A6E2044AAB500CD42F8 /* complete-quiet.aifc */; };
		45B74A882044AAB600CD42F8 /* aurora.aifc in Resources */ = {isa = PBXBuildFile; fileRef = 45B74A6F2044AAB500CD42F8 /* aurora.aifc */; };
		45B74A892044AAB600CD42F8 /* circles-quiet.aifc in Resources */ = {isa = PBXBuildFile; fileRef = 45B74A702044AAB500CD42F8 /* circles-quiet.aifc */; };
		45B74A8B2044AAB600CD42F8 /* synth.aifc in Resources */ = {isa = PBXBuildFile; fileRef = 45B74A722044AAB600CD42F8 /* synth.aifc */; };
		45B74A8C2044AAB600CD42F8 /* input-quiet.aifc in Resources */ = {isa = PBXBuildFile; fileRef = 45B74A732044AAB600CD42F8 /* input-quiet.aifc */; };
		45BC829D1FD9C4B400011CF3 /* ShareViewDelegate.swift in Sources */ = {isa = PBXBuildFile; fileRef = 45BC829C1FD9C4B400011CF3 /* ShareViewDelegate.swift */; };
		45BD60821DE9547E00A8F436 /* Contacts.framework in Frameworks */ = {isa = PBXBuildFile; fileRef = 45BD60811DE9547E00A8F436 /* Contacts.framework */; settings = {ATTRIBUTES = (Weak, ); }; };
		45C0DC1B1E68FE9000E04C47 /* UIApplication+OWS.swift in Sources */ = {isa = PBXBuildFile; fileRef = 45C0DC1A1E68FE9000E04C47 /* UIApplication+OWS.swift */; };
		45C0DC1E1E69011F00E04C47 /* UIStoryboard+OWS.swift in Sources */ = {isa = PBXBuildFile; fileRef = 45C0DC1D1E69011F00E04C47 /* UIStoryboard+OWS.swift */; };
		45C9DEB81DF4E35A0065CA84 /* WebRTCCallMessageHandler.swift in Sources */ = {isa = PBXBuildFile; fileRef = 45C9DEB71DF4E35A0065CA84 /* WebRTCCallMessageHandler.swift */; };
		45CB2FA81CB7146C00E1B343 /* Launch Screen.storyboard in Resources */ = {isa = PBXBuildFile; fileRef = 45CB2FA71CB7146C00E1B343 /* Launch Screen.storyboard */; };
		45CD81EF1DC030E7004C9430 /* SyncPushTokensJob.swift in Sources */ = {isa = PBXBuildFile; fileRef = 45CD81EE1DC030E7004C9430 /* SyncPushTokensJob.swift */; };
		45D231771DC7E8F10034FA89 /* SessionResetJob.swift in Sources */ = {isa = PBXBuildFile; fileRef = 45D231761DC7E8F10034FA89 /* SessionResetJob.swift */; };
		45D2AC02204885170033C692 /* OWS2FAReminderViewController.swift in Sources */ = {isa = PBXBuildFile; fileRef = 45D2AC01204885170033C692 /* OWS2FAReminderViewController.swift */; };
		45D308AD2049A439000189E4 /* PinEntryView.m in Sources */ = {isa = PBXBuildFile; fileRef = 45D308AC2049A439000189E4 /* PinEntryView.m */; };
		45DDA6242090CEB500DE97F8 /* ConversationHeaderView.swift in Sources */ = {isa = PBXBuildFile; fileRef = 45DDA6232090CEB500DE97F8 /* ConversationHeaderView.swift */; };
		45DF5DF21DDB843F00C936C7 /* CompareSafetyNumbersActivity.swift in Sources */ = {isa = PBXBuildFile; fileRef = 45DF5DF11DDB843F00C936C7 /* CompareSafetyNumbersActivity.swift */; };
		45E5A6991F61E6DE001E4A8A /* MarqueeLabel.swift in Sources */ = {isa = PBXBuildFile; fileRef = 45E5A6981F61E6DD001E4A8A /* MarqueeLabel.swift */; };
		45E7A6A81E71CA7E00D44FB5 /* DisplayableTextFilterTest.swift in Sources */ = {isa = PBXBuildFile; fileRef = 45E7A6A61E71CA7E00D44FB5 /* DisplayableTextFilterTest.swift */; };
		45F170BB1E2FC5D3003FC1F2 /* CallAudioService.swift in Sources */ = {isa = PBXBuildFile; fileRef = 45F170BA1E2FC5D3003FC1F2 /* CallAudioService.swift */; };
		45F32C222057297A00A300D5 /* MediaDetailViewController.m in Sources */ = {isa = PBXBuildFile; fileRef = 45B9EE9B200E91FB005D2F2D /* MediaDetailViewController.m */; };
		45F32C232057297A00A300D5 /* MediaPageViewController.swift in Sources */ = {isa = PBXBuildFile; fileRef = 45F32C1D205718B000A300D5 /* MediaPageViewController.swift */; };
		45F32C242057297A00A300D5 /* MessageDetailViewController.swift in Sources */ = {isa = PBXBuildFile; fileRef = 34CA1C261F7156F300E51C51 /* MessageDetailViewController.swift */; };
		45F59A082028E4FB00E8D2B0 /* OWSAudioSession.swift in Sources */ = {isa = PBXBuildFile; fileRef = 45F170AB1E2F0351003FC1F2 /* OWSAudioSession.swift */; };
		45F59A0A2029140500E8D2B0 /* OWSVideoPlayer.swift in Sources */ = {isa = PBXBuildFile; fileRef = 45F59A092029140500E8D2B0 /* OWSVideoPlayer.swift */; };
		45F659731E1BD99C00444429 /* CallKitCallUIAdaptee.swift in Sources */ = {isa = PBXBuildFile; fileRef = 45F659721E1BD99C00444429 /* CallKitCallUIAdaptee.swift */; };
		45F659821E1BE77000444429 /* NonCallKitCallUIAdaptee.swift in Sources */ = {isa = PBXBuildFile; fileRef = 45F659811E1BE77000444429 /* NonCallKitCallUIAdaptee.swift */; };
		45FBC5C81DF8575700E9B410 /* CallKitCallManager.swift in Sources */ = {isa = PBXBuildFile; fileRef = 45FBC59A1DF8575700E9B410 /* CallKitCallManager.swift */; };
		45FBC5D11DF8592E00E9B410 /* SignalCall.swift in Sources */ = {isa = PBXBuildFile; fileRef = 45FBC5D01DF8592E00E9B410 /* SignalCall.swift */; };
		4AC4EA13C8A444455DAB351F /* Pods_SignalMessaging.framework in Frameworks */ = {isa = PBXBuildFile; fileRef = 264242150E87D10A357DB07B /* Pods_SignalMessaging.framework */; };
		4C04392A220A9EC800BAEA63 /* VoiceNoteLock.swift in Sources */ = {isa = PBXBuildFile; fileRef = 4C043929220A9EC800BAEA63 /* VoiceNoteLock.swift */; };
		4C04F58421C860C50090D0BB /* MantlePerfTest.swift in Sources */ = {isa = PBXBuildFile; fileRef = 4C04F58321C860C50090D0BB /* MantlePerfTest.swift */; };
		4C090A1B210FD9C7001FD7F9 /* HapticFeedback.swift in Sources */ = {isa = PBXBuildFile; fileRef = 4C090A1A210FD9C7001FD7F9 /* HapticFeedback.swift */; };
		4C11AA5020FD59C700351FBD /* MessageStatusView.swift in Sources */ = {isa = PBXBuildFile; fileRef = 4C11AA4F20FD59C700351FBD /* MessageStatusView.swift */; };
		4C13C9F620E57BA30089A98B /* ColorPickerViewController.swift in Sources */ = {isa = PBXBuildFile; fileRef = 4C13C9F520E57BA30089A98B /* ColorPickerViewController.swift */; };
		4C1885D2218F8E1C00B67051 /* PhotoGridViewCell.swift in Sources */ = {isa = PBXBuildFile; fileRef = 4C1885D1218F8E1C00B67051 /* PhotoGridViewCell.swift */; };
		4C20B2B720CA0034001BAC90 /* ThreadViewModel.swift in Sources */ = {isa = PBXBuildFile; fileRef = 4542DF51208B82E9007B4E76 /* ThreadViewModel.swift */; };
		4C20B2B920CA10DE001BAC90 /* ConversationSearchViewController.swift in Sources */ = {isa = PBXBuildFile; fileRef = 4C20B2B820CA10DE001BAC90 /* ConversationSearchViewController.swift */; };
		4C21D5D6223A9DC500EF8A77 /* UIAlerts+iOS9.m in Sources */ = {isa = PBXBuildFile; fileRef = 4C21D5D5223A9DC500EF8A77 /* UIAlerts+iOS9.m */; };
		4C21D5D8223AC60F00EF8A77 /* PhotoCapture.swift in Sources */ = {isa = PBXBuildFile; fileRef = 4C21D5D7223AC60F00EF8A77 /* PhotoCapture.swift */; };
		4C23A5F2215C4ADE00534937 /* SheetViewController.swift in Sources */ = {isa = PBXBuildFile; fileRef = 4C23A5F1215C4ADE00534937 /* SheetViewController.swift */; };
		4C2F454F214C00E1004871FF /* AvatarTableViewCell.swift in Sources */ = {isa = PBXBuildFile; fileRef = 4C2F454E214C00E1004871FF /* AvatarTableViewCell.swift */; };
		4C3E245C21F29FCE000AE092 /* Toast.swift in Sources */ = {isa = PBXBuildFile; fileRef = 4CA5F792211E1F06008C2708 /* Toast.swift */; };
		4C3E245D21F2B395000AE092 /* DirectionalPanGestureRecognizer.swift in Sources */ = {isa = PBXBuildFile; fileRef = 4523149F1F7E9E18003A428C /* DirectionalPanGestureRecognizer.swift */; };
		4C3EF7FD2107DDEE0007EBF7 /* ParamParserTest.swift in Sources */ = {isa = PBXBuildFile; fileRef = 4C3EF7FC2107DDEE0007EBF7 /* ParamParserTest.swift */; };
		4C3EF802210918740007EBF7 /* SSKProtoEnvelopeTest.swift in Sources */ = {isa = PBXBuildFile; fileRef = 4C3EF801210918740007EBF7 /* SSKProtoEnvelopeTest.swift */; };
		4C4AE6A1224AF35700D4AF6F /* SendMediaNavigationController.swift in Sources */ = {isa = PBXBuildFile; fileRef = 4C4AE69F224AF21900D4AF6F /* SendMediaNavigationController.swift */; };
		4C4AEC4520EC343B0020E72B /* DismissableTextField.swift in Sources */ = {isa = PBXBuildFile; fileRef = 4C4AEC4420EC343B0020E72B /* DismissableTextField.swift */; };
		4C4BC6C32102D697004040C9 /* ContactDiscoveryOperationTest.swift in Sources */ = {isa = PBXBuildFile; fileRef = 4C4BC6C22102D697004040C9 /* ContactDiscoveryOperationTest.swift */; };
		4C5250D221E7BD7D00CE3D95 /* PhoneNumberValidator.swift in Sources */ = {isa = PBXBuildFile; fileRef = 4C5250D121E7BD7D00CE3D95 /* PhoneNumberValidator.swift */; };
		4C5250D421E7C51900CE3D95 /* PhoneNumberValidatorTest.swift in Sources */ = {isa = PBXBuildFile; fileRef = 4C5250D321E7C51900CE3D95 /* PhoneNumberValidatorTest.swift */; };
		4C586926224FAB83003FD070 /* AVAudioSession+OWS.m in Sources */ = {isa = PBXBuildFile; fileRef = 4C586925224FAB83003FD070 /* AVAudioSession+OWS.m */; };
		4C618199219DF03A009BD6B5 /* OWSButton.swift in Sources */ = {isa = PBXBuildFile; fileRef = 4C618198219DF03A009BD6B5 /* OWSButton.swift */; };
		4C61819F219E1796009BD6B5 /* typing-animation-dark.gif in Resources */ = {isa = PBXBuildFile; fileRef = 4C61819E219E1795009BD6B5 /* typing-animation-dark.gif */; };
		4C63CC00210A620B003AE45C /* SignalTSan.supp in Resources */ = {isa = PBXBuildFile; fileRef = 4C63CBFF210A620B003AE45C /* SignalTSan.supp */; };
		4C6F527C20FFE8400097DEEE /* SignalUBSan.supp in Resources */ = {isa = PBXBuildFile; fileRef = 4C6F527B20FFE8400097DEEE /* SignalUBSan.supp */; };
		4C7537892193779700DF5E37 /* OWS113MultiAttachmentMediaMessages.swift in Sources */ = {isa = PBXBuildFile; fileRef = 4C7537882193779700DF5E37 /* OWS113MultiAttachmentMediaMessages.swift */; };
		4C858A52212DC5E1001B45D3 /* UIImage+OWS.swift in Sources */ = {isa = PBXBuildFile; fileRef = 4C858A51212DC5E1001B45D3 /* UIImage+OWS.swift */; };
		4C948FF72146EB4800349F0D /* BlockListCache.swift in Sources */ = {isa = PBXBuildFile; fileRef = 4C948FF62146EB4800349F0D /* BlockListCache.swift */; };
		4C9CA25D217E676900607C63 /* ZXingObjC.framework in Frameworks */ = {isa = PBXBuildFile; fileRef = 4C9CA25C217E676900607C63 /* ZXingObjC.framework */; };
		4CA46F4C219CCC630038ABDE /* CaptionView.swift in Sources */ = {isa = PBXBuildFile; fileRef = 4CA46F4B219CCC630038ABDE /* CaptionView.swift */; };
		4CA46F4D219CFDAA0038ABDE /* GalleryRailView.swift in Sources */ = {isa = PBXBuildFile; fileRef = 4CA46F49219C78050038ABDE /* GalleryRailView.swift */; };
		4CA485BB2232339F004B9E7D /* PhotoCaptureViewController.swift in Sources */ = {isa = PBXBuildFile; fileRef = 4CA485BA2232339F004B9E7D /* PhotoCaptureViewController.swift */; };
		4CB5F26720F6E1E2004D1B42 /* MenuActionsViewController.swift in Sources */ = {isa = PBXBuildFile; fileRef = 4CFF4C0920F55BBA005DA313 /* MenuActionsViewController.swift */; };
		4CB5F26920F7D060004D1B42 /* MessageActions.swift in Sources */ = {isa = PBXBuildFile; fileRef = 4CB5F26820F7D060004D1B42 /* MessageActions.swift */; };
		4CB93DC22180FF07004B9764 /* ProximityMonitoringManager.swift in Sources */ = {isa = PBXBuildFile; fileRef = 4CB93DC12180FF07004B9764 /* ProximityMonitoringManager.swift */; };
		4CBBCA6321714B4500EEB37D /* OWS110SortIdMigration.swift in Sources */ = {isa = PBXBuildFile; fileRef = 4CBBCA6221714B4500EEB37D /* OWS110SortIdMigration.swift */; };
		4CC0B59C20EC5F2E00CF6EE0 /* ConversationConfigurationSyncOperation.swift in Sources */ = {isa = PBXBuildFile; fileRef = 4CC0B59B20EC5F2E00CF6EE0 /* ConversationConfigurationSyncOperation.swift */; };
		4CC1ECF9211A47CE00CC13BE /* StoreKit.framework in Frameworks */ = {isa = PBXBuildFile; fileRef = 4CC1ECF8211A47CD00CC13BE /* StoreKit.framework */; settings = {ATTRIBUTES = (Weak, ); }; };
		4CC1ECFB211A553000CC13BE /* AppUpdateNag.swift in Sources */ = {isa = PBXBuildFile; fileRef = 4CC1ECFA211A553000CC13BE /* AppUpdateNag.swift */; };
		4CC613362227A00400E21A3A /* ConversationSearch.swift in Sources */ = {isa = PBXBuildFile; fileRef = 4CC613352227A00400E21A3A /* ConversationSearch.swift */; };
		4CEB78C92178EBAB00F315D2 /* OWSSessionResetJobRecord.m in Sources */ = {isa = PBXBuildFile; fileRef = 4CEB78C82178EBAB00F315D2 /* OWSSessionResetJobRecord.m */; };
		4CFD151D22415AA400F2450F /* CallVideoHintView.swift in Sources */ = {isa = PBXBuildFile; fileRef = 4CFD151C22415AA400F2450F /* CallVideoHintView.swift */; };
		4CFE6B6C21F92BA700006701 /* LegacyNotificationsAdaptee.swift in Sources */ = {isa = PBXBuildFile; fileRef = 4CFE6B6B21F92BA700006701 /* LegacyNotificationsAdaptee.swift */; };
		70377AAB1918450100CAF501 /* MobileCoreServices.framework in Frameworks */ = {isa = PBXBuildFile; fileRef = 70377AAA1918450100CAF501 /* MobileCoreServices.framework */; };
		768A1A2B17FC9CD300E00ED8 /* libz.dylib in Frameworks */ = {isa = PBXBuildFile; fileRef = 768A1A2A17FC9CD300E00ED8 /* libz.dylib */; };
		76C87F19181EFCE600C4ACAB /* MediaPlayer.framework in Frameworks */ = {isa = PBXBuildFile; fileRef = 76C87F18181EFCE600C4ACAB /* MediaPlayer.framework */; };
		76EB054018170B33006006FC /* AppDelegate.m in Sources */ = {isa = PBXBuildFile; fileRef = 76EB03C318170B33006006FC /* AppDelegate.m */; };
		954AEE6A1DF33E01002E5410 /* ContactsPickerTest.swift in Sources */ = {isa = PBXBuildFile; fileRef = 954AEE681DF33D32002E5410 /* ContactsPickerTest.swift */; };
		A10FDF79184FB4BB007FF963 /* MediaPlayer.framework in Frameworks */ = {isa = PBXBuildFile; fileRef = 76C87F18181EFCE600C4ACAB /* MediaPlayer.framework */; };
		A11CD70D17FA230600A2D1B1 /* QuartzCore.framework in Frameworks */ = {isa = PBXBuildFile; fileRef = A11CD70C17FA230600A2D1B1 /* QuartzCore.framework */; };
		A123C14916F902EE000AE905 /* Security.framework in Frameworks */ = {isa = PBXBuildFile; fileRef = A163E8AA16F3F6A90094D68B /* Security.framework */; };
		A163E8AB16F3F6AA0094D68B /* Security.framework in Frameworks */ = {isa = PBXBuildFile; fileRef = A163E8AA16F3F6A90094D68B /* Security.framework */; };
		A194D3B917A08CD1004BD3A9 /* AddressBook.framework in Frameworks */ = {isa = PBXBuildFile; fileRef = A1C32D4D17A0652C000A904E /* AddressBook.framework */; };
		A194D3BA17A08CD5004BD3A9 /* AddressBookUI.framework in Frameworks */ = {isa = PBXBuildFile; fileRef = A1C32D4F17A06537000A904E /* AddressBookUI.framework */; };
		A1A018521805C5E800A052A6 /* QuartzCore.framework in Frameworks */ = {isa = PBXBuildFile; fileRef = A11CD70C17FA230600A2D1B1 /* QuartzCore.framework */; };
		A1A018531805C60D00A052A6 /* CoreGraphics.framework in Frameworks */ = {isa = PBXBuildFile; fileRef = D221A091169C9E5E00537ABF /* CoreGraphics.framework */; };
		A1C32D5017A06538000A904E /* AddressBookUI.framework in Frameworks */ = {isa = PBXBuildFile; fileRef = A1C32D4F17A06537000A904E /* AddressBookUI.framework */; };
		A1C32D5117A06544000A904E /* AddressBook.framework in Frameworks */ = {isa = PBXBuildFile; fileRef = A1C32D4D17A0652C000A904E /* AddressBook.framework */; };
		A5509ECA1A69AB8B00ABA4BC /* Main.storyboard in Resources */ = {isa = PBXBuildFile; fileRef = A5509EC91A69AB8B00ABA4BC /* Main.storyboard */; };
		AD83FF3F1A73426500B5C81A /* audio_pause_button_blue.png in Resources */ = {isa = PBXBuildFile; fileRef = AD83FF381A73426500B5C81A /* audio_pause_button_blue.png */; };
		AD83FF401A73426500B5C81A /* audio_pause_button_blue@2x.png in Resources */ = {isa = PBXBuildFile; fileRef = AD83FF391A73426500B5C81A /* audio_pause_button_blue@2x.png */; };
		AD83FF411A73426500B5C81A /* audio_play_button_blue@2x.png in Resources */ = {isa = PBXBuildFile; fileRef = AD83FF3A1A73426500B5C81A /* audio_play_button_blue@2x.png */; };
		AD83FF421A73426500B5C81A /* audio_play_button.png in Resources */ = {isa = PBXBuildFile; fileRef = AD83FF3B1A73426500B5C81A /* audio_play_button.png */; };
		AD83FF431A73426500B5C81A /* audio_play_button@2x.png in Resources */ = {isa = PBXBuildFile; fileRef = AD83FF3C1A73426500B5C81A /* audio_play_button@2x.png */; };
		AD83FF441A73426500B5C81A /* audio_pause_button.png in Resources */ = {isa = PBXBuildFile; fileRef = AD83FF3D1A73426500B5C81A /* audio_pause_button.png */; };
		AD83FF451A73426500B5C81A /* audio_pause_button@2x.png in Resources */ = {isa = PBXBuildFile; fileRef = AD83FF3E1A73426500B5C81A /* audio_pause_button@2x.png */; };
		AD83FF471A73428300B5C81A /* audio_play_button_blue.png in Resources */ = {isa = PBXBuildFile; fileRef = AD83FF461A73428300B5C81A /* audio_play_button_blue.png */; };
		B10C9B5F1A7049EC00ECA2BF /* pause_icon.png in Resources */ = {isa = PBXBuildFile; fileRef = B10C9B5B1A7049EC00ECA2BF /* pause_icon.png */; };
		B10C9B601A7049EC00ECA2BF /* pause_icon@2x.png in Resources */ = {isa = PBXBuildFile; fileRef = B10C9B5C1A7049EC00ECA2BF /* pause_icon@2x.png */; };
		B10C9B611A7049EC00ECA2BF /* play_icon.png in Resources */ = {isa = PBXBuildFile; fileRef = B10C9B5D1A7049EC00ECA2BF /* play_icon.png */; };
		B10C9B621A7049EC00ECA2BF /* play_icon@2x.png in Resources */ = {isa = PBXBuildFile; fileRef = B10C9B5E1A7049EC00ECA2BF /* play_icon@2x.png */; };
		B60EDE041A05A01700D73516 /* AudioToolbox.framework in Frameworks */ = {isa = PBXBuildFile; fileRef = B60EDE031A05A01700D73516 /* AudioToolbox.framework */; };
		B633C5861A1D190B0059AC12 /* call@2x.png in Resources */ = {isa = PBXBuildFile; fileRef = B633C5041A1D190B0059AC12 /* call@2x.png */; };
		B633C58D1A1D190B0059AC12 /* contact_default_feed.png in Resources */ = {isa = PBXBuildFile; fileRef = B633C50B1A1D190B0059AC12 /* contact_default_feed.png */; };
		B633C59D1A1D190B0059AC12 /* endcall@2x.png in Resources */ = {isa = PBXBuildFile; fileRef = B633C51B1A1D190B0059AC12 /* endcall@2x.png */; };
		B633C5C31A1D190B0059AC12 /* mute_off@2x.png in Resources */ = {isa = PBXBuildFile; fileRef = B633C5411A1D190B0059AC12 /* mute_off@2x.png */; };
		B633C5C41A1D190B0059AC12 /* mute_on@2x.png in Resources */ = {isa = PBXBuildFile; fileRef = B633C5421A1D190B0059AC12 /* mute_on@2x.png */; };
		B633C5CE1A1D190B0059AC12 /* quit@2x.png in Resources */ = {isa = PBXBuildFile; fileRef = B633C54C1A1D190B0059AC12 /* quit@2x.png */; };
		B633C5D21A1D190B0059AC12 /* savephoto@2x.png in Resources */ = {isa = PBXBuildFile; fileRef = B633C5501A1D190B0059AC12 /* savephoto@2x.png */; };
		B660F6D41C29868000687D6E /* whisperFake.cer in Resources */ = {isa = PBXBuildFile; fileRef = B660F69F1C29868000687D6E /* whisperFake.cer */; };
		B660F6DB1C29868000687D6E /* FunctionalUtilTest.m in Sources */ = {isa = PBXBuildFile; fileRef = B660F6AD1C29868000687D6E /* FunctionalUtilTest.m */; };
		B660F6E01C29868000687D6E /* UtilTest.m in Sources */ = {isa = PBXBuildFile; fileRef = B660F6B41C29868000687D6E /* UtilTest.m */; };
		B66DBF4A19D5BBC8006EA940 /* Images.xcassets in Resources */ = {isa = PBXBuildFile; fileRef = B66DBF4919D5BBC8006EA940 /* Images.xcassets */; };
		B67EBF5D19194AC60084CCFD /* Settings.bundle in Resources */ = {isa = PBXBuildFile; fileRef = B67EBF5C19194AC60084CCFD /* Settings.bundle */; };
		B69CD25119773E79005CE69A /* XCTest.framework in Frameworks */ = {isa = PBXBuildFile; fileRef = B69CD25019773E79005CE69A /* XCTest.framework */; };
		B6B226971BE4B7D200860F4D /* ContactsUI.framework in Frameworks */ = {isa = PBXBuildFile; fileRef = B6B226961BE4B7D200860F4D /* ContactsUI.framework */; settings = {ATTRIBUTES = (Weak, ); }; };
		B6F509971AA53F760068F56A /* Localizable.strings in Resources */ = {isa = PBXBuildFile; fileRef = B6F509951AA53F760068F56A /* Localizable.strings */; };
		B6FE7EB71ADD62FA00A6D22F /* PushKit.framework in Frameworks */ = {isa = PBXBuildFile; fileRef = B6FE7EB61ADD62FA00A6D22F /* PushKit.framework */; };
		B80A579F23DFF1F300876683 /* NewClosedGroupVC.swift in Sources */ = {isa = PBXBuildFile; fileRef = B80A579E23DFF1F300876683 /* NewClosedGroupVC.swift */; };
		B80C6B572384A56D00FDBC8B /* DeviceLinksVC.swift in Sources */ = {isa = PBXBuildFile; fileRef = B80C6B562384A56D00FDBC8B /* DeviceLinksVC.swift */; };
		B80C6B592384C4E700FDBC8B /* DeviceNameModal.swift in Sources */ = {isa = PBXBuildFile; fileRef = B80C6B582384C4E700FDBC8B /* DeviceNameModal.swift */; };
		B80C6B5B2384C7F900FDBC8B /* DeviceNameModalDelegate.swift in Sources */ = {isa = PBXBuildFile; fileRef = B80C6B5A2384C7F900FDBC8B /* DeviceNameModalDelegate.swift */; };
		B8162F0322891AD600D46544 /* FriendRequestView.swift in Sources */ = {isa = PBXBuildFile; fileRef = B8162F0222891AD600D46544 /* FriendRequestView.swift */; };
		B8162F0522892C5F00D46544 /* FriendRequestViewDelegate.swift in Sources */ = {isa = PBXBuildFile; fileRef = B8162F0422892C5F00D46544 /* FriendRequestViewDelegate.swift */; };
		B82584A02315024B001B41CB /* LokiRSSFeedPoller.swift in Sources */ = {isa = PBXBuildFile; fileRef = B825849F2315024B001B41CB /* LokiRSSFeedPoller.swift */; };
		B82B40882399EB0E00A248E7 /* LandingVC.swift in Sources */ = {isa = PBXBuildFile; fileRef = B82B40872399EB0E00A248E7 /* LandingVC.swift */; };
		B82B408A2399EC0600A248E7 /* FakeChatView.swift in Sources */ = {isa = PBXBuildFile; fileRef = B82B40892399EC0600A248E7 /* FakeChatView.swift */; };
		B82B408C239A068800A248E7 /* RegisterVC.swift in Sources */ = {isa = PBXBuildFile; fileRef = B82B408B239A068800A248E7 /* RegisterVC.swift */; };
		B82B408E239DC00D00A248E7 /* DisplayNameVC.swift in Sources */ = {isa = PBXBuildFile; fileRef = B82B408D239DC00D00A248E7 /* DisplayNameVC.swift */; };
		B82B4090239DD75000A248E7 /* RestoreVC.swift in Sources */ = {isa = PBXBuildFile; fileRef = B82B408F239DD75000A248E7 /* RestoreVC.swift */; };
		B82B4094239DF15900A248E7 /* ConversationTitleView.swift in Sources */ = {isa = PBXBuildFile; fileRef = B82B4093239DF15900A248E7 /* ConversationTitleView.swift */; };
		B83F2B86240C7B8F000A54AB /* NewConversationButtonSet.swift in Sources */ = {isa = PBXBuildFile; fileRef = B83F2B85240C7B8F000A54AB /* NewConversationButtonSet.swift */; };
		B83F2B88240CB75A000A54AB /* UIImage+Scaling.swift in Sources */ = {isa = PBXBuildFile; fileRef = B83F2B87240CB75A000A54AB /* UIImage+Scaling.swift */; };
		B846365B22B7418B00AF1514 /* Identicon+ObjC.swift in Sources */ = {isa = PBXBuildFile; fileRef = B846365A22B7418B00AF1514 /* Identicon+ObjC.swift */; };
		B84664F5235022F30083A1CD /* MentionUtilities.swift in Sources */ = {isa = PBXBuildFile; fileRef = B84664F4235022F30083A1CD /* MentionUtilities.swift */; };
		B847570323D5698100759540 /* LokiPushNotificationManager.swift in Sources */ = {isa = PBXBuildFile; fileRef = B847570223D5698100759540 /* LokiPushNotificationManager.swift */; };
		B85357BF23A1AE0800AAF6CD /* SeedReminderView.swift in Sources */ = {isa = PBXBuildFile; fileRef = B85357BE23A1AE0800AAF6CD /* SeedReminderView.swift */; };
		B85357C123A1B81900AAF6CD /* SeedReminderViewDelegate.swift in Sources */ = {isa = PBXBuildFile; fileRef = B85357C023A1B81900AAF6CD /* SeedReminderViewDelegate.swift */; };
		B85357C323A1BD1200AAF6CD /* SeedVC.swift in Sources */ = {isa = PBXBuildFile; fileRef = B85357C223A1BD1200AAF6CD /* SeedVC.swift */; };
		B85357C523A1F13800AAF6CD /* LinkDeviceVC.swift in Sources */ = {isa = PBXBuildFile; fileRef = B85357C423A1F13800AAF6CD /* LinkDeviceVC.swift */; };
		B85357C723A1FB5100AAF6CD /* LinkDeviceVCDelegate.swift in Sources */ = {isa = PBXBuildFile; fileRef = B85357C623A1FB5100AAF6CD /* LinkDeviceVCDelegate.swift */; };
		B8544E3323D50E4900299F14 /* AppearanceUtilities.swift in Sources */ = {isa = PBXBuildFile; fileRef = B8544E3223D50E4900299F14 /* AppearanceUtilities.swift */; };
		B8544E3423D51EEF00299F14 /* ProfilePictureView.swift in Sources */ = {isa = PBXBuildFile; fileRef = B8BB82AC238F734800BA5194 /* ProfilePictureView.swift */; };
		B8544E3523D5201400299F14 /* UIView+Constraints.swift in Sources */ = {isa = PBXBuildFile; fileRef = B885D5F52334A32100EE0D8E /* UIView+Constraints.swift */; };
		B86BD08423399ACF000F5AE3 /* Modal.swift in Sources */ = {isa = PBXBuildFile; fileRef = B86BD08323399ACF000F5AE3 /* Modal.swift */; };
		B86BD08623399CEF000F5AE3 /* SeedModal.swift in Sources */ = {isa = PBXBuildFile; fileRef = B86BD08523399CEF000F5AE3 /* SeedModal.swift */; };
		B8783E9E23EB948D00404FB8 /* UILabel+Interaction.swift in Sources */ = {isa = PBXBuildFile; fileRef = B8783E9D23EB948D00404FB8 /* UILabel+Interaction.swift */; };
		B885D5F4233491AB00EE0D8E /* DeviceLinkingModal.swift in Sources */ = {isa = PBXBuildFile; fileRef = B885D5F3233491AB00EE0D8E /* DeviceLinkingModal.swift */; };
		B886B4A72398B23E00211ABE /* QRCodeVC.swift in Sources */ = {isa = PBXBuildFile; fileRef = B886B4A62398B23E00211ABE /* QRCodeVC.swift */; };
		B886B4A92398BA1500211ABE /* QRCode.swift in Sources */ = {isa = PBXBuildFile; fileRef = B886B4A82398BA1500211ABE /* QRCode.swift */; };
		B88847BC23E10BC6009836D2 /* GroupMembersVC.swift in Sources */ = {isa = PBXBuildFile; fileRef = B88847BB23E10BC6009836D2 /* GroupMembersVC.swift */; };
		B893063F2383961A005EAA8E /* ScanQRCodeWrapperVC.swift in Sources */ = {isa = PBXBuildFile; fileRef = B893063E2383961A005EAA8E /* ScanQRCodeWrapperVC.swift */; };
		B894D0712339D6F300B4D94D /* DeviceLinkingModalDelegate.swift in Sources */ = {isa = PBXBuildFile; fileRef = B894D0702339D6F300B4D94D /* DeviceLinkingModalDelegate.swift */; };
		B894D0752339EDCF00B4D94D /* NukeDataModal.swift in Sources */ = {isa = PBXBuildFile; fileRef = B894D0742339EDCF00B4D94D /* NukeDataModal.swift */; };
		B89529C4240E12D60036FF5E /* AudioContext.swift in Sources */ = {isa = PBXBuildFile; fileRef = B89529BE240E12D50036FF5E /* AudioContext.swift */; };
		B89529C5240E12D60036FF5E /* AudioVisualizationView.swift in Sources */ = {isa = PBXBuildFile; fileRef = B89529BF240E12D50036FF5E /* AudioVisualizationView.swift */; };
		B89529C6240E12D60036FF5E /* AVAudioFileExtensions.swift in Sources */ = {isa = PBXBuildFile; fileRef = B89529C0240E12D60036FF5E /* AVAudioFileExtensions.swift */; };
		B89529C7240E12D60036FF5E /* BaseNibView.swift in Sources */ = {isa = PBXBuildFile; fileRef = B89529C1240E12D60036FF5E /* BaseNibView.swift */; };
		B89529C8240E12D60036FF5E /* AudioVisualizationView.xib in Resources */ = {isa = PBXBuildFile; fileRef = B89529C2240E12D60036FF5E /* AudioVisualizationView.xib */; };
		B89529C9240E12D60036FF5E /* Chronometer.swift in Sources */ = {isa = PBXBuildFile; fileRef = B89529C3240E12D60036FF5E /* Chronometer.swift */; };
		B89529CC240E13110036FF5E /* VoiceMessageView.swift in Sources */ = {isa = PBXBuildFile; fileRef = B89529CB240E13110036FF5E /* VoiceMessageView.swift */; };
		B89529CE240E14DB0036FF5E /* file_example_MP3_2MG.mp3 in Resources */ = {isa = PBXBuildFile; fileRef = B89529CD240E14DB0036FF5E /* file_example_MP3_2MG.mp3 */; };
		B8B26C8F234D629C004ED98C /* MentionCandidateSelectionView.swift in Sources */ = {isa = PBXBuildFile; fileRef = B8B26C8E234D629C004ED98C /* MentionCandidateSelectionView.swift */; };
		B8B26C91234D8CBD004ED98C /* MentionCandidateSelectionViewDelegate.swift in Sources */ = {isa = PBXBuildFile; fileRef = B8B26C90234D8CBD004ED98C /* MentionCandidateSelectionViewDelegate.swift */; };
		B8B5BCEC2394D869003823C9 /* Button.swift in Sources */ = {isa = PBXBuildFile; fileRef = B8B5BCEB2394D869003823C9 /* Button.swift */; };
		B8BB82A5238F627000BA5194 /* HomeVC.swift in Sources */ = {isa = PBXBuildFile; fileRef = B8BB82A4238F627000BA5194 /* HomeVC.swift */; };
		B8BB82AB238F669C00BA5194 /* ConversationCell.swift in Sources */ = {isa = PBXBuildFile; fileRef = B8BB82AA238F669C00BA5194 /* ConversationCell.swift */; };
		B8BB82B12390C37000BA5194 /* SearchBar.swift in Sources */ = {isa = PBXBuildFile; fileRef = B8BB82B02390C37000BA5194 /* SearchBar.swift */; };
		B8BB82B523947F2D00BA5194 /* TextField.swift in Sources */ = {isa = PBXBuildFile; fileRef = B8BB82B423947F2D00BA5194 /* TextField.swift */; };
		B8BB82B92394911B00BA5194 /* Separator.swift in Sources */ = {isa = PBXBuildFile; fileRef = B8BB82B82394911B00BA5194 /* Separator.swift */; };
		B8C9689523FA1B72005F64E0 /* AppMode.swift in Sources */ = {isa = PBXBuildFile; fileRef = B8C9689023FA1401005F64E0 /* AppMode.swift */; };
		B8C9689623FA1B72005F64E0 /* Colors.swift in Sources */ = {isa = PBXBuildFile; fileRef = B8BB829F238F322400BA5194 /* Colors.swift */; };
		B8C9689723FA1B72005F64E0 /* Fonts.swift in Sources */ = {isa = PBXBuildFile; fileRef = B8BB82BD2394D4CE00BA5194 /* Fonts.swift */; };
		B8C9689823FA1B72005F64E0 /* Gradients.swift in Sources */ = {isa = PBXBuildFile; fileRef = B8BB82A8238F62FB00BA5194 /* Gradients.swift */; };
		B8C9689923FA1B72005F64E0 /* Values.swift in Sources */ = {isa = PBXBuildFile; fileRef = B8BB82A1238F356100BA5194 /* Values.swift */; };
		B8C9689A23FA1B95005F64E0 /* DeviceUtilities.swift in Sources */ = {isa = PBXBuildFile; fileRef = B8544E3023D16CA500299F14 /* DeviceUtilities.swift */; };
		B8CCF6352396005F0091D419 /* SpaceMono-Regular.ttf in Resources */ = {isa = PBXBuildFile; fileRef = B8CCF6342396005F0091D419 /* SpaceMono-Regular.ttf */; };
		B8CCF63723961D6D0091D419 /* NewPrivateChatVC.swift in Sources */ = {isa = PBXBuildFile; fileRef = B8CCF63623961D6D0091D419 /* NewPrivateChatVC.swift */; };
		B8CCF639239721E20091D419 /* TabBar.swift in Sources */ = {isa = PBXBuildFile; fileRef = B8CCF638239721E20091D419 /* TabBar.swift */; };
		B8CCF63F23975CFB0091D419 /* JoinPublicChatVC.swift in Sources */ = {isa = PBXBuildFile; fileRef = B8CCF63E23975CFB0091D419 /* JoinPublicChatVC.swift */; };
		B8CCF6432397711F0091D419 /* SettingsVC.swift in Sources */ = {isa = PBXBuildFile; fileRef = B8CCF6422397711F0091D419 /* SettingsVC.swift */; };
		B90418E6183E9DD40038554A /* DateUtil.m in Sources */ = {isa = PBXBuildFile; fileRef = B90418E5183E9DD40038554A /* DateUtil.m */; };
		B9EB5ABD1884C002007CBB57 /* MessageUI.framework in Frameworks */ = {isa = PBXBuildFile; fileRef = B9EB5ABC1884C002007CBB57 /* MessageUI.framework */; };
		BFF3FB9730634F37D25903F4 /* Pods_Signal.framework in Frameworks */ = {isa = PBXBuildFile; fileRef = D17BB5C25D615AB49813100C /* Pods_Signal.framework */; };
		C34C8F7423A7830B00D82669 /* SpaceMono-Bold.ttf in Resources */ = {isa = PBXBuildFile; fileRef = C34C8F7323A7830A00D82669 /* SpaceMono-Bold.ttf */; };
		C354E75A23FE2A7600CE22E3 /* BaseVC.swift in Sources */ = {isa = PBXBuildFile; fileRef = C354E75923FE2A7600CE22E3 /* BaseVC.swift */; };
		C3B781FF2411C18600C859D8 /* GoogleService-Info.plist in Resources */ = {isa = PBXBuildFile; fileRef = C3B781FE2411C18600C859D8 /* GoogleService-Info.plist */; };
		C3B782022411C80500C859D8 /* GoogleService-Info.plist in Resources */ = {isa = PBXBuildFile; fileRef = C3B781FE2411C18600C859D8 /* GoogleService-Info.plist */; };
		C3B782032411C81100C859D8 /* GoogleService-Info.plist in Resources */ = {isa = PBXBuildFile; fileRef = C3B781FE2411C18600C859D8 /* GoogleService-Info.plist */; };
		C3DFFAC623E96F0D0058DAF8 /* Sheet.swift in Sources */ = {isa = PBXBuildFile; fileRef = C3DFFAC523E96F0D0058DAF8 /* Sheet.swift */; };
		C3DFFAC823E970080058DAF8 /* OpenGroupSuggestionSheet.swift in Sources */ = {isa = PBXBuildFile; fileRef = C3DFFAC723E970080058DAF8 /* OpenGroupSuggestionSheet.swift */; };
		CC875800737563D6891B741D /* Pods_SignalTests.framework in Frameworks */ = {isa = PBXBuildFile; fileRef = 748A5CAEDD7C919FC64C6807 /* Pods_SignalTests.framework */; };
		D202868116DBE0E7009068E9 /* CFNetwork.framework in Frameworks */ = {isa = PBXBuildFile; fileRef = D2AEACDB16C426DA00C364C0 /* CFNetwork.framework */; };
		D202868216DBE0F4009068E9 /* SystemConfiguration.framework in Frameworks */ = {isa = PBXBuildFile; fileRef = D2179CFD16BB0B480006F3AB /* SystemConfiguration.framework */; };
		D202868316DBE0FC009068E9 /* CoreTelephony.framework in Frameworks */ = {isa = PBXBuildFile; fileRef = D2179CFB16BB0B3A0006F3AB /* CoreTelephony.framework */; };
		D202868416DBE108009068E9 /* AVFoundation.framework in Frameworks */ = {isa = PBXBuildFile; fileRef = A1FDCBEE16DAA6C300868894 /* AVFoundation.framework */; };
		D2179CFC16BB0B3A0006F3AB /* CoreTelephony.framework in Frameworks */ = {isa = PBXBuildFile; fileRef = D2179CFB16BB0B3A0006F3AB /* CoreTelephony.framework */; };
		D2179CFE16BB0B480006F3AB /* SystemConfiguration.framework in Frameworks */ = {isa = PBXBuildFile; fileRef = D2179CFD16BB0B480006F3AB /* SystemConfiguration.framework */; };
		D221A08E169C9E5E00537ABF /* UIKit.framework in Frameworks */ = {isa = PBXBuildFile; fileRef = D221A08D169C9E5E00537ABF /* UIKit.framework */; };
		D221A090169C9E5E00537ABF /* Foundation.framework in Frameworks */ = {isa = PBXBuildFile; fileRef = D221A08F169C9E5E00537ABF /* Foundation.framework */; };
		D221A09A169C9E5E00537ABF /* main.m in Sources */ = {isa = PBXBuildFile; fileRef = D221A099169C9E5E00537ABF /* main.m */; };
		D221A0AD169C9E5F00537ABF /* UIKit.framework in Frameworks */ = {isa = PBXBuildFile; fileRef = D221A08D169C9E5E00537ABF /* UIKit.framework */; };
		D221A0AE169C9E5F00537ABF /* Foundation.framework in Frameworks */ = {isa = PBXBuildFile; fileRef = D221A08F169C9E5E00537ABF /* Foundation.framework */; };
		D221A0E8169DFFC500537ABF /* AVFoundation.framework in Frameworks */ = {isa = PBXBuildFile; fileRef = D221A0E7169DFFC500537ABF /* AVFoundation.framework */; };
		D24B5BD5169F568C00681372 /* AudioToolbox.framework in Frameworks */ = {isa = PBXBuildFile; fileRef = D24B5BD4169F568C00681372 /* AudioToolbox.framework */; };
		D2AEACDC16C426DA00C364C0 /* CFNetwork.framework in Frameworks */ = {isa = PBXBuildFile; fileRef = D2AEACDB16C426DA00C364C0 /* CFNetwork.framework */; };
		E1368CBE18A1C36B00109378 /* MessageUI.framework in Frameworks */ = {isa = PBXBuildFile; fileRef = B9EB5ABC1884C002007CBB57 /* MessageUI.framework */; };
		EF764C351DB67CC5000D9A87 /* UIViewController+Permissions.m in Sources */ = {isa = PBXBuildFile; fileRef = EF764C341DB67CC5000D9A87 /* UIViewController+Permissions.m */; };
		FC3BD9881A30A790005B96BB /* Social.framework in Frameworks */ = {isa = PBXBuildFile; fileRef = FC3BD9871A30A790005B96BB /* Social.framework */; };
		FC5CDF391A3393DD00B47253 /* error_white@2x.png in Resources */ = {isa = PBXBuildFile; fileRef = FC5CDF371A3393DD00B47253 /* error_white@2x.png */; };
		FC5CDF3A1A3393DD00B47253 /* warning_white@2x.png in Resources */ = {isa = PBXBuildFile; fileRef = FC5CDF381A3393DD00B47253 /* warning_white@2x.png */; };
		FC9120411A39EFB70074545C /* qr@2x.png in Resources */ = {isa = PBXBuildFile; fileRef = FC91203F1A39EFB70074545C /* qr@2x.png */; };
		FCB11D8C1A129A76002F93FB /* CoreMedia.framework in Frameworks */ = {isa = PBXBuildFile; fileRef = FCB11D8B1A129A76002F93FB /* CoreMedia.framework */; };
/* End PBXBuildFile section */

/* Begin PBXContainerItemProxy section */
		34480B391FD0950000BC14EF /* PBXContainerItemProxy */ = {
			isa = PBXContainerItemProxy;
			containerPortal = D221A080169C9E5E00537ABF /* Project object */;
			proxyType = 1;
			remoteGlobalIDString = 453518911FC63DBF00210559;
			remoteInfo = SignalMessaging;
		};
		3478506D1FD9CFF4007B8332 /* PBXContainerItemProxy */ = {
			isa = PBXContainerItemProxy;
			containerPortal = D221A080169C9E5E00537ABF /* Project object */;
			proxyType = 1;
			remoteGlobalIDString = 453518911FC63DBF00210559;
			remoteInfo = SignalMessaging;
		};
		453518701FC635DD00210559 /* PBXContainerItemProxy */ = {
			isa = PBXContainerItemProxy;
			containerPortal = D221A080169C9E5E00537ABF /* Project object */;
			proxyType = 1;
			remoteGlobalIDString = 453518671FC635DD00210559;
			remoteInfo = SignalShareExtension;
		};
		453518971FC63DBF00210559 /* PBXContainerItemProxy */ = {
			isa = PBXContainerItemProxy;
			containerPortal = D221A080169C9E5E00537ABF /* Project object */;
			proxyType = 1;
			remoteGlobalIDString = 453518911FC63DBF00210559;
			remoteInfo = SignalMessaging;
		};
		B6AFCEBA19A93DA60098CFCB /* PBXContainerItemProxy */ = {
			isa = PBXContainerItemProxy;
			containerPortal = D221A080169C9E5E00537ABF /* Project object */;
			proxyType = 1;
			remoteGlobalIDString = D221A088169C9E5E00537ABF;
			remoteInfo = Signal;
		};
/* End PBXContainerItemProxy section */

/* Begin PBXCopyFilesBuildPhase section */
		453518771FC635DD00210559 /* Embed App Extensions */ = {
			isa = PBXCopyFilesBuildPhase;
			buildActionMask = 2147483647;
			dstPath = "";
			dstSubfolderSpec = 13;
			files = (
				453518721FC635DD00210559 /* SignalShareExtension.appex in Embed App Extensions */,
			);
			name = "Embed App Extensions";
			runOnlyForDeploymentPostprocessing = 0;
		};
		4535189F1FC63DBF00210559 /* Embed Frameworks */ = {
			isa = PBXCopyFilesBuildPhase;
			buildActionMask = 2147483647;
			dstPath = "";
			dstSubfolderSpec = 10;
			files = (
				4535189A1FC63DBF00210559 /* SignalMessaging.framework in Embed Frameworks */,
			);
			name = "Embed Frameworks";
			runOnlyForDeploymentPostprocessing = 0;
		};
/* End PBXCopyFilesBuildPhase section */

/* Begin PBXFileReference section */
		0F94C85CB0B235DA37F68ED0 /* Pods_SignalShareExtension.framework */ = {isa = PBXFileReference; explicitFileType = wrapper.framework; includeInIndex = 0; path = Pods_SignalShareExtension.framework; sourceTree = BUILT_PRODUCTS_DIR; };
		1C93CF3971B64E8B6C1F9AC1 /* Pods-SignalShareExtension.test.xcconfig */ = {isa = PBXFileReference; includeInIndex = 1; lastKnownFileType = text.xcconfig; name = "Pods-SignalShareExtension.test.xcconfig"; path = "Pods/Target Support Files/Pods-SignalShareExtension/Pods-SignalShareExtension.test.xcconfig"; sourceTree = "<group>"; };
		1CE3CD5C23334683BDD3D78C /* Pods-Signal.test.xcconfig */ = {isa = PBXFileReference; includeInIndex = 1; lastKnownFileType = text.xcconfig; name = "Pods-Signal.test.xcconfig"; path = "Pods/Target Support Files/Pods-Signal/Pods-Signal.test.xcconfig"; sourceTree = "<group>"; };
		2400888D239F30A600305217 /* SessionRestorationView.swift */ = {isa = PBXFileReference; lastKnownFileType = sourcecode.swift; path = SessionRestorationView.swift; sourceTree = "<group>"; };
		241C630E231F5AAC00B4198E /* JazzIcon.swift */ = {isa = PBXFileReference; lastKnownFileType = sourcecode.swift; path = JazzIcon.swift; sourceTree = "<group>"; };
		241C6310231F5C4400B4198E /* UIColor+Helper.swift */ = {isa = PBXFileReference; lastKnownFileType = sourcecode.swift; path = "UIColor+Helper.swift"; sourceTree = "<group>"; };
		241C6312231F5F1D00B4198E /* CGFloat+Rounding.swift */ = {isa = PBXFileReference; lastKnownFileType = sourcecode.swift; path = "CGFloat+Rounding.swift"; sourceTree = "<group>"; };
		24A830A12293CD0100F4CAC0 /* LokiP2PServer.swift */ = {isa = PBXFileReference; lastKnownFileType = sourcecode.swift; path = LokiP2PServer.swift; sourceTree = "<group>"; };
		264242150E87D10A357DB07B /* Pods_SignalMessaging.framework */ = {isa = PBXFileReference; explicitFileType = wrapper.framework; includeInIndex = 0; path = Pods_SignalMessaging.framework; sourceTree = BUILT_PRODUCTS_DIR; };
		3403B95B20EA9526001A1F44 /* OWSContactShareButtonsView.m */ = {isa = PBXFileReference; fileEncoding = 4; lastKnownFileType = sourcecode.c.objc; path = OWSContactShareButtonsView.m; sourceTree = "<group>"; };
		3403B95C20EA9527001A1F44 /* OWSContactShareButtonsView.h */ = {isa = PBXFileReference; fileEncoding = 4; lastKnownFileType = sourcecode.c.h; path = OWSContactShareButtonsView.h; sourceTree = "<group>"; };
		34074F5F203D0CBD004596AE /* OWSSounds.m */ = {isa = PBXFileReference; fileEncoding = 4; lastKnownFileType = sourcecode.c.objc; path = OWSSounds.m; sourceTree = "<group>"; };
		34074F60203D0CBE004596AE /* OWSSounds.h */ = {isa = PBXFileReference; fileEncoding = 4; lastKnownFileType = sourcecode.c.h; path = OWSSounds.h; sourceTree = "<group>"; };
		34080EFD2225F96D0087E99F /* ImageEditorPaletteView.swift */ = {isa = PBXFileReference; fileEncoding = 4; lastKnownFileType = sourcecode.swift; path = ImageEditorPaletteView.swift; sourceTree = "<group>"; };
		34080F01222853E30087E99F /* ImageEditorBrushViewController.swift */ = {isa = PBXFileReference; fileEncoding = 4; lastKnownFileType = sourcecode.swift; path = ImageEditorBrushViewController.swift; sourceTree = "<group>"; };
		34080F03222858DC0087E99F /* OWSViewController+ImageEditor.swift */ = {isa = PBXFileReference; fileEncoding = 4; lastKnownFileType = sourcecode.swift; path = "OWSViewController+ImageEditor.swift"; sourceTree = "<group>"; };
		340872BE22393CF900CB25B0 /* UIGestureRecognizer+OWS.swift */ = {isa = PBXFileReference; fileEncoding = 4; lastKnownFileType = sourcecode.swift; path = "UIGestureRecognizer+OWS.swift"; sourceTree = "<group>"; };
		340872C022394CAA00CB25B0 /* ImageEditorTransform.swift */ = {isa = PBXFileReference; fileEncoding = 4; lastKnownFileType = sourcecode.swift; path = ImageEditorTransform.swift; sourceTree = "<group>"; };
		340872C32239563500CB25B0 /* ApprovalRailCellView.swift */ = {isa = PBXFileReference; fileEncoding = 4; lastKnownFileType = sourcecode.swift; path = ApprovalRailCellView.swift; sourceTree = "<group>"; };
		340872C42239563500CB25B0 /* AttachmentItemCollection.swift */ = {isa = PBXFileReference; fileEncoding = 4; lastKnownFileType = sourcecode.swift; path = AttachmentItemCollection.swift; sourceTree = "<group>"; };
		340872C52239563500CB25B0 /* AttachmentApprovalViewController.swift */ = {isa = PBXFileReference; fileEncoding = 4; lastKnownFileType = sourcecode.swift; path = AttachmentApprovalViewController.swift; sourceTree = "<group>"; };
		340872C62239563500CB25B0 /* AttachmentPrepViewController.swift */ = {isa = PBXFileReference; fileEncoding = 4; lastKnownFileType = sourcecode.swift; path = AttachmentPrepViewController.swift; sourceTree = "<group>"; };
		340872CD2239596000CB25B0 /* AttachmentApprovalInputAccessoryView.swift */ = {isa = PBXFileReference; fileEncoding = 4; lastKnownFileType = sourcecode.swift; path = AttachmentApprovalInputAccessoryView.swift; sourceTree = "<group>"; };
		340872CF2239787F00CB25B0 /* AttachmentTextToolbar.swift */ = {isa = PBXFileReference; fileEncoding = 4; lastKnownFileType = sourcecode.swift; path = AttachmentTextToolbar.swift; sourceTree = "<group>"; };
		340872D522397E6800CB25B0 /* AttachmentCaptionToolbar.swift */ = {isa = PBXFileReference; fileEncoding = 4; lastKnownFileType = sourcecode.swift; path = AttachmentCaptionToolbar.swift; sourceTree = "<group>"; };
		340872D722397F4500CB25B0 /* AttachmentCaptionViewController.swift */ = {isa = PBXFileReference; fileEncoding = 4; lastKnownFileType = sourcecode.swift; path = AttachmentCaptionViewController.swift; sourceTree = "<group>"; };
		340872D922397FEB00CB25B0 /* AttachmentTextView.swift */ = {isa = PBXFileReference; fileEncoding = 4; lastKnownFileType = sourcecode.swift; path = AttachmentTextView.swift; sourceTree = "<group>"; };
		340B02B61F9FD31800F9CFEC /* he */ = {isa = PBXFileReference; lastKnownFileType = text.plist.strings; name = he; path = translations/he.lproj/Localizable.strings; sourceTree = "<group>"; };
		340B02B91FA0D6C700F9CFEC /* ConversationViewItemTest.m */ = {isa = PBXFileReference; fileEncoding = 4; lastKnownFileType = sourcecode.c.objc; path = ConversationViewItemTest.m; sourceTree = "<group>"; };
		340FC87B204DAC8C007AEB0F /* NotificationSettingsOptionsViewController.m */ = {isa = PBXFileReference; fileEncoding = 4; lastKnownFileType = sourcecode.c.objc; path = NotificationSettingsOptionsViewController.m; sourceTree = "<group>"; };
		340FC87C204DAC8C007AEB0F /* NotificationSettingsViewController.m */ = {isa = PBXFileReference; fileEncoding = 4; lastKnownFileType = sourcecode.c.objc; path = NotificationSettingsViewController.m; sourceTree = "<group>"; };
		340FC87D204DAC8C007AEB0F /* DomainFrontingCountryViewController.m */ = {isa = PBXFileReference; fileEncoding = 4; lastKnownFileType = sourcecode.c.objc; path = DomainFrontingCountryViewController.m; sourceTree = "<group>"; };
		340FC87E204DAC8C007AEB0F /* PrivacySettingsTableViewController.m */ = {isa = PBXFileReference; fileEncoding = 4; lastKnownFileType = sourcecode.c.objc; path = PrivacySettingsTableViewController.m; sourceTree = "<group>"; };
		340FC87F204DAC8C007AEB0F /* OWSBackupSettingsViewController.h */ = {isa = PBXFileReference; fileEncoding = 4; lastKnownFileType = sourcecode.c.h; path = OWSBackupSettingsViewController.h; sourceTree = "<group>"; };
		340FC880204DAC8C007AEB0F /* AppSettingsViewController.h */ = {isa = PBXFileReference; fileEncoding = 4; lastKnownFileType = sourcecode.c.h; path = AppSettingsViewController.h; sourceTree = "<group>"; };
		340FC881204DAC8C007AEB0F /* AdvancedSettingsTableViewController.h */ = {isa = PBXFileReference; fileEncoding = 4; lastKnownFileType = sourcecode.c.h; path = AdvancedSettingsTableViewController.h; sourceTree = "<group>"; };
		340FC882204DAC8C007AEB0F /* OWSLinkedDevicesTableViewController.m */ = {isa = PBXFileReference; fileEncoding = 4; lastKnownFileType = sourcecode.c.objc; path = OWSLinkedDevicesTableViewController.m; sourceTree = "<group>"; };
		340FC883204DAC8C007AEB0F /* OWSSoundSettingsViewController.m */ = {isa = PBXFileReference; fileEncoding = 4; lastKnownFileType = sourcecode.c.objc; path = OWSSoundSettingsViewController.m; sourceTree = "<group>"; };
		340FC884204DAC8C007AEB0F /* AboutTableViewController.h */ = {isa = PBXFileReference; fileEncoding = 4; lastKnownFileType = sourcecode.c.h; path = AboutTableViewController.h; sourceTree = "<group>"; };
		340FC885204DAC8C007AEB0F /* OWSLinkDeviceViewController.m */ = {isa = PBXFileReference; fileEncoding = 4; lastKnownFileType = sourcecode.c.objc; path = OWSLinkDeviceViewController.m; sourceTree = "<group>"; };
		340FC886204DAC8C007AEB0F /* AddToBlockListViewController.m */ = {isa = PBXFileReference; fileEncoding = 4; lastKnownFileType = sourcecode.c.objc; path = AddToBlockListViewController.m; sourceTree = "<group>"; };
		340FC887204DAC8C007AEB0F /* BlockListViewController.m */ = {isa = PBXFileReference; fileEncoding = 4; lastKnownFileType = sourcecode.c.objc; path = BlockListViewController.m; sourceTree = "<group>"; };
		340FC888204DAC8C007AEB0F /* OWSQRCodeScanningViewController.h */ = {isa = PBXFileReference; fileEncoding = 4; lastKnownFileType = sourcecode.c.h; path = OWSQRCodeScanningViewController.h; sourceTree = "<group>"; };
		340FC889204DAC8C007AEB0F /* DomainFrontingCountryViewController.h */ = {isa = PBXFileReference; fileEncoding = 4; lastKnownFileType = sourcecode.c.h; path = DomainFrontingCountryViewController.h; sourceTree = "<group>"; };
		340FC88A204DAC8C007AEB0F /* NotificationSettingsViewController.h */ = {isa = PBXFileReference; fileEncoding = 4; lastKnownFileType = sourcecode.c.h; path = NotificationSettingsViewController.h; sourceTree = "<group>"; };
		340FC88B204DAC8C007AEB0F /* NotificationSettingsOptionsViewController.h */ = {isa = PBXFileReference; fileEncoding = 4; lastKnownFileType = sourcecode.c.h; path = NotificationSettingsOptionsViewController.h; sourceTree = "<group>"; };
		340FC88C204DAC8C007AEB0F /* AdvancedSettingsTableViewController.m */ = {isa = PBXFileReference; fileEncoding = 4; lastKnownFileType = sourcecode.c.objc; path = AdvancedSettingsTableViewController.m; sourceTree = "<group>"; };
		340FC88D204DAC8C007AEB0F /* AppSettingsViewController.m */ = {isa = PBXFileReference; fileEncoding = 4; lastKnownFileType = sourcecode.c.objc; path = AppSettingsViewController.m; sourceTree = "<group>"; };
		340FC88E204DAC8C007AEB0F /* OWSBackupSettingsViewController.m */ = {isa = PBXFileReference; fileEncoding = 4; lastKnownFileType = sourcecode.c.objc; path = OWSBackupSettingsViewController.m; sourceTree = "<group>"; };
		340FC88F204DAC8C007AEB0F /* PrivacySettingsTableViewController.h */ = {isa = PBXFileReference; fileEncoding = 4; lastKnownFileType = sourcecode.c.h; path = PrivacySettingsTableViewController.h; sourceTree = "<group>"; };
		340FC890204DAC8C007AEB0F /* BlockListViewController.h */ = {isa = PBXFileReference; fileEncoding = 4; lastKnownFileType = sourcecode.c.h; path = BlockListViewController.h; sourceTree = "<group>"; };
		340FC891204DAC8C007AEB0F /* OWSLinkDeviceViewController.h */ = {isa = PBXFileReference; fileEncoding = 4; lastKnownFileType = sourcecode.c.h; path = OWSLinkDeviceViewController.h; sourceTree = "<group>"; };
		340FC892204DAC8C007AEB0F /* AddToBlockListViewController.h */ = {isa = PBXFileReference; fileEncoding = 4; lastKnownFileType = sourcecode.c.h; path = AddToBlockListViewController.h; sourceTree = "<group>"; };
		340FC893204DAC8C007AEB0F /* AboutTableViewController.m */ = {isa = PBXFileReference; fileEncoding = 4; lastKnownFileType = sourcecode.c.objc; path = AboutTableViewController.m; sourceTree = "<group>"; };
		340FC894204DAC8C007AEB0F /* OWSSoundSettingsViewController.h */ = {isa = PBXFileReference; fileEncoding = 4; lastKnownFileType = sourcecode.c.h; path = OWSSoundSettingsViewController.h; sourceTree = "<group>"; };
		340FC895204DAC8C007AEB0F /* OWSLinkedDevicesTableViewController.h */ = {isa = PBXFileReference; fileEncoding = 4; lastKnownFileType = sourcecode.c.h; path = OWSLinkedDevicesTableViewController.h; sourceTree = "<group>"; };
		340FC896204DAC8C007AEB0F /* OWSQRCodeScanningViewController.m */ = {isa = PBXFileReference; fileEncoding = 4; lastKnownFileType = sourcecode.c.objc; path = OWSQRCodeScanningViewController.m; sourceTree = "<group>"; };
		340FC898204DAC8D007AEB0F /* OWSAddToContactViewController.h */ = {isa = PBXFileReference; fileEncoding = 4; lastKnownFileType = sourcecode.c.h; path = OWSAddToContactViewController.h; sourceTree = "<group>"; };
		340FC899204DAC8D007AEB0F /* OWSConversationSettingsViewDelegate.h */ = {isa = PBXFileReference; fileEncoding = 4; lastKnownFileType = sourcecode.c.h; path = OWSConversationSettingsViewDelegate.h; sourceTree = "<group>"; };
		340FC89A204DAC8D007AEB0F /* OWSConversationSettingsViewController.m */ = {isa = PBXFileReference; fileEncoding = 4; lastKnownFileType = sourcecode.c.objc; path = OWSConversationSettingsViewController.m; sourceTree = "<group>"; };
		340FC89B204DAC8D007AEB0F /* AddToGroupViewController.m */ = {isa = PBXFileReference; fileEncoding = 4; lastKnownFileType = sourcecode.c.objc; path = AddToGroupViewController.m; sourceTree = "<group>"; };
		340FC89C204DAC8D007AEB0F /* UpdateGroupViewController.m */ = {isa = PBXFileReference; fileEncoding = 4; lastKnownFileType = sourcecode.c.objc; path = UpdateGroupViewController.m; sourceTree = "<group>"; };
		340FC89D204DAC8D007AEB0F /* FingerprintViewController.h */ = {isa = PBXFileReference; fileEncoding = 4; lastKnownFileType = sourcecode.c.h; path = FingerprintViewController.h; sourceTree = "<group>"; };
		340FC89E204DAC8D007AEB0F /* ShowGroupMembersViewController.h */ = {isa = PBXFileReference; fileEncoding = 4; lastKnownFileType = sourcecode.c.h; path = ShowGroupMembersViewController.h; sourceTree = "<group>"; };
		340FC89F204DAC8D007AEB0F /* FingerprintViewScanController.m */ = {isa = PBXFileReference; fileEncoding = 4; lastKnownFileType = sourcecode.c.objc; path = FingerprintViewScanController.m; sourceTree = "<group>"; };
		340FC8A0204DAC8D007AEB0F /* OWSConversationSettingsViewController.h */ = {isa = PBXFileReference; fileEncoding = 4; lastKnownFileType = sourcecode.c.h; path = OWSConversationSettingsViewController.h; sourceTree = "<group>"; };
		340FC8A1204DAC8D007AEB0F /* OWSAddToContactViewController.m */ = {isa = PBXFileReference; fileEncoding = 4; lastKnownFileType = sourcecode.c.objc; path = OWSAddToContactViewController.m; sourceTree = "<group>"; };
		340FC8A2204DAC8D007AEB0F /* FingerprintViewController.m */ = {isa = PBXFileReference; fileEncoding = 4; lastKnownFileType = sourcecode.c.objc; path = FingerprintViewController.m; sourceTree = "<group>"; };
		340FC8A3204DAC8D007AEB0F /* UpdateGroupViewController.h */ = {isa = PBXFileReference; fileEncoding = 4; lastKnownFileType = sourcecode.c.h; path = UpdateGroupViewController.h; sourceTree = "<group>"; };
		340FC8A4204DAC8D007AEB0F /* AddToGroupViewController.h */ = {isa = PBXFileReference; fileEncoding = 4; lastKnownFileType = sourcecode.c.h; path = AddToGroupViewController.h; sourceTree = "<group>"; };
		340FC8A5204DAC8D007AEB0F /* FingerprintViewScanController.h */ = {isa = PBXFileReference; fileEncoding = 4; lastKnownFileType = sourcecode.c.h; path = FingerprintViewScanController.h; sourceTree = "<group>"; };
		340FC8A6204DAC8D007AEB0F /* ShowGroupMembersViewController.m */ = {isa = PBXFileReference; fileEncoding = 4; lastKnownFileType = sourcecode.c.objc; path = ShowGroupMembersViewController.m; sourceTree = "<group>"; };
		340FC8C3204DE223007AEB0F /* DebugUIBackup.h */ = {isa = PBXFileReference; fileEncoding = 4; lastKnownFileType = sourcecode.c.h; path = DebugUIBackup.h; sourceTree = "<group>"; };
		340FC8C4204DE223007AEB0F /* DebugUIBackup.m */ = {isa = PBXFileReference; fileEncoding = 4; lastKnownFileType = sourcecode.c.objc; path = DebugUIBackup.m; sourceTree = "<group>"; };
		34129B8521EF8779005457A8 /* LinkPreviewView.swift */ = {isa = PBXFileReference; fileEncoding = 4; lastKnownFileType = sourcecode.swift; path = LinkPreviewView.swift; sourceTree = "<group>"; };
		341341ED2187467900192D59 /* ConversationViewModel.h */ = {isa = PBXFileReference; fileEncoding = 4; lastKnownFileType = sourcecode.c.h; path = ConversationViewModel.h; sourceTree = "<group>"; };
		341341EE2187467900192D59 /* ConversationViewModel.m */ = {isa = PBXFileReference; fileEncoding = 4; lastKnownFileType = sourcecode.c.objc; path = ConversationViewModel.m; sourceTree = "<group>"; };
		341458471FBE11C4005ABCF9 /* fa */ = {isa = PBXFileReference; lastKnownFileType = text.plist.strings; name = fa; path = translations/fa.lproj/Localizable.strings; sourceTree = "<group>"; };
		341F2C0D1F2B8AE700D07D6B /* DebugUIMisc.h */ = {isa = PBXFileReference; fileEncoding = 4; lastKnownFileType = sourcecode.c.h; path = DebugUIMisc.h; sourceTree = "<group>"; };
		341F2C0E1F2B8AE700D07D6B /* DebugUIMisc.m */ = {isa = PBXFileReference; fileEncoding = 4; lastKnownFileType = sourcecode.c.objc; path = DebugUIMisc.m; sourceTree = "<group>"; };
		3421981B21061D2E00C57195 /* ByteParserTest.swift */ = {isa = PBXFileReference; fileEncoding = 4; lastKnownFileType = sourcecode.swift; path = ByteParserTest.swift; sourceTree = "<group>"; };
		34277A5C20751BDC006049F2 /* OWSQuotedMessageView.m */ = {isa = PBXFileReference; fileEncoding = 4; lastKnownFileType = sourcecode.c.objc; path = OWSQuotedMessageView.m; sourceTree = "<group>"; };
		34277A5D20751BDC006049F2 /* OWSQuotedMessageView.h */ = {isa = PBXFileReference; fileEncoding = 4; lastKnownFileType = sourcecode.c.h; path = OWSQuotedMessageView.h; sourceTree = "<group>"; };
		3427C64120F500DE00EEC730 /* OWSMessageTimerView.h */ = {isa = PBXFileReference; fileEncoding = 4; lastKnownFileType = sourcecode.c.h; path = OWSMessageTimerView.h; sourceTree = "<group>"; };
		3427C64220F500DF00EEC730 /* OWSMessageTimerView.m */ = {isa = PBXFileReference; fileEncoding = 4; lastKnownFileType = sourcecode.c.objc; path = OWSMessageTimerView.m; sourceTree = "<group>"; };
		3429507E2124C9740000B063 /* OWSTextField.m */ = {isa = PBXFileReference; fileEncoding = 4; lastKnownFileType = sourcecode.c.objc; path = OWSTextField.m; sourceTree = "<group>"; };
		3429507F2124C9740000B063 /* OWSTextView.m */ = {isa = PBXFileReference; fileEncoding = 4; lastKnownFileType = sourcecode.c.objc; path = OWSTextView.m; sourceTree = "<group>"; };
		342950802124C9740000B063 /* OWSTextView.h */ = {isa = PBXFileReference; fileEncoding = 4; lastKnownFileType = sourcecode.c.h; path = OWSTextView.h; sourceTree = "<group>"; };
		342950812124C9750000B063 /* OWSTextField.h */ = {isa = PBXFileReference; fileEncoding = 4; lastKnownFileType = sourcecode.c.h; path = OWSTextField.h; sourceTree = "<group>"; };
		342950862124CB0A0000B063 /* OWSSearchBar.m */ = {isa = PBXFileReference; fileEncoding = 4; lastKnownFileType = sourcecode.c.objc; path = OWSSearchBar.m; sourceTree = "<group>"; };
		342950872124CB0A0000B063 /* OWSSearchBar.h */ = {isa = PBXFileReference; fileEncoding = 4; lastKnownFileType = sourcecode.c.h; path = OWSSearchBar.h; sourceTree = "<group>"; };
		3430FE171F7751D4000EC51B /* GiphyAPI.swift */ = {isa = PBXFileReference; fileEncoding = 4; lastKnownFileType = sourcecode.swift; path = GiphyAPI.swift; sourceTree = "<group>"; };
		34330A591E7875FB00DF2FB9 /* fontawesome-webfont.ttf */ = {isa = PBXFileReference; lastKnownFileType = file; path = "fontawesome-webfont.ttf"; sourceTree = "<group>"; };
		34330A5B1E787A9800DF2FB9 /* dripicons-v2.ttf */ = {isa = PBXFileReference; lastKnownFileType = file; path = "dripicons-v2.ttf"; sourceTree = "<group>"; };
		34330A5D1E787BD800DF2FB9 /* ElegantIcons.ttf */ = {isa = PBXFileReference; lastKnownFileType = file; path = ElegantIcons.ttf; sourceTree = "<group>"; };
		34330AA11E79686200DF2FB9 /* OWSProgressView.h */ = {isa = PBXFileReference; fileEncoding = 4; lastKnownFileType = sourcecode.c.h; path = OWSProgressView.h; sourceTree = "<group>"; };
		34330AA21E79686200DF2FB9 /* OWSProgressView.m */ = {isa = PBXFileReference; fileEncoding = 4; lastKnownFileType = sourcecode.c.objc; path = OWSProgressView.m; sourceTree = "<group>"; };
		34386A4D207D0C01009F5D9C /* HomeViewController.m */ = {isa = PBXFileReference; fileEncoding = 4; lastKnownFileType = sourcecode.c.objc; path = HomeViewController.m; sourceTree = "<group>"; };
		34386A4E207D0C01009F5D9C /* HomeViewCell.h */ = {isa = PBXFileReference; fileEncoding = 4; lastKnownFileType = sourcecode.c.h; path = HomeViewCell.h; sourceTree = "<group>"; };
		34386A4F207D0C01009F5D9C /* HomeViewController.h */ = {isa = PBXFileReference; fileEncoding = 4; lastKnownFileType = sourcecode.c.h; path = HomeViewController.h; sourceTree = "<group>"; };
		34386A50207D0C01009F5D9C /* HomeViewCell.m */ = {isa = PBXFileReference; fileEncoding = 4; lastKnownFileType = sourcecode.c.objc; path = HomeViewCell.m; sourceTree = "<group>"; };
		34386A53207D271C009F5D9C /* NeverClearView.swift */ = {isa = PBXFileReference; fileEncoding = 4; lastKnownFileType = sourcecode.swift; path = NeverClearView.swift; sourceTree = "<group>"; };
		343A65931FC47D5D000477A1 /* DebugUISyncMessages.h */ = {isa = PBXFileReference; fileEncoding = 4; lastKnownFileType = sourcecode.c.h; path = DebugUISyncMessages.h; sourceTree = "<group>"; };
		343A65941FC47D5E000477A1 /* DebugUISyncMessages.m */ = {isa = PBXFileReference; fileEncoding = 4; lastKnownFileType = sourcecode.c.objc; path = DebugUISyncMessages.m; sourceTree = "<group>"; };
		343A65961FC4CFE6000477A1 /* ConversationScrollButton.m */ = {isa = PBXFileReference; fileEncoding = 4; lastKnownFileType = sourcecode.c.objc; path = ConversationScrollButton.m; sourceTree = "<group>"; };
		343A65971FC4CFE7000477A1 /* ConversationScrollButton.h */ = {isa = PBXFileReference; fileEncoding = 4; lastKnownFileType = sourcecode.c.h; path = ConversationScrollButton.h; sourceTree = "<group>"; };
		343D3D991E9283F100165CA4 /* BlockListUIUtils.h */ = {isa = PBXFileReference; fileEncoding = 4; lastKnownFileType = sourcecode.c.h; path = BlockListUIUtils.h; sourceTree = "<group>"; };
		343D3D9A1E9283F100165CA4 /* BlockListUIUtils.m */ = {isa = PBXFileReference; fileEncoding = 4; lastKnownFileType = sourcecode.c.objc; path = BlockListUIUtils.m; sourceTree = "<group>"; };
		3441FD9E21A3604F00BB9542 /* BackupRestoreViewController.swift */ = {isa = PBXFileReference; fileEncoding = 4; lastKnownFileType = sourcecode.swift; path = BackupRestoreViewController.swift; sourceTree = "<group>"; };
		34480B341FD0929200BC14EF /* ShareAppExtensionContext.h */ = {isa = PBXFileReference; fileEncoding = 4; lastKnownFileType = sourcecode.c.h; path = ShareAppExtensionContext.h; sourceTree = "<group>"; };
		34480B351FD0929200BC14EF /* ShareAppExtensionContext.m */ = {isa = PBXFileReference; fileEncoding = 4; lastKnownFileType = sourcecode.c.objc; path = ShareAppExtensionContext.m; sourceTree = "<group>"; };
		34480B371FD092A900BC14EF /* SignalShareExtension-Bridging-Header.h */ = {isa = PBXFileReference; fileEncoding = 4; lastKnownFileType = sourcecode.c.h; path = "SignalShareExtension-Bridging-Header.h"; sourceTree = "<group>"; };
		34480B381FD092E300BC14EF /* SignalShareExtension-Prefix.pch */ = {isa = PBXFileReference; fileEncoding = 4; lastKnownFileType = sourcecode.c.h; path = "SignalShareExtension-Prefix.pch"; sourceTree = "<group>"; };
		34480B4D1FD0A7A300BC14EF /* DebugLogger.h */ = {isa = PBXFileReference; fileEncoding = 4; lastKnownFileType = sourcecode.c.h; path = DebugLogger.h; sourceTree = "<group>"; };
		34480B4E1FD0A7A300BC14EF /* DebugLogger.m */ = {isa = PBXFileReference; fileEncoding = 4; lastKnownFileType = sourcecode.c.objc; path = DebugLogger.m; sourceTree = "<group>"; };
		34480B4F1FD0A7A300BC14EF /* OWSScrubbingLogFormatter.h */ = {isa = PBXFileReference; fileEncoding = 4; lastKnownFileType = sourcecode.c.h; path = OWSScrubbingLogFormatter.h; sourceTree = "<group>"; };
		34480B511FD0A7A400BC14EF /* OWSScrubbingLogFormatter.m */ = {isa = PBXFileReference; fileEncoding = 4; lastKnownFileType = sourcecode.c.objc; path = OWSScrubbingLogFormatter.m; sourceTree = "<group>"; };
		34480B5A1FD0A7E300BC14EF /* SignalMessaging-Prefix.pch */ = {isa = PBXFileReference; fileEncoding = 4; lastKnownFileType = sourcecode.c.h; path = "SignalMessaging-Prefix.pch"; sourceTree = "<group>"; };
		34480B5D1FD0A98800BC14EF /* UIColor+OWS.h */ = {isa = PBXFileReference; fileEncoding = 4; lastKnownFileType = sourcecode.c.h; path = "UIColor+OWS.h"; sourceTree = "<group>"; };
		34480B5E1FD0A98800BC14EF /* UIColor+OWS.m */ = {isa = PBXFileReference; fileEncoding = 4; lastKnownFileType = sourcecode.c.objc; path = "UIColor+OWS.m"; sourceTree = "<group>"; };
		34480B5F1FD0A98800BC14EF /* UIView+OWS.h */ = {isa = PBXFileReference; fileEncoding = 4; lastKnownFileType = sourcecode.c.h; path = "UIView+OWS.h"; sourceTree = "<group>"; };
		34480B601FD0A98800BC14EF /* UIView+OWS.m */ = {isa = PBXFileReference; fileEncoding = 4; lastKnownFileType = sourcecode.c.objc; path = "UIView+OWS.m"; sourceTree = "<group>"; };
		34480B651FD0AA9400BC14EF /* UIFont+OWS.m */ = {isa = PBXFileReference; fileEncoding = 4; lastKnownFileType = sourcecode.c.objc; path = "UIFont+OWS.m"; sourceTree = "<group>"; };
		34480B661FD0AA9400BC14EF /* UIFont+OWS.h */ = {isa = PBXFileReference; fileEncoding = 4; lastKnownFileType = sourcecode.c.h; path = "UIFont+OWS.h"; sourceTree = "<group>"; };
		344825C4211390C700DB4BD8 /* OWSOrphanDataCleaner.h */ = {isa = PBXFileReference; fileEncoding = 4; lastKnownFileType = sourcecode.c.h; path = OWSOrphanDataCleaner.h; sourceTree = "<group>"; };
		344825C5211390C800DB4BD8 /* OWSOrphanDataCleaner.m */ = {isa = PBXFileReference; fileEncoding = 4; lastKnownFileType = sourcecode.c.objc; path = OWSOrphanDataCleaner.m; sourceTree = "<group>"; };
		3448E15B22133274004B052E /* OnboardingPermissionsViewController.swift */ = {isa = PBXFileReference; fileEncoding = 4; lastKnownFileType = sourcecode.swift; path = OnboardingPermissionsViewController.swift; sourceTree = "<group>"; };
		3448E15D221333F5004B052E /* OnboardingController.swift */ = {isa = PBXFileReference; fileEncoding = 4; lastKnownFileType = sourcecode.swift; path = OnboardingController.swift; sourceTree = "<group>"; };
		3448E15F22134C88004B052E /* OnboardingSplashViewController.swift */ = {isa = PBXFileReference; fileEncoding = 4; lastKnownFileType = sourcecode.swift; path = OnboardingSplashViewController.swift; sourceTree = "<group>"; };
		3448E1612213585C004B052E /* OnboardingBaseViewController.swift */ = {isa = PBXFileReference; fileEncoding = 4; lastKnownFileType = sourcecode.swift; path = OnboardingBaseViewController.swift; sourceTree = "<group>"; };
		3448E1652215B313004B052E /* OnboardingCaptchaViewController.swift */ = {isa = PBXFileReference; fileEncoding = 4; lastKnownFileType = sourcecode.swift; path = OnboardingCaptchaViewController.swift; sourceTree = "<group>"; };
		34491FC11FB0F78500B3E5A3 /* my */ = {isa = PBXFileReference; lastKnownFileType = text.plist.strings; name = my; path = translations/my.lproj/Localizable.strings; sourceTree = "<group>"; };
		344F248C2007CCD600CFB4F4 /* DisplayableText.swift */ = {isa = PBXFileReference; fileEncoding = 4; lastKnownFileType = sourcecode.swift; path = DisplayableText.swift; sourceTree = "<group>"; };
		345BC30A2047030600257B7C /* OWS2FASettingsViewController.h */ = {isa = PBXFileReference; fileEncoding = 4; lastKnownFileType = sourcecode.c.h; path = OWS2FASettingsViewController.h; sourceTree = "<group>"; };
		345BC30B2047030600257B7C /* OWS2FASettingsViewController.m */ = {isa = PBXFileReference; fileEncoding = 4; lastKnownFileType = sourcecode.c.objc; path = OWS2FASettingsViewController.m; sourceTree = "<group>"; };
		3461284A1FD0B93F00532771 /* SAELoadViewController.swift */ = {isa = PBXFileReference; fileEncoding = 4; lastKnownFileType = sourcecode.swift; path = SAELoadViewController.swift; sourceTree = "<group>"; };
		346129371FD1B47200532771 /* OWSPreferences.h */ = {isa = PBXFileReference; fileEncoding = 4; lastKnownFileType = sourcecode.c.h; path = OWSPreferences.h; sourceTree = "<group>"; };
		346129381FD1B47200532771 /* OWSPreferences.m */ = {isa = PBXFileReference; fileEncoding = 4; lastKnownFileType = sourcecode.c.objc; path = OWSPreferences.m; sourceTree = "<group>"; };
		3461293D1FD1D72B00532771 /* ExperienceUpgradeFinder.swift */ = {isa = PBXFileReference; fileEncoding = 4; lastKnownFileType = sourcecode.swift; name = ExperienceUpgradeFinder.swift; path = ExperienceUpgrades/ExperienceUpgradeFinder.swift; sourceTree = "<group>"; };
		346129401FD1D74B00532771 /* Environment.h */ = {isa = PBXFileReference; fileEncoding = 4; lastKnownFileType = sourcecode.c.h; path = Environment.h; sourceTree = "<group>"; };
		346129411FD1D74B00532771 /* Environment.m */ = {isa = PBXFileReference; fileEncoding = 4; lastKnownFileType = sourcecode.c.objc; path = Environment.m; sourceTree = "<group>"; };
		346129581FD1D74B00532771 /* SignalKeyingStorage.h */ = {isa = PBXFileReference; fileEncoding = 4; lastKnownFileType = sourcecode.c.h; path = SignalKeyingStorage.h; sourceTree = "<group>"; };
		346129591FD1D74B00532771 /* SignalKeyingStorage.m */ = {isa = PBXFileReference; fileEncoding = 4; lastKnownFileType = sourcecode.c.objc; path = SignalKeyingStorage.m; sourceTree = "<group>"; };
		346129931FD1E30000532771 /* OWSDatabaseMigration.h */ = {isa = PBXFileReference; fileEncoding = 4; lastKnownFileType = sourcecode.c.h; path = OWSDatabaseMigration.h; sourceTree = "<group>"; };
		346129941FD1E30000532771 /* OWSDatabaseMigration.m */ = {isa = PBXFileReference; fileEncoding = 4; lastKnownFileType = sourcecode.c.objc; path = OWSDatabaseMigration.m; sourceTree = "<group>"; };
		346129971FD1E4D900532771 /* SignalApp.m */ = {isa = PBXFileReference; fileEncoding = 4; lastKnownFileType = sourcecode.c.objc; path = SignalApp.m; sourceTree = "<group>"; };
		346129981FD1E4DA00532771 /* SignalApp.h */ = {isa = PBXFileReference; fileEncoding = 4; lastKnownFileType = sourcecode.c.h; path = SignalApp.h; sourceTree = "<group>"; };
		346129A21FD1F09100532771 /* OWSContactsManager.h */ = {isa = PBXFileReference; fileEncoding = 4; lastKnownFileType = sourcecode.c.h; path = OWSContactsManager.h; sourceTree = "<group>"; };
		346129A31FD1F09100532771 /* OWSContactsManager.m */ = {isa = PBXFileReference; fileEncoding = 4; lastKnownFileType = sourcecode.c.objc; path = OWSContactsManager.m; sourceTree = "<group>"; };
		346129A81FD1F0DF00532771 /* OWSFormat.h */ = {isa = PBXFileReference; fileEncoding = 4; lastKnownFileType = sourcecode.c.h; path = OWSFormat.h; sourceTree = "<group>"; };
		346129AA1FD1F0EE00532771 /* OWSFormat.m */ = {isa = PBXFileReference; fileEncoding = 4; lastKnownFileType = sourcecode.c.objc; path = OWSFormat.m; sourceTree = "<group>"; };
		346129AC1FD1F34E00532771 /* ImageCache.swift */ = {isa = PBXFileReference; fileEncoding = 4; lastKnownFileType = sourcecode.swift; path = ImageCache.swift; sourceTree = "<group>"; };
		346129AE1FD1F5D900532771 /* SystemContactsFetcher.swift */ = {isa = PBXFileReference; fileEncoding = 4; lastKnownFileType = sourcecode.swift; path = SystemContactsFetcher.swift; sourceTree = "<group>"; };
		346129B11FD1F7E800532771 /* OWSProfileManager.h */ = {isa = PBXFileReference; fileEncoding = 4; lastKnownFileType = sourcecode.c.h; path = OWSProfileManager.h; sourceTree = "<group>"; };
		346129B21FD1F7E800532771 /* OWSProfileManager.m */ = {isa = PBXFileReference; fileEncoding = 4; lastKnownFileType = sourcecode.c.objc; path = OWSProfileManager.m; sourceTree = "<group>"; };
		346129B31FD1F7E800532771 /* ProfileFetcherJob.swift */ = {isa = PBXFileReference; fileEncoding = 4; lastKnownFileType = sourcecode.swift; path = ProfileFetcherJob.swift; sourceTree = "<group>"; };
		346129BD1FD2068600532771 /* ThreadUtil.h */ = {isa = PBXFileReference; fileEncoding = 4; lastKnownFileType = sourcecode.c.h; path = ThreadUtil.h; sourceTree = "<group>"; };
		346129BE1FD2068600532771 /* ThreadUtil.m */ = {isa = PBXFileReference; fileEncoding = 4; lastKnownFileType = sourcecode.c.objc; path = ThreadUtil.m; sourceTree = "<group>"; };
		346129C11FD2072D00532771 /* NSAttributedString+OWS.m */ = {isa = PBXFileReference; fileEncoding = 4; lastKnownFileType = sourcecode.c.objc; path = "NSAttributedString+OWS.m"; sourceTree = "<group>"; };
		346129C51FD2072D00532771 /* NSAttributedString+OWS.h */ = {isa = PBXFileReference; fileEncoding = 4; lastKnownFileType = sourcecode.c.h; path = "NSAttributedString+OWS.h"; sourceTree = "<group>"; };
		346129D31FD20ADB00532771 /* UIViewController+OWS.m */ = {isa = PBXFileReference; fileEncoding = 4; lastKnownFileType = sourcecode.c.objc; path = "UIViewController+OWS.m"; sourceTree = "<group>"; };
		346129D41FD20ADC00532771 /* UIViewController+OWS.h */ = {isa = PBXFileReference; fileEncoding = 4; lastKnownFileType = sourcecode.c.h; path = "UIViewController+OWS.h"; sourceTree = "<group>"; };
		346129E01FD5C0BE00532771 /* VersionMigrations.h */ = {isa = PBXFileReference; fileEncoding = 4; lastKnownFileType = sourcecode.c.h; path = VersionMigrations.h; sourceTree = "<group>"; };
		346129E11FD5C0BE00532771 /* VersionMigrations.m */ = {isa = PBXFileReference; fileEncoding = 4; lastKnownFileType = sourcecode.c.objc; path = VersionMigrations.m; sourceTree = "<group>"; };
		346129E41FD5C0C600532771 /* OWSDatabaseMigrationRunner.m */ = {isa = PBXFileReference; fileEncoding = 4; lastKnownFileType = sourcecode.c.objc; path = OWSDatabaseMigrationRunner.m; sourceTree = "<group>"; };
		346129E51FD5C0C600532771 /* OWSDatabaseMigrationRunner.h */ = {isa = PBXFileReference; fileEncoding = 4; lastKnownFileType = sourcecode.c.h; path = OWSDatabaseMigrationRunner.h; sourceTree = "<group>"; };
		346129E81FD5F31200532771 /* OWS102MoveLoggingPreferenceToUserDefaults.m */ = {isa = PBXFileReference; fileEncoding = 4; lastKnownFileType = sourcecode.c.objc; path = OWS102MoveLoggingPreferenceToUserDefaults.m; sourceTree = "<group>"; };
		346129E91FD5F31300532771 /* OWS103EnableVideoCalling.h */ = {isa = PBXFileReference; fileEncoding = 4; lastKnownFileType = sourcecode.c.h; path = OWS103EnableVideoCalling.h; sourceTree = "<group>"; };
		346129EA1FD5F31300532771 /* OWS105AttachmentFilePaths.m */ = {isa = PBXFileReference; fileEncoding = 4; lastKnownFileType = sourcecode.c.objc; path = OWS105AttachmentFilePaths.m; sourceTree = "<group>"; };
		346129EB1FD5F31300532771 /* OWS100RemoveTSRecipientsMigration.m */ = {isa = PBXFileReference; fileEncoding = 4; lastKnownFileType = sourcecode.c.objc; path = OWS100RemoveTSRecipientsMigration.m; sourceTree = "<group>"; };
		346129EC1FD5F31300532771 /* OWS104CreateRecipientIdentities.m */ = {isa = PBXFileReference; fileEncoding = 4; lastKnownFileType = sourcecode.c.objc; path = OWS104CreateRecipientIdentities.m; sourceTree = "<group>"; };
		346129ED1FD5F31300532771 /* OWS100RemoveTSRecipientsMigration.h */ = {isa = PBXFileReference; fileEncoding = 4; lastKnownFileType = sourcecode.c.h; path = OWS100RemoveTSRecipientsMigration.h; sourceTree = "<group>"; };
		346129EE1FD5F31300532771 /* OWS101ExistingUsersBlockOnIdentityChange.m */ = {isa = PBXFileReference; fileEncoding = 4; lastKnownFileType = sourcecode.c.objc; path = OWS101ExistingUsersBlockOnIdentityChange.m; sourceTree = "<group>"; };
		346129EF1FD5F31400532771 /* OWS101ExistingUsersBlockOnIdentityChange.h */ = {isa = PBXFileReference; fileEncoding = 4; lastKnownFileType = sourcecode.c.h; path = OWS101ExistingUsersBlockOnIdentityChange.h; sourceTree = "<group>"; };
		346129F01FD5F31400532771 /* OWS102MoveLoggingPreferenceToUserDefaults.h */ = {isa = PBXFileReference; fileEncoding = 4; lastKnownFileType = sourcecode.c.h; path = OWS102MoveLoggingPreferenceToUserDefaults.h; sourceTree = "<group>"; };
		346129F11FD5F31400532771 /* OWS106EnsureProfileComplete.swift */ = {isa = PBXFileReference; fileEncoding = 4; lastKnownFileType = sourcecode.swift; path = OWS106EnsureProfileComplete.swift; sourceTree = "<group>"; };
		346129F21FD5F31400532771 /* OWS103EnableVideoCalling.m */ = {isa = PBXFileReference; fileEncoding = 4; lastKnownFileType = sourcecode.c.objc; path = OWS103EnableVideoCalling.m; sourceTree = "<group>"; };
		346129F31FD5F31400532771 /* OWS105AttachmentFilePaths.h */ = {isa = PBXFileReference; fileEncoding = 4; lastKnownFileType = sourcecode.c.h; path = OWS105AttachmentFilePaths.h; sourceTree = "<group>"; };
		346129F41FD5F31400532771 /* OWS104CreateRecipientIdentities.h */ = {isa = PBXFileReference; fileEncoding = 4; lastKnownFileType = sourcecode.c.h; path = OWS104CreateRecipientIdentities.h; sourceTree = "<group>"; };
		34612A041FD7238500532771 /* OWSSyncManager.h */ = {isa = PBXFileReference; fileEncoding = 4; lastKnownFileType = sourcecode.c.h; path = OWSSyncManager.h; sourceTree = "<group>"; };
		34612A051FD7238500532771 /* OWSSyncManager.m */ = {isa = PBXFileReference; fileEncoding = 4; lastKnownFileType = sourcecode.c.objc; path = OWSSyncManager.m; sourceTree = "<group>"; };
		34641E1020878FAF00E2EDE5 /* OWSWindowManager.m */ = {isa = PBXFileReference; fileEncoding = 4; lastKnownFileType = sourcecode.c.objc; path = OWSWindowManager.m; sourceTree = "<group>"; };
		34641E1120878FB000E2EDE5 /* OWSWindowManager.h */ = {isa = PBXFileReference; fileEncoding = 4; lastKnownFileType = sourcecode.c.h; path = OWSWindowManager.h; sourceTree = "<group>"; };
		34641E172088D7E900E2EDE5 /* OWSScreenLock.swift */ = {isa = PBXFileReference; fileEncoding = 4; lastKnownFileType = sourcecode.swift; path = OWSScreenLock.swift; sourceTree = "<group>"; };
		34641E1D2088DA6C00E2EDE5 /* SAEScreenLockViewController.h */ = {isa = PBXFileReference; fileEncoding = 4; lastKnownFileType = sourcecode.c.h; path = SAEScreenLockViewController.h; sourceTree = "<group>"; };
		34641E1E2088DA6D00E2EDE5 /* SAEScreenLockViewController.m */ = {isa = PBXFileReference; fileEncoding = 4; lastKnownFileType = sourcecode.c.objc; path = SAEScreenLockViewController.m; sourceTree = "<group>"; };
		3466087120E550F300AFFE73 /* ConversationStyle.swift */ = {isa = PBXFileReference; fileEncoding = 4; lastKnownFileType = sourcecode.swift; path = ConversationStyle.swift; sourceTree = "<group>"; };
		34661FB720C1C0D60056EDD6 /* message_sent.aiff */ = {isa = PBXFileReference; lastKnownFileType = audio.aiff; name = message_sent.aiff; path = Signal/AudioFiles/message_sent.aiff; sourceTree = SOURCE_ROOT; };
		3469419D215D2EE400B5BFAD /* Theme.h */ = {isa = PBXFileReference; fileEncoding = 4; lastKnownFileType = sourcecode.c.h; path = Theme.h; sourceTree = "<group>"; };
		3469419E215D2EE400B5BFAD /* OWSConversationColor.m */ = {isa = PBXFileReference; fileEncoding = 4; lastKnownFileType = sourcecode.c.objc; path = OWSConversationColor.m; sourceTree = "<group>"; };
		3469419F215D2EE400B5BFAD /* Theme.m */ = {isa = PBXFileReference; fileEncoding = 4; lastKnownFileType = sourcecode.c.objc; path = Theme.m; sourceTree = "<group>"; };
		346941A0215D2EE400B5BFAD /* OWSConversationColor.h */ = {isa = PBXFileReference; fileEncoding = 4; lastKnownFileType = sourcecode.c.h; path = OWSConversationColor.h; sourceTree = "<group>"; };
		346B66301F4E29B200E5122F /* CropScaleImageViewController.swift */ = {isa = PBXFileReference; fileEncoding = 4; lastKnownFileType = sourcecode.swift; path = CropScaleImageViewController.swift; sourceTree = "<group>"; };
		346E35BD224283B000E55D5F /* UIAlertController+OWS.swift */ = {isa = PBXFileReference; fileEncoding = 4; lastKnownFileType = sourcecode.swift; path = "UIAlertController+OWS.swift"; sourceTree = "<group>"; };
		346E9D5321B040B600562252 /* RegistrationController.swift */ = {isa = PBXFileReference; fileEncoding = 4; lastKnownFileType = sourcecode.swift; path = RegistrationController.swift; sourceTree = "<group>"; };
		347850561FD86544007B8332 /* SAEFailedViewController.swift */ = {isa = PBXFileReference; fileEncoding = 4; lastKnownFileType = sourcecode.swift; path = SAEFailedViewController.swift; sourceTree = "<group>"; };
		3478505A1FD999D5007B8332 /* et */ = {isa = PBXFileReference; lastKnownFileType = text.plist.strings; name = et; path = translations/et.lproj/Localizable.strings; sourceTree = "<group>"; };
		3478505C1FD99A1F007B8332 /* zh_TW */ = {isa = PBXFileReference; lastKnownFileType = text.plist.strings; name = zh_TW; path = translations/zh_TW.lproj/Localizable.strings; sourceTree = "<group>"; };
		347850651FD9B789007B8332 /* AppSetup.m */ = {isa = PBXFileReference; fileEncoding = 4; lastKnownFileType = sourcecode.c.objc; path = AppSetup.m; sourceTree = "<group>"; };
		347850661FD9B789007B8332 /* AppSetup.h */ = {isa = PBXFileReference; fileEncoding = 4; lastKnownFileType = sourcecode.c.h; path = AppSetup.h; sourceTree = "<group>"; };
		347850671FD9B78A007B8332 /* NoopCallMessageHandler.swift */ = {isa = PBXFileReference; fileEncoding = 4; lastKnownFileType = sourcecode.swift; path = NoopCallMessageHandler.swift; sourceTree = "<group>"; };
		3478506F1FDAEB16007B8332 /* OWSUserProfile.m */ = {isa = PBXFileReference; fileEncoding = 4; lastKnownFileType = sourcecode.c.objc; path = OWSUserProfile.m; sourceTree = "<group>"; };
		347850701FDAEB16007B8332 /* OWSUserProfile.h */ = {isa = PBXFileReference; fileEncoding = 4; lastKnownFileType = sourcecode.c.h; path = OWSUserProfile.h; sourceTree = "<group>"; };
		34843B2221432292004DED45 /* SignalBaseTest.m */ = {isa = PBXFileReference; fileEncoding = 4; lastKnownFileType = sourcecode.c.objc; path = SignalBaseTest.m; sourceTree = "<group>"; };
		34843B2321432293004DED45 /* SignalBaseTest.h */ = {isa = PBXFileReference; fileEncoding = 4; lastKnownFileType = sourcecode.c.h; path = SignalBaseTest.h; sourceTree = "<group>"; };
		34843B25214327C9004DED45 /* OWSOrphanDataCleanerTest.m */ = {isa = PBXFileReference; fileEncoding = 4; lastKnownFileType = sourcecode.c.objc; path = OWSOrphanDataCleanerTest.m; sourceTree = "<group>"; };
		34843B2A214FE295004DED45 /* MockEnvironment.m */ = {isa = PBXFileReference; fileEncoding = 4; lastKnownFileType = sourcecode.c.objc; path = MockEnvironment.m; sourceTree = "<group>"; };
		34843B2B214FE295004DED45 /* MockEnvironment.h */ = {isa = PBXFileReference; fileEncoding = 4; lastKnownFileType = sourcecode.c.h; path = MockEnvironment.h; sourceTree = "<group>"; };
		348570A620F67574004FF32B /* OWSMessageHeaderView.m */ = {isa = PBXFileReference; fileEncoding = 4; lastKnownFileType = sourcecode.c.objc; path = OWSMessageHeaderView.m; sourceTree = "<group>"; };
		348570A720F67574004FF32B /* OWSMessageHeaderView.h */ = {isa = PBXFileReference; fileEncoding = 4; lastKnownFileType = sourcecode.c.h; path = OWSMessageHeaderView.h; sourceTree = "<group>"; };
		3488F9352191CC4000E524CC /* ConversationMediaView.swift */ = {isa = PBXFileReference; fileEncoding = 4; lastKnownFileType = sourcecode.swift; path = ConversationMediaView.swift; sourceTree = "<group>"; };
		348BB25C20A0C5530047AEC2 /* ContactShareViewHelper.swift */ = {isa = PBXFileReference; fileEncoding = 4; lastKnownFileType = sourcecode.swift; path = ContactShareViewHelper.swift; sourceTree = "<group>"; };
		348F2EAD1F0D21BC00D4ECE0 /* DeviceSleepManager.swift */ = {isa = PBXFileReference; fileEncoding = 4; lastKnownFileType = sourcecode.swift; path = DeviceSleepManager.swift; sourceTree = "<group>"; };
		3491D9A021022DB7001EF5A1 /* CDSSigningCertificateTest.m */ = {isa = PBXFileReference; fileEncoding = 4; lastKnownFileType = sourcecode.c.objc; path = CDSSigningCertificateTest.m; sourceTree = "<group>"; };
		3495BC911F1426B800B478F5 /* ar */ = {isa = PBXFileReference; lastKnownFileType = text.plist.strings; name = ar; path = translations/ar.lproj/Localizable.strings; sourceTree = "<group>"; };
		3496744B2076768600080B5F /* OWSMessageBubbleView.h */ = {isa = PBXFileReference; fileEncoding = 4; lastKnownFileType = sourcecode.c.h; path = OWSMessageBubbleView.h; sourceTree = "<group>"; };
		3496744C2076768700080B5F /* OWSMessageBubbleView.m */ = {isa = PBXFileReference; fileEncoding = 4; lastKnownFileType = sourcecode.c.objc; path = OWSMessageBubbleView.m; sourceTree = "<group>"; };
		3496744E2076ACCE00080B5F /* LongTextViewController.swift */ = {isa = PBXFileReference; fileEncoding = 4; lastKnownFileType = sourcecode.swift; path = LongTextViewController.swift; sourceTree = "<group>"; };
		34969559219B605E00DCFE74 /* ImagePickerController.swift */ = {isa = PBXFileReference; fileEncoding = 4; lastKnownFileType = sourcecode.swift; path = ImagePickerController.swift; sourceTree = "<group>"; };
		3496955A219B605E00DCFE74 /* PhotoCollectionPickerController.swift */ = {isa = PBXFileReference; fileEncoding = 4; lastKnownFileType = sourcecode.swift; path = PhotoCollectionPickerController.swift; sourceTree = "<group>"; };
		3496955B219B605E00DCFE74 /* PhotoLibrary.swift */ = {isa = PBXFileReference; fileEncoding = 4; lastKnownFileType = sourcecode.swift; path = PhotoLibrary.swift; sourceTree = "<group>"; };
		3496955F21A2FC8100DCFE74 /* CloudKit.framework */ = {isa = PBXFileReference; lastKnownFileType = wrapper.framework; name = CloudKit.framework; path = System/Library/Frameworks/CloudKit.framework; sourceTree = SDKROOT; };
		3496956221A301A100DCFE74 /* OWSBackupExportJob.m */ = {isa = PBXFileReference; fileEncoding = 4; lastKnownFileType = sourcecode.c.objc; path = OWSBackupExportJob.m; sourceTree = "<group>"; };
		3496956321A301A100DCFE74 /* OWSBackupLazyRestore.swift */ = {isa = PBXFileReference; fileEncoding = 4; lastKnownFileType = sourcecode.swift; path = OWSBackupLazyRestore.swift; sourceTree = "<group>"; };
		3496956421A301A100DCFE74 /* OWSBackup.h */ = {isa = PBXFileReference; fileEncoding = 4; lastKnownFileType = sourcecode.c.h; path = OWSBackup.h; sourceTree = "<group>"; };
		3496956521A301A100DCFE74 /* OWSBackupIO.m */ = {isa = PBXFileReference; fileEncoding = 4; lastKnownFileType = sourcecode.c.objc; path = OWSBackupIO.m; sourceTree = "<group>"; };
		3496956621A301A100DCFE74 /* OWSBackupImportJob.m */ = {isa = PBXFileReference; fileEncoding = 4; lastKnownFileType = sourcecode.c.objc; path = OWSBackupImportJob.m; sourceTree = "<group>"; };
		3496956721A301A100DCFE74 /* OWSBackupJob.h */ = {isa = PBXFileReference; fileEncoding = 4; lastKnownFileType = sourcecode.c.h; path = OWSBackupJob.h; sourceTree = "<group>"; };
		3496956821A301A100DCFE74 /* OWSBackupExportJob.h */ = {isa = PBXFileReference; fileEncoding = 4; lastKnownFileType = sourcecode.c.h; path = OWSBackupExportJob.h; sourceTree = "<group>"; };
		3496956921A301A100DCFE74 /* OWSBackup.m */ = {isa = PBXFileReference; fileEncoding = 4; lastKnownFileType = sourcecode.c.objc; path = OWSBackup.m; sourceTree = "<group>"; };
		3496956A21A301A100DCFE74 /* OWSBackupJob.m */ = {isa = PBXFileReference; fileEncoding = 4; lastKnownFileType = sourcecode.c.objc; path = OWSBackupJob.m; sourceTree = "<group>"; };
		3496956B21A301A100DCFE74 /* OWSBackupAPI.swift */ = {isa = PBXFileReference; fileEncoding = 4; lastKnownFileType = sourcecode.swift; path = OWSBackupAPI.swift; sourceTree = "<group>"; };
		3496956C21A301A100DCFE74 /* OWSBackupImportJob.h */ = {isa = PBXFileReference; fileEncoding = 4; lastKnownFileType = sourcecode.c.h; path = OWSBackupImportJob.h; sourceTree = "<group>"; };
		3496956D21A301A100DCFE74 /* OWSBackupIO.h */ = {isa = PBXFileReference; fileEncoding = 4; lastKnownFileType = sourcecode.c.h; path = OWSBackupIO.h; sourceTree = "<group>"; };
		349EA07B2162AEA700F7B17F /* OWS111UDAttributesMigration.swift */ = {isa = PBXFileReference; fileEncoding = 4; lastKnownFileType = sourcecode.swift; path = OWS111UDAttributesMigration.swift; sourceTree = "<group>"; };
		349ED98F221B0194008045B0 /* Onboarding2FAViewController.swift */ = {isa = PBXFileReference; fileEncoding = 4; lastKnownFileType = sourcecode.swift; path = Onboarding2FAViewController.swift; sourceTree = "<group>"; };
		349ED991221EE80D008045B0 /* AppPreferences.swift */ = {isa = PBXFileReference; fileEncoding = 4; lastKnownFileType = sourcecode.swift; path = AppPreferences.swift; sourceTree = "<group>"; };
		34A4C61D221613D00042EF2E /* OnboardingVerificationViewController.swift */ = {isa = PBXFileReference; fileEncoding = 4; lastKnownFileType = sourcecode.swift; path = OnboardingVerificationViewController.swift; sourceTree = "<group>"; };
		34A4C61F22175C5C0042EF2E /* OnboardingProfileViewController.swift */ = {isa = PBXFileReference; fileEncoding = 4; lastKnownFileType = sourcecode.swift; path = OnboardingProfileViewController.swift; sourceTree = "<group>"; };
		34A6C27F21E503E600B5B12E /* OWSImagePickerController.swift */ = {isa = PBXFileReference; fileEncoding = 4; lastKnownFileType = sourcecode.swift; path = OWSImagePickerController.swift; sourceTree = "<group>"; };
		34A8B3502190A40E00218A25 /* MediaAlbumCellView.swift */ = {isa = PBXFileReference; fileEncoding = 4; lastKnownFileType = sourcecode.swift; path = MediaAlbumCellView.swift; sourceTree = "<group>"; };
		34ABB2C22090C59600C727A6 /* OWSResaveCollectionDBMigration.m */ = {isa = PBXFileReference; fileEncoding = 4; lastKnownFileType = sourcecode.c.objc; path = OWSResaveCollectionDBMigration.m; sourceTree = "<group>"; };
		34ABB2C32090C59700C727A6 /* OWSResaveCollectionDBMigration.h */ = {isa = PBXFileReference; fileEncoding = 4; lastKnownFileType = sourcecode.c.h; path = OWSResaveCollectionDBMigration.h; sourceTree = "<group>"; };
		34ABC0E321DD20C500ED9469 /* ConversationMessageMapping.swift */ = {isa = PBXFileReference; fileEncoding = 4; lastKnownFileType = sourcecode.swift; path = ConversationMessageMapping.swift; sourceTree = "<group>"; };
		34AC09BF211B39AE00997B47 /* ViewControllerUtils.h */ = {isa = PBXFileReference; fileEncoding = 4; lastKnownFileType = sourcecode.c.h; path = ViewControllerUtils.h; sourceTree = "<group>"; };
		34AC09C0211B39AE00997B47 /* OWSNavigationController.h */ = {isa = PBXFileReference; fileEncoding = 4; lastKnownFileType = sourcecode.c.h; path = OWSNavigationController.h; sourceTree = "<group>"; };
		34AC09C1211B39AF00997B47 /* OWSNavigationController.m */ = {isa = PBXFileReference; fileEncoding = 4; lastKnownFileType = sourcecode.c.objc; path = OWSNavigationController.m; sourceTree = "<group>"; };
		34AC09C2211B39AF00997B47 /* SelectRecipientViewController.h */ = {isa = PBXFileReference; fileEncoding = 4; lastKnownFileType = sourcecode.c.h; path = SelectRecipientViewController.h; sourceTree = "<group>"; };
		34AC09C3211B39AF00997B47 /* SelectThreadViewController.m */ = {isa = PBXFileReference; fileEncoding = 4; lastKnownFileType = sourcecode.c.objc; path = SelectThreadViewController.m; sourceTree = "<group>"; };
		34AC09C4211B39AF00997B47 /* ReturnToCallViewController.swift */ = {isa = PBXFileReference; fileEncoding = 4; lastKnownFileType = sourcecode.swift; path = ReturnToCallViewController.swift; sourceTree = "<group>"; };
		34AC09C5211B39AF00997B47 /* OWSViewController.m */ = {isa = PBXFileReference; fileEncoding = 4; lastKnownFileType = sourcecode.c.objc; path = OWSViewController.m; sourceTree = "<group>"; };
		34AC09C6211B39AF00997B47 /* ScreenLockViewController.h */ = {isa = PBXFileReference; fileEncoding = 4; lastKnownFileType = sourcecode.c.h; path = ScreenLockViewController.h; sourceTree = "<group>"; };
		34AC09C7211B39AF00997B47 /* ScreenLockViewController.m */ = {isa = PBXFileReference; fileEncoding = 4; lastKnownFileType = sourcecode.c.objc; path = ScreenLockViewController.m; sourceTree = "<group>"; };
		34AC09C8211B39AF00997B47 /* SelectRecipientViewController.m */ = {isa = PBXFileReference; fileEncoding = 4; lastKnownFileType = sourcecode.c.objc; path = SelectRecipientViewController.m; sourceTree = "<group>"; };
		34AC09C9211B39AF00997B47 /* MessageApprovalViewController.swift */ = {isa = PBXFileReference; fileEncoding = 4; lastKnownFileType = sourcecode.swift; path = MessageApprovalViewController.swift; sourceTree = "<group>"; };
		34AC09CA211B39AF00997B47 /* NewNonContactConversationViewController.h */ = {isa = PBXFileReference; fileEncoding = 4; lastKnownFileType = sourcecode.c.h; path = NewNonContactConversationViewController.h; sourceTree = "<group>"; };
		34AC09CB211B39AF00997B47 /* OWSTableViewController.m */ = {isa = PBXFileReference; fileEncoding = 4; lastKnownFileType = sourcecode.c.objc; path = OWSTableViewController.m; sourceTree = "<group>"; };
		34AC09CC211B39B000997B47 /* ModalActivityIndicatorViewController.swift */ = {isa = PBXFileReference; fileEncoding = 4; lastKnownFileType = sourcecode.swift; path = ModalActivityIndicatorViewController.swift; sourceTree = "<group>"; };
		34AC09CD211B39B000997B47 /* ContactShareApprovalViewController.swift */ = {isa = PBXFileReference; fileEncoding = 4; lastKnownFileType = sourcecode.swift; path = ContactShareApprovalViewController.swift; sourceTree = "<group>"; };
		34AC09CE211B39B000997B47 /* OWSTableViewController.h */ = {isa = PBXFileReference; fileEncoding = 4; lastKnownFileType = sourcecode.c.h; path = OWSTableViewController.h; sourceTree = "<group>"; };
		34AC09CF211B39B000997B47 /* ContactFieldView.swift */ = {isa = PBXFileReference; fileEncoding = 4; lastKnownFileType = sourcecode.swift; path = ContactFieldView.swift; sourceTree = "<group>"; };
		34AC09D0211B39B000997B47 /* EditContactShareNameViewController.swift */ = {isa = PBXFileReference; fileEncoding = 4; lastKnownFileType = sourcecode.swift; path = EditContactShareNameViewController.swift; sourceTree = "<group>"; };
		34AC09D1211B39B000997B47 /* ViewControllerUtils.m */ = {isa = PBXFileReference; fileEncoding = 4; lastKnownFileType = sourcecode.c.objc; path = ViewControllerUtils.m; sourceTree = "<group>"; };
		34AC09D4211B39B000997B47 /* OWSViewController.h */ = {isa = PBXFileReference; fileEncoding = 4; lastKnownFileType = sourcecode.c.h; path = OWSViewController.h; sourceTree = "<group>"; };
		34AC09D5211B39B100997B47 /* NewNonContactConversationViewController.m */ = {isa = PBXFileReference; fileEncoding = 4; lastKnownFileType = sourcecode.c.objc; path = NewNonContactConversationViewController.m; sourceTree = "<group>"; };
		34AC09D6211B39B100997B47 /* SelectThreadViewController.h */ = {isa = PBXFileReference; fileEncoding = 4; lastKnownFileType = sourcecode.c.h; path = SelectThreadViewController.h; sourceTree = "<group>"; };
		34AC09D7211B39B100997B47 /* SharingThreadPickerViewController.h */ = {isa = PBXFileReference; fileEncoding = 4; lastKnownFileType = sourcecode.c.h; path = SharingThreadPickerViewController.h; sourceTree = "<group>"; };
		34AC09D9211B39B100997B47 /* MediaMessageView.swift */ = {isa = PBXFileReference; fileEncoding = 4; lastKnownFileType = sourcecode.swift; path = MediaMessageView.swift; sourceTree = "<group>"; };
		34AC09DA211B39B100997B47 /* CountryCodeViewController.m */ = {isa = PBXFileReference; fileEncoding = 4; lastKnownFileType = sourcecode.c.objc; path = CountryCodeViewController.m; sourceTree = "<group>"; };
		34AC09DB211B39B100997B47 /* CountryCodeViewController.h */ = {isa = PBXFileReference; fileEncoding = 4; lastKnownFileType = sourcecode.c.h; path = CountryCodeViewController.h; sourceTree = "<group>"; };
		34AC09DC211B39B100997B47 /* SharingThreadPickerViewController.m */ = {isa = PBXFileReference; fileEncoding = 4; lastKnownFileType = sourcecode.c.objc; path = SharingThreadPickerViewController.m; sourceTree = "<group>"; };
		34AC09FB211B39E700997B47 /* ContactsViewHelper.h */ = {isa = PBXFileReference; fileEncoding = 4; lastKnownFileType = sourcecode.c.h; path = ContactsViewHelper.h; sourceTree = "<group>"; };
		34AC09FC211B39E700997B47 /* ContactTableViewCell.h */ = {isa = PBXFileReference; fileEncoding = 4; lastKnownFileType = sourcecode.c.h; path = ContactTableViewCell.h; sourceTree = "<group>"; };
		34AC09FD211B39E700997B47 /* TappableView.swift */ = {isa = PBXFileReference; fileEncoding = 4; lastKnownFileType = sourcecode.swift; path = TappableView.swift; sourceTree = "<group>"; };
		34AC09FE211B39E700997B47 /* OWSLayerView.swift */ = {isa = PBXFileReference; fileEncoding = 4; lastKnownFileType = sourcecode.swift; path = OWSLayerView.swift; sourceTree = "<group>"; };
		34AC09FF211B39E700997B47 /* ContactTableViewCell.m */ = {isa = PBXFileReference; fileEncoding = 4; lastKnownFileType = sourcecode.c.objc; path = ContactTableViewCell.m; sourceTree = "<group>"; };
		34AC0A00211B39E700997B47 /* DisappearingTimerConfigurationView.swift */ = {isa = PBXFileReference; fileEncoding = 4; lastKnownFileType = sourcecode.swift; path = DisappearingTimerConfigurationView.swift; sourceTree = "<group>"; };
		34AC0A01211B39E700997B47 /* ContactCellView.m */ = {isa = PBXFileReference; fileEncoding = 4; lastKnownFileType = sourcecode.c.objc; path = ContactCellView.m; sourceTree = "<group>"; };
		34AC0A02211B39E700997B47 /* ContactsViewHelper.m */ = {isa = PBXFileReference; fileEncoding = 4; lastKnownFileType = sourcecode.c.objc; path = ContactsViewHelper.m; sourceTree = "<group>"; };
		34AC0A03211B39E800997B47 /* OWSNavigationBar.swift */ = {isa = PBXFileReference; fileEncoding = 4; lastKnownFileType = sourcecode.swift; path = OWSNavigationBar.swift; sourceTree = "<group>"; };
		34AC0A04211B39E800997B47 /* VideoPlayerView.swift */ = {isa = PBXFileReference; fileEncoding = 4; lastKnownFileType = sourcecode.swift; path = VideoPlayerView.swift; sourceTree = "<group>"; };
		34AC0A05211B39E900997B47 /* TappableStackView.swift */ = {isa = PBXFileReference; fileEncoding = 4; lastKnownFileType = sourcecode.swift; path = TappableStackView.swift; sourceTree = "<group>"; };
		34AC0A06211B39E900997B47 /* OWSAlerts.swift */ = {isa = PBXFileReference; fileEncoding = 4; lastKnownFileType = sourcecode.swift; path = OWSAlerts.swift; sourceTree = "<group>"; };
		34AC0A07211B39E900997B47 /* CommonStrings.swift */ = {isa = PBXFileReference; fileEncoding = 4; lastKnownFileType = sourcecode.swift; path = CommonStrings.swift; sourceTree = "<group>"; };
		34AC0A08211B39E900997B47 /* GradientView.swift */ = {isa = PBXFileReference; fileEncoding = 4; lastKnownFileType = sourcecode.swift; path = GradientView.swift; sourceTree = "<group>"; };
		34AC0A09211B39E900997B47 /* OWSFlatButton.swift */ = {isa = PBXFileReference; fileEncoding = 4; lastKnownFileType = sourcecode.swift; path = OWSFlatButton.swift; sourceTree = "<group>"; };
		34AC0A0A211B39EA00997B47 /* ContactCellView.h */ = {isa = PBXFileReference; fileEncoding = 4; lastKnownFileType = sourcecode.c.h; path = ContactCellView.h; sourceTree = "<group>"; };
		34AC0A0B211B39EA00997B47 /* ThreadViewHelper.m */ = {isa = PBXFileReference; fileEncoding = 4; lastKnownFileType = sourcecode.c.objc; path = ThreadViewHelper.m; sourceTree = "<group>"; };
		34AC0A0C211B39EA00997B47 /* AvatarImageView.swift */ = {isa = PBXFileReference; fileEncoding = 4; lastKnownFileType = sourcecode.swift; path = AvatarImageView.swift; sourceTree = "<group>"; };
		34AC0A0D211B39EA00997B47 /* ThreadViewHelper.h */ = {isa = PBXFileReference; fileEncoding = 4; lastKnownFileType = sourcecode.c.h; path = ThreadViewHelper.h; sourceTree = "<group>"; };
		34AC0A21211C829E00997B47 /* OWSLabel.m */ = {isa = PBXFileReference; fileEncoding = 4; lastKnownFileType = sourcecode.c.objc; path = OWSLabel.m; sourceTree = "<group>"; };
		34AC0A22211C829E00997B47 /* OWSLabel.h */ = {isa = PBXFileReference; fileEncoding = 4; lastKnownFileType = sourcecode.c.h; path = OWSLabel.h; sourceTree = "<group>"; };
		34B0796B1FCF46B000E248C2 /* MainAppContext.m */ = {isa = PBXFileReference; fileEncoding = 4; lastKnownFileType = sourcecode.c.objc; path = MainAppContext.m; sourceTree = "<group>"; };
		34B0796C1FCF46B000E248C2 /* MainAppContext.h */ = {isa = PBXFileReference; fileEncoding = 4; lastKnownFileType = sourcecode.c.h; path = MainAppContext.h; sourceTree = "<group>"; };
		34B0796E1FD07B1E00E248C2 /* SignalShareExtension.entitlements */ = {isa = PBXFileReference; lastKnownFileType = text.plist.entitlements; path = SignalShareExtension.entitlements; sourceTree = "<group>"; };
		34B3F8391E8DF1700035BE1A /* AttachmentSharing.h */ = {isa = PBXFileReference; fileEncoding = 4; lastKnownFileType = sourcecode.c.h; path = AttachmentSharing.h; sourceTree = "<group>"; };
		34B3F83A1E8DF1700035BE1A /* AttachmentSharing.m */ = {isa = PBXFileReference; fileEncoding = 4; lastKnownFileType = sourcecode.c.objc; path = AttachmentSharing.m; sourceTree = "<group>"; };
		34B3F83B1E8DF1700035BE1A /* CallViewController.swift */ = {isa = PBXFileReference; fileEncoding = 4; lastKnownFileType = sourcecode.swift; path = CallViewController.swift; sourceTree = "<group>"; };
		34B3F83E1E8DF1700035BE1A /* ContactsPicker.swift */ = {isa = PBXFileReference; fileEncoding = 4; lastKnownFileType = sourcecode.swift; path = ContactsPicker.swift; sourceTree = "<group>"; };
		34B3F8441E8DF1700035BE1A /* ExperienceUpgradesPageViewController.swift */ = {isa = PBXFileReference; fileEncoding = 4; lastKnownFileType = sourcecode.swift; path = ExperienceUpgradesPageViewController.swift; sourceTree = "<group>"; };
		34B3F84C1E8DF1700035BE1A /* InviteFlow.swift */ = {isa = PBXFileReference; fileEncoding = 4; lastKnownFileType = sourcecode.swift; path = InviteFlow.swift; sourceTree = "<group>"; };
		34B3F84F1E8DF1700035BE1A /* NewContactThreadViewController.h */ = {isa = PBXFileReference; fileEncoding = 4; lastKnownFileType = sourcecode.c.h; path = NewContactThreadViewController.h; sourceTree = "<group>"; };
		34B3F8501E8DF1700035BE1A /* NewContactThreadViewController.m */ = {isa = PBXFileReference; fileEncoding = 4; lastKnownFileType = sourcecode.c.objc; path = NewContactThreadViewController.m; sourceTree = "<group>"; };
		34B3F8541E8DF1700035BE1A /* NewGroupViewController.h */ = {isa = PBXFileReference; fileEncoding = 4; lastKnownFileType = sourcecode.c.h; path = NewGroupViewController.h; sourceTree = "<group>"; };
		34B3F8551E8DF1700035BE1A /* NewGroupViewController.m */ = {isa = PBXFileReference; fileEncoding = 4; lastKnownFileType = sourcecode.c.objc; path = NewGroupViewController.m; sourceTree = "<group>"; };
		34B3F86D1E8DF1700035BE1A /* SignalsNavigationController.h */ = {isa = PBXFileReference; fileEncoding = 4; lastKnownFileType = sourcecode.c.h; path = SignalsNavigationController.h; sourceTree = "<group>"; };
		34B3F86E1E8DF1700035BE1A /* SignalsNavigationController.m */ = {isa = PBXFileReference; fileEncoding = 4; lastKnownFileType = sourcecode.c.objc; path = SignalsNavigationController.m; sourceTree = "<group>"; };
		34B6A902218B3F62007C4606 /* TypingIndicatorView.swift */ = {isa = PBXFileReference; fileEncoding = 4; lastKnownFileType = sourcecode.swift; path = TypingIndicatorView.swift; sourceTree = "<group>"; };
		34B6A904218B4C90007C4606 /* TypingIndicatorInteraction.swift */ = {isa = PBXFileReference; fileEncoding = 4; lastKnownFileType = sourcecode.swift; path = TypingIndicatorInteraction.swift; sourceTree = "<group>"; };
		34B6A906218B5240007C4606 /* TypingIndicatorCell.swift */ = {isa = PBXFileReference; fileEncoding = 4; lastKnownFileType = sourcecode.swift; path = TypingIndicatorCell.swift; sourceTree = "<group>"; };
		34B6A908218B8824007C4606 /* OWS112TypingIndicatorsMigration.swift */ = {isa = PBXFileReference; fileEncoding = 4; lastKnownFileType = sourcecode.swift; path = OWS112TypingIndicatorsMigration.swift; sourceTree = "<group>"; };
		34B6A90A218BA1D0007C4606 /* typing-animation.gif */ = {isa = PBXFileReference; lastKnownFileType = image.gif; path = "typing-animation.gif"; sourceTree = "<group>"; };
		34B6D27220F664C800765BE2 /* OWSUnreadIndicator.h */ = {isa = PBXFileReference; fileEncoding = 4; lastKnownFileType = sourcecode.c.h; path = OWSUnreadIndicator.h; sourceTree = "<group>"; };
		34B6D27320F664C800765BE2 /* OWSUnreadIndicator.m */ = {isa = PBXFileReference; fileEncoding = 4; lastKnownFileType = sourcecode.c.objc; path = OWSUnreadIndicator.m; sourceTree = "<group>"; };
		34BBC84A220B2CB200857249 /* ImageEditorTextViewController.swift */ = {isa = PBXFileReference; fileEncoding = 4; lastKnownFileType = sourcecode.swift; path = ImageEditorTextViewController.swift; sourceTree = "<group>"; };
		34BBC84C220B2D0800857249 /* ImageEditorPinchGestureRecognizer.swift */ = {isa = PBXFileReference; fileEncoding = 4; lastKnownFileType = sourcecode.swift; path = ImageEditorPinchGestureRecognizer.swift; sourceTree = "<group>"; };
		34BBC84E220B8A0100857249 /* ImageEditorCropViewController.swift */ = {isa = PBXFileReference; fileEncoding = 4; lastKnownFileType = sourcecode.swift; path = ImageEditorCropViewController.swift; sourceTree = "<group>"; };
		34BBC850220B8EEF00857249 /* ImageEditorCanvasView.swift */ = {isa = PBXFileReference; fileEncoding = 4; lastKnownFileType = sourcecode.swift; path = ImageEditorCanvasView.swift; sourceTree = "<group>"; };
		34BBC852220C7AD900857249 /* ImageEditorItem.swift */ = {isa = PBXFileReference; fileEncoding = 4; lastKnownFileType = sourcecode.swift; path = ImageEditorItem.swift; sourceTree = "<group>"; };
		34BBC853220C7ADA00857249 /* ImageEditorContents.swift */ = {isa = PBXFileReference; fileEncoding = 4; lastKnownFileType = sourcecode.swift; path = ImageEditorContents.swift; sourceTree = "<group>"; };
		34BBC854220C7ADA00857249 /* ImageEditorStrokeItem.swift */ = {isa = PBXFileReference; fileEncoding = 4; lastKnownFileType = sourcecode.swift; path = ImageEditorStrokeItem.swift; sourceTree = "<group>"; };
		34BBC855220C7ADA00857249 /* ImageEditorTextItem.swift */ = {isa = PBXFileReference; fileEncoding = 4; lastKnownFileType = sourcecode.swift; path = ImageEditorTextItem.swift; sourceTree = "<group>"; };
		34BBC856220C7ADA00857249 /* OrderedDictionary.swift */ = {isa = PBXFileReference; fileEncoding = 4; lastKnownFileType = sourcecode.swift; path = OrderedDictionary.swift; sourceTree = "<group>"; };
		34BBC85C220D19D600857249 /* ImageEditorPanGestureRecognizer.swift */ = {isa = PBXFileReference; fileEncoding = 4; lastKnownFileType = sourcecode.swift; path = ImageEditorPanGestureRecognizer.swift; sourceTree = "<group>"; };
		34BBC85F220E883200857249 /* ImageEditorModelTest.swift */ = {isa = PBXFileReference; fileEncoding = 4; lastKnownFileType = sourcecode.swift; path = ImageEditorModelTest.swift; sourceTree = "<group>"; };
		34BBC860220E883200857249 /* ImageEditorTest.swift */ = {isa = PBXFileReference; fileEncoding = 4; lastKnownFileType = sourcecode.swift; path = ImageEditorTest.swift; sourceTree = "<group>"; };
		34BECE291F74C12700D7438D /* DebugUIStress.h */ = {isa = PBXFileReference; fileEncoding = 4; lastKnownFileType = sourcecode.c.h; path = DebugUIStress.h; sourceTree = "<group>"; };
		34BECE2A1F74C12700D7438D /* DebugUIStress.m */ = {isa = PBXFileReference; fileEncoding = 4; lastKnownFileType = sourcecode.c.objc; path = DebugUIStress.m; sourceTree = "<group>"; };
		34BECE2D1F7ABCE000D7438D /* GifPickerViewController.swift */ = {isa = PBXFileReference; fileEncoding = 4; lastKnownFileType = sourcecode.swift; path = GifPickerViewController.swift; sourceTree = "<group>"; };
		34BECE2F1F7ABCF800D7438D /* GifPickerLayout.swift */ = {isa = PBXFileReference; fileEncoding = 4; lastKnownFileType = sourcecode.swift; path = GifPickerLayout.swift; sourceTree = "<group>"; };
		34BEDB0A21C2FA3D007B0EAE /* OWS114RemoveDynamicInteractions.swift */ = {isa = PBXFileReference; fileEncoding = 4; lastKnownFileType = sourcecode.swift; path = OWS114RemoveDynamicInteractions.swift; sourceTree = "<group>"; };
		34BEDB0D21C405B0007B0EAE /* ImageEditorModel.swift */ = {isa = PBXFileReference; fileEncoding = 4; lastKnownFileType = sourcecode.swift; path = ImageEditorModel.swift; sourceTree = "<group>"; };
		34BEDB1221C43F69007B0EAE /* ImageEditorView.swift */ = {isa = PBXFileReference; fileEncoding = 4; lastKnownFileType = sourcecode.swift; path = ImageEditorView.swift; sourceTree = "<group>"; };
		34BEDB1421C80BC9007B0EAE /* OWSAnyTouchGestureRecognizer.h */ = {isa = PBXFileReference; fileEncoding = 4; lastKnownFileType = sourcecode.c.h; path = OWSAnyTouchGestureRecognizer.h; sourceTree = "<group>"; };
		34BEDB1521C80BCA007B0EAE /* OWSAnyTouchGestureRecognizer.m */ = {isa = PBXFileReference; fileEncoding = 4; lastKnownFileType = sourcecode.c.objc; path = OWSAnyTouchGestureRecognizer.m; sourceTree = "<group>"; };
		34C3C78C20409F320000134C /* Opening.m4r */ = {isa = PBXFileReference; lastKnownFileType = file; path = Opening.m4r; sourceTree = "<group>"; };
		34C3C78E2040A4F70000134C /* sonarping.mp3 */ = {isa = PBXFileReference; lastKnownFileType = audio.mp3; name = sonarping.mp3; path = Signal/AudioFiles/sonarping.mp3; sourceTree = SOURCE_ROOT; };
		34C3C7902040B0DC0000134C /* OWSAudioPlayer.h */ = {isa = PBXFileReference; fileEncoding = 4; lastKnownFileType = sourcecode.c.h; path = OWSAudioPlayer.h; sourceTree = "<group>"; };
		34C3C7912040B0DC0000134C /* OWSAudioPlayer.m */ = {isa = PBXFileReference; fileEncoding = 4; lastKnownFileType = sourcecode.c.objc; path = OWSAudioPlayer.m; sourceTree = "<group>"; };
		34C42D621F4734ED0072EC04 /* OWSContactOffersInteraction.h */ = {isa = PBXFileReference; fileEncoding = 4; lastKnownFileType = sourcecode.c.h; path = OWSContactOffersInteraction.h; sourceTree = "<group>"; };
		34C42D631F4734ED0072EC04 /* OWSContactOffersInteraction.m */ = {isa = PBXFileReference; fileEncoding = 4; lastKnownFileType = sourcecode.c.objc; path = OWSContactOffersInteraction.m; sourceTree = "<group>"; };
		34C42D641F4734ED0072EC04 /* TSUnreadIndicatorInteraction.h */ = {isa = PBXFileReference; fileEncoding = 4; lastKnownFileType = sourcecode.c.h; path = TSUnreadIndicatorInteraction.h; sourceTree = "<group>"; };
		34C42D651F4734ED0072EC04 /* TSUnreadIndicatorInteraction.m */ = {isa = PBXFileReference; fileEncoding = 4; lastKnownFileType = sourcecode.c.objc; path = TSUnreadIndicatorInteraction.m; sourceTree = "<group>"; };
		34C4E2552118957600BEA353 /* OWSWebRTCDataProtos.pb.swift */ = {isa = PBXFileReference; fileEncoding = 4; lastKnownFileType = sourcecode.swift; path = OWSWebRTCDataProtos.pb.swift; sourceTree = "<group>"; };
		34C4E2562118957600BEA353 /* WebRTCProto.swift */ = {isa = PBXFileReference; fileEncoding = 4; lastKnownFileType = sourcecode.swift; path = WebRTCProto.swift; sourceTree = "<group>"; };
		34C6B0A51FA0E46F00D35993 /* test-gif.gif */ = {isa = PBXFileReference; lastKnownFileType = image.gif; path = "test-gif.gif"; sourceTree = "<group>"; };
		34C6B0A71FA0E46F00D35993 /* test-mp3.mp3 */ = {isa = PBXFileReference; lastKnownFileType = audio.mp3; path = "test-mp3.mp3"; sourceTree = "<group>"; };
		34C6B0A81FA0E46F00D35993 /* test-mp4.mp4 */ = {isa = PBXFileReference; lastKnownFileType = file; path = "test-mp4.mp4"; sourceTree = "<group>"; };
		34C6B0AD1FA0E4AA00D35993 /* test-jpg.jpg */ = {isa = PBXFileReference; lastKnownFileType = image.jpeg; path = "test-jpg.jpg"; sourceTree = "<group>"; };
		34CA1C261F7156F300E51C51 /* MessageDetailViewController.swift */ = {isa = PBXFileReference; fileEncoding = 4; lastKnownFileType = sourcecode.swift; path = MessageDetailViewController.swift; sourceTree = "<group>"; };
		34CA63192097806E00E526A0 /* OWSContactShareView.h */ = {isa = PBXFileReference; fileEncoding = 4; lastKnownFileType = sourcecode.c.h; path = OWSContactShareView.h; sourceTree = "<group>"; };
		34CA631A2097806E00E526A0 /* OWSContactShareView.m */ = {isa = PBXFileReference; fileEncoding = 4; lastKnownFileType = sourcecode.c.objc; path = OWSContactShareView.m; sourceTree = "<group>"; };
		34CE88E51F2FB9A10098030F /* ProfileViewController.h */ = {isa = PBXFileReference; fileEncoding = 4; lastKnownFileType = sourcecode.c.h; path = ProfileViewController.h; sourceTree = "<group>"; };
		34CE88E61F2FB9A10098030F /* ProfileViewController.m */ = {isa = PBXFileReference; fileEncoding = 4; lastKnownFileType = sourcecode.c.objc; path = ProfileViewController.m; sourceTree = "<group>"; };
		34CF0783203E6B77005C4D61 /* busy_tone_ansi.caf */ = {isa = PBXFileReference; lastKnownFileType = file; name = busy_tone_ansi.caf; path = Signal/AudioFiles/busy_tone_ansi.caf; sourceTree = SOURCE_ROOT; };
		34CF0784203E6B77005C4D61 /* ringback_tone_ansi.caf */ = {isa = PBXFileReference; lastKnownFileType = file; name = ringback_tone_ansi.caf; path = Signal/AudioFiles/ringback_tone_ansi.caf; sourceTree = SOURCE_ROOT; };
		34CF0786203E6B78005C4D61 /* end_call_tone_cept.caf */ = {isa = PBXFileReference; lastKnownFileType = file; name = end_call_tone_cept.caf; path = Signal/AudioFiles/end_call_tone_cept.caf; sourceTree = SOURCE_ROOT; };
		34D1F04F1F7D45A60066283D /* GifPickerCell.swift */ = {isa = PBXFileReference; fileEncoding = 4; lastKnownFileType = sourcecode.swift; path = GifPickerCell.swift; sourceTree = "<group>"; };
		34D1F0511F7E8EA30066283D /* GiphyDownloader.swift */ = {isa = PBXFileReference; fileEncoding = 4; lastKnownFileType = sourcecode.swift; path = GiphyDownloader.swift; sourceTree = "<group>"; };
		34D1F0671F8678AA0066283D /* ConversationInputTextView.h */ = {isa = PBXFileReference; fileEncoding = 4; lastKnownFileType = sourcecode.c.h; path = ConversationInputTextView.h; sourceTree = "<group>"; };
		34D1F0681F8678AA0066283D /* ConversationInputTextView.m */ = {isa = PBXFileReference; fileEncoding = 4; lastKnownFileType = sourcecode.c.objc; path = ConversationInputTextView.m; sourceTree = "<group>"; };
		34D1F0691F8678AA0066283D /* ConversationInputToolbar.h */ = {isa = PBXFileReference; fileEncoding = 4; lastKnownFileType = sourcecode.c.h; path = ConversationInputToolbar.h; sourceTree = "<group>"; };
		34D1F06A1F8678AA0066283D /* ConversationInputToolbar.m */ = {isa = PBXFileReference; fileEncoding = 4; lastKnownFileType = sourcecode.c.objc; path = ConversationInputToolbar.m; sourceTree = "<group>"; };
		34D1F06D1F8678AA0066283D /* ConversationViewController.h */ = {isa = PBXFileReference; fileEncoding = 4; lastKnownFileType = sourcecode.c.h; path = ConversationViewController.h; sourceTree = "<group>"; };
		34D1F06E1F8678AA0066283D /* ConversationViewController.m */ = {isa = PBXFileReference; fileEncoding = 4; lastKnownFileType = sourcecode.c.objc; path = ConversationViewController.m; sourceTree = "<group>"; };
		34D1F06F1F8678AA0066283D /* ConversationViewItem.h */ = {isa = PBXFileReference; fileEncoding = 4; lastKnownFileType = sourcecode.c.h; path = ConversationViewItem.h; sourceTree = "<group>"; };
		34D1F0701F8678AA0066283D /* ConversationViewItem.m */ = {isa = PBXFileReference; fileEncoding = 4; lastKnownFileType = sourcecode.c.objc; path = ConversationViewItem.m; sourceTree = "<group>"; };
		34D1F0711F8678AA0066283D /* ConversationViewLayout.h */ = {isa = PBXFileReference; fileEncoding = 4; lastKnownFileType = sourcecode.c.h; path = ConversationViewLayout.h; sourceTree = "<group>"; };
		34D1F0721F8678AA0066283D /* ConversationViewLayout.m */ = {isa = PBXFileReference; fileEncoding = 4; lastKnownFileType = sourcecode.c.objc; path = ConversationViewLayout.m; sourceTree = "<group>"; };
		34D1F0961F867BFC0066283D /* ConversationViewCell.h */ = {isa = PBXFileReference; fileEncoding = 4; lastKnownFileType = sourcecode.c.h; path = ConversationViewCell.h; sourceTree = "<group>"; };
		34D1F0971F867BFC0066283D /* ConversationViewCell.m */ = {isa = PBXFileReference; fileEncoding = 4; lastKnownFileType = sourcecode.c.objc; path = ConversationViewCell.m; sourceTree = "<group>"; };
		34D1F09A1F867BFC0066283D /* OWSContactOffersCell.h */ = {isa = PBXFileReference; fileEncoding = 4; lastKnownFileType = sourcecode.c.h; path = OWSContactOffersCell.h; sourceTree = "<group>"; };
		34D1F09B1F867BFC0066283D /* OWSContactOffersCell.m */ = {isa = PBXFileReference; fileEncoding = 4; lastKnownFileType = sourcecode.c.objc; path = OWSContactOffersCell.m; sourceTree = "<group>"; };
		34D1F0A11F867BFC0066283D /* OWSMessageCell.h */ = {isa = PBXFileReference; fileEncoding = 4; lastKnownFileType = sourcecode.c.h; path = OWSMessageCell.h; sourceTree = "<group>"; };
		34D1F0A21F867BFC0066283D /* OWSMessageCell.m */ = {isa = PBXFileReference; fileEncoding = 4; lastKnownFileType = sourcecode.c.objc; path = OWSMessageCell.m; sourceTree = "<group>"; };
		34D1F0A51F867BFC0066283D /* OWSSystemMessageCell.h */ = {isa = PBXFileReference; fileEncoding = 4; lastKnownFileType = sourcecode.c.h; path = OWSSystemMessageCell.h; sourceTree = "<group>"; };
		34D1F0A61F867BFC0066283D /* OWSSystemMessageCell.m */ = {isa = PBXFileReference; fileEncoding = 4; lastKnownFileType = sourcecode.c.objc; path = OWSSystemMessageCell.m; sourceTree = "<group>"; };
		34D1F0B21F86D31D0066283D /* ConversationCollectionView.h */ = {isa = PBXFileReference; fileEncoding = 4; lastKnownFileType = sourcecode.c.h; path = ConversationCollectionView.h; sourceTree = "<group>"; };
		34D1F0B31F86D31D0066283D /* ConversationCollectionView.m */ = {isa = PBXFileReference; fileEncoding = 4; lastKnownFileType = sourcecode.c.objc; path = ConversationCollectionView.m; sourceTree = "<group>"; };
		34D1F0B51F87F8850066283D /* OWSGenericAttachmentView.h */ = {isa = PBXFileReference; fileEncoding = 4; lastKnownFileType = sourcecode.c.h; path = OWSGenericAttachmentView.h; sourceTree = "<group>"; };
		34D1F0B61F87F8850066283D /* OWSGenericAttachmentView.m */ = {isa = PBXFileReference; fileEncoding = 4; lastKnownFileType = sourcecode.c.objc; path = OWSGenericAttachmentView.m; sourceTree = "<group>"; };
		34D1F0B81F8800D90066283D /* OWSAudioMessageView.h */ = {isa = PBXFileReference; fileEncoding = 4; lastKnownFileType = sourcecode.c.h; path = OWSAudioMessageView.h; sourceTree = "<group>"; };
		34D1F0B91F8800D90066283D /* OWSAudioMessageView.m */ = {isa = PBXFileReference; fileEncoding = 4; lastKnownFileType = sourcecode.c.objc; path = OWSAudioMessageView.m; sourceTree = "<group>"; };
		34D1F0BB1F8D108C0066283D /* AttachmentUploadView.h */ = {isa = PBXFileReference; fileEncoding = 4; lastKnownFileType = sourcecode.c.h; path = AttachmentUploadView.h; sourceTree = "<group>"; };
		34D1F0BC1F8D108C0066283D /* AttachmentUploadView.m */ = {isa = PBXFileReference; fileEncoding = 4; lastKnownFileType = sourcecode.c.objc; path = AttachmentUploadView.m; sourceTree = "<group>"; };
		34D1F0BF1F8EC1760066283D /* MessageRecipientStatusUtils.swift */ = {isa = PBXFileReference; fileEncoding = 4; lastKnownFileType = sourcecode.swift; path = MessageRecipientStatusUtils.swift; sourceTree = "<group>"; };
		34D2CCD82062E7D000CB1A14 /* OWSScreenLockUI.h */ = {isa = PBXFileReference; fileEncoding = 4; lastKnownFileType = sourcecode.c.h; path = OWSScreenLockUI.h; sourceTree = "<group>"; };
		34D2CCD92062E7D000CB1A14 /* OWSScreenLockUI.m */ = {isa = PBXFileReference; fileEncoding = 4; lastKnownFileType = sourcecode.c.objc; path = OWSScreenLockUI.m; sourceTree = "<group>"; };
		34D2CCDB206939B100CB1A14 /* DebugUIMessagesAction.m */ = {isa = PBXFileReference; fileEncoding = 4; lastKnownFileType = sourcecode.c.objc; path = DebugUIMessagesAction.m; sourceTree = "<group>"; };
		34D2CCDC206939B200CB1A14 /* DebugUIMessagesAssetLoader.m */ = {isa = PBXFileReference; fileEncoding = 4; lastKnownFileType = sourcecode.c.objc; path = DebugUIMessagesAssetLoader.m; sourceTree = "<group>"; };
		34D2CCDD206939B200CB1A14 /* DebugUIMessagesAction.h */ = {isa = PBXFileReference; fileEncoding = 4; lastKnownFileType = sourcecode.c.h; path = DebugUIMessagesAction.h; sourceTree = "<group>"; };
		34D2CCDE206939B400CB1A14 /* DebugUIMessagesAssetLoader.h */ = {isa = PBXFileReference; fileEncoding = 4; lastKnownFileType = sourcecode.c.h; path = DebugUIMessagesAssetLoader.h; sourceTree = "<group>"; };
		34D2CCE220693A1700CB1A14 /* DebugUIMessagesUtils.h */ = {isa = PBXFileReference; fileEncoding = 4; lastKnownFileType = sourcecode.c.h; path = DebugUIMessagesUtils.h; sourceTree = "<group>"; };
		34D5872D208E2C4100D2255A /* OWS109OutgoingMessageState.m */ = {isa = PBXFileReference; fileEncoding = 4; lastKnownFileType = sourcecode.c.objc; path = OWS109OutgoingMessageState.m; sourceTree = "<group>"; };
		34D5872E208E2C4100D2255A /* OWS109OutgoingMessageState.h */ = {isa = PBXFileReference; fileEncoding = 4; lastKnownFileType = sourcecode.c.h; path = OWS109OutgoingMessageState.h; sourceTree = "<group>"; };
		34D5CCA71EAE3D30005515DB /* AvatarViewHelper.h */ = {isa = PBXFileReference; fileEncoding = 4; lastKnownFileType = sourcecode.c.h; path = AvatarViewHelper.h; sourceTree = "<group>"; };
		34D5CCA81EAE3D30005515DB /* AvatarViewHelper.m */ = {isa = PBXFileReference; fileEncoding = 4; lastKnownFileType = sourcecode.c.objc; path = AvatarViewHelper.m; sourceTree = "<group>"; };
		34D8C0231ED3673300188D7C /* DebugUIMessages.h */ = {isa = PBXFileReference; fileEncoding = 4; lastKnownFileType = sourcecode.c.h; path = DebugUIMessages.h; sourceTree = "<group>"; };
		34D8C0241ED3673300188D7C /* DebugUIMessages.m */ = {isa = PBXFileReference; fileEncoding = 4; lastKnownFileType = sourcecode.c.objc; path = DebugUIMessages.m; sourceTree = "<group>"; };
		34D8C0251ED3673300188D7C /* DebugUITableViewController.h */ = {isa = PBXFileReference; fileEncoding = 4; lastKnownFileType = sourcecode.c.h; path = DebugUITableViewController.h; sourceTree = "<group>"; };
		34D8C0261ED3673300188D7C /* DebugUITableViewController.m */ = {isa = PBXFileReference; fileEncoding = 4; lastKnownFileType = sourcecode.c.objc; lineEnding = 0; path = DebugUITableViewController.m; sourceTree = "<group>"; xcLanguageSpecificationIdentifier = xcode.lang.objc; };
		34D8C0291ED3685800188D7C /* DebugUIContacts.h */ = {isa = PBXFileReference; fileEncoding = 4; lastKnownFileType = sourcecode.c.h; path = DebugUIContacts.h; sourceTree = "<group>"; };
		34D8C02A1ED3685800188D7C /* DebugUIContacts.m */ = {isa = PBXFileReference; fileEncoding = 4; lastKnownFileType = sourcecode.c.objc; path = DebugUIContacts.m; sourceTree = "<group>"; };
		34D913491F62D4A500722898 /* SignalAttachment.swift */ = {isa = PBXFileReference; fileEncoding = 4; lastKnownFileType = sourcecode.swift; path = SignalAttachment.swift; sourceTree = "<group>"; };
		34D920E520E179C100D51158 /* OWSMessageFooterView.h */ = {isa = PBXFileReference; fileEncoding = 4; lastKnownFileType = sourcecode.c.h; path = OWSMessageFooterView.h; sourceTree = "<group>"; };
		34D920E620E179C200D51158 /* OWSMessageFooterView.m */ = {isa = PBXFileReference; fileEncoding = 4; lastKnownFileType = sourcecode.c.objc; path = OWSMessageFooterView.m; sourceTree = "<group>"; };
		34D99C911F2937CC00D284D6 /* OWSAnalytics.swift */ = {isa = PBXFileReference; fileEncoding = 4; lastKnownFileType = sourcecode.swift; path = OWSAnalytics.swift; sourceTree = "<group>"; };
		34D99CE3217509C1000AFB39 /* AppEnvironment.swift */ = {isa = PBXFileReference; fileEncoding = 4; lastKnownFileType = sourcecode.swift; path = AppEnvironment.swift; sourceTree = "<group>"; };
		34DB0BEC2011548B007B313F /* OWSDatabaseConverterTest.m */ = {isa = PBXFileReference; fileEncoding = 4; lastKnownFileType = sourcecode.c.objc; path = OWSDatabaseConverterTest.m; sourceTree = "<group>"; };
		34DBEFFF206BD5A400025978 /* OWSMessageTextView.m */ = {isa = PBXFileReference; fileEncoding = 4; lastKnownFileType = sourcecode.c.objc; path = OWSMessageTextView.m; sourceTree = "<group>"; };
		34DBF000206BD5A400025978 /* OWSMessageTextView.h */ = {isa = PBXFileReference; fileEncoding = 4; lastKnownFileType = sourcecode.c.h; path = OWSMessageTextView.h; sourceTree = "<group>"; };
		34DBF001206BD5A500025978 /* OWSBubbleView.m */ = {isa = PBXFileReference; fileEncoding = 4; lastKnownFileType = sourcecode.c.objc; path = OWSBubbleView.m; sourceTree = "<group>"; };
		34DBF002206BD5A500025978 /* OWSBubbleView.h */ = {isa = PBXFileReference; fileEncoding = 4; lastKnownFileType = sourcecode.c.h; path = OWSBubbleView.h; sourceTree = "<group>"; };
		34DBF005206C3CB100025978 /* OWSBubbleShapeView.h */ = {isa = PBXFileReference; fileEncoding = 4; lastKnownFileType = sourcecode.c.h; path = OWSBubbleShapeView.h; sourceTree = "<group>"; };
		34DBF006206C3CB200025978 /* OWSBubbleShapeView.m */ = {isa = PBXFileReference; fileEncoding = 4; lastKnownFileType = sourcecode.c.objc; path = OWSBubbleShapeView.m; sourceTree = "<group>"; };
		34DC9BD721543E0A00FDDCEC /* DebugContactsUtils.m */ = {isa = PBXFileReference; fileEncoding = 4; lastKnownFileType = sourcecode.c.objc; path = DebugContactsUtils.m; sourceTree = "<group>"; };
		34DC9BD821543E0B00FDDCEC /* DebugContactsUtils.h */ = {isa = PBXFileReference; fileEncoding = 4; lastKnownFileType = sourcecode.c.h; path = DebugContactsUtils.h; sourceTree = "<group>"; };
		34E3E5671EC4B19400495BAC /* AudioProgressView.swift */ = {isa = PBXFileReference; fileEncoding = 4; lastKnownFileType = sourcecode.swift; path = AudioProgressView.swift; sourceTree = "<group>"; };
		34E3EF0B1EFC235B007F6822 /* DebugUIDiskUsage.h */ = {isa = PBXFileReference; fileEncoding = 4; lastKnownFileType = sourcecode.c.h; path = DebugUIDiskUsage.h; sourceTree = "<group>"; };
		34E3EF0C1EFC235B007F6822 /* DebugUIDiskUsage.m */ = {isa = PBXFileReference; fileEncoding = 4; lastKnownFileType = sourcecode.c.objc; path = DebugUIDiskUsage.m; sourceTree = "<group>"; };
		34E3EF0E1EFC2684007F6822 /* DebugUIPage.h */ = {isa = PBXFileReference; fileEncoding = 4; lastKnownFileType = sourcecode.c.h; path = DebugUIPage.h; sourceTree = "<group>"; };
		34E3EF0F1EFC2684007F6822 /* DebugUIPage.m */ = {isa = PBXFileReference; fileEncoding = 4; lastKnownFileType = sourcecode.c.objc; path = DebugUIPage.m; sourceTree = "<group>"; };
		34E5DC8020D8050D00C08145 /* RegistrationUtils.h */ = {isa = PBXFileReference; fileEncoding = 4; lastKnownFileType = sourcecode.c.h; path = RegistrationUtils.h; sourceTree = "<group>"; };
		34E5DC8120D8050D00C08145 /* RegistrationUtils.m */ = {isa = PBXFileReference; fileEncoding = 4; lastKnownFileType = sourcecode.c.objc; path = RegistrationUtils.m; sourceTree = "<group>"; };
		34E88D252098C5AE00A608F4 /* ContactViewController.swift */ = {isa = PBXFileReference; fileEncoding = 4; lastKnownFileType = sourcecode.swift; path = ContactViewController.swift; sourceTree = "<group>"; };
		34E8A8D02085238900B272B1 /* ProtoParsingTest.m */ = {isa = PBXFileReference; fileEncoding = 4; lastKnownFileType = sourcecode.c.objc; path = ProtoParsingTest.m; sourceTree = "<group>"; };
		34EA693F2194933900702471 /* MediaDownloadView.swift */ = {isa = PBXFileReference; fileEncoding = 4; lastKnownFileType = sourcecode.swift; path = MediaDownloadView.swift; sourceTree = "<group>"; };
		34EA69412194DE7F00702471 /* MediaUploadView.swift */ = {isa = PBXFileReference; fileEncoding = 4; lastKnownFileType = sourcecode.swift; path = MediaUploadView.swift; sourceTree = "<group>"; };
		34F308A01ECB469700BB7697 /* OWSBezierPathView.h */ = {isa = PBXFileReference; fileEncoding = 4; lastKnownFileType = sourcecode.c.h; path = OWSBezierPathView.h; sourceTree = "<group>"; };
		34F308A11ECB469700BB7697 /* OWSBezierPathView.m */ = {isa = PBXFileReference; fileEncoding = 4; lastKnownFileType = sourcecode.c.objc; path = OWSBezierPathView.m; sourceTree = "<group>"; };
		34FDB29121FF986600A01202 /* UIView+OWS.swift */ = {isa = PBXFileReference; fileEncoding = 4; lastKnownFileType = sourcecode.swift; path = "UIView+OWS.swift"; sourceTree = "<group>"; };
		435EAC2E5E22D3F087EB3192 /* Pods-SignalShareExtension.app store release.xcconfig */ = {isa = PBXFileReference; includeInIndex = 1; lastKnownFileType = text.xcconfig; name = "Pods-SignalShareExtension.app store release.xcconfig"; path = "Pods/Target Support Files/Pods-SignalShareExtension/Pods-SignalShareExtension.app store release.xcconfig"; sourceTree = "<group>"; };
		4503F1BB20470A5B00CEE724 /* classic-quiet.aifc */ = {isa = PBXFileReference; lastKnownFileType = file; path = "classic-quiet.aifc"; sourceTree = "<group>"; };
		4503F1BC20470A5B00CEE724 /* classic.aifc */ = {isa = PBXFileReference; lastKnownFileType = file; path = classic.aifc; sourceTree = "<group>"; };
		4503F1C1204711D200CEE724 /* OWS107LegacySounds.m */ = {isa = PBXFileReference; fileEncoding = 4; lastKnownFileType = sourcecode.c.objc; path = OWS107LegacySounds.m; sourceTree = "<group>"; };
		4503F1C2204711D200CEE724 /* OWS107LegacySounds.h */ = {isa = PBXFileReference; fileEncoding = 4; lastKnownFileType = sourcecode.c.h; path = OWS107LegacySounds.h; sourceTree = "<group>"; };
		4505C2BE1E648EA300CEBF41 /* ExperienceUpgrade.swift */ = {isa = PBXFileReference; fileEncoding = 4; lastKnownFileType = sourcecode.swift; name = ExperienceUpgrade.swift; path = ExperienceUpgrades/ExperienceUpgrade.swift; sourceTree = "<group>"; };
		4509E7991DD653700025A59F /* WebRTC.framework */ = {isa = PBXFileReference; lastKnownFileType = wrapper.framework; name = WebRTC.framework; path = ThirdParty/WebRTC/Build/WebRTC.framework; sourceTree = "<group>"; };
		450D19111F85236600970622 /* RemoteVideoView.h */ = {isa = PBXFileReference; lastKnownFileType = sourcecode.c.h; path = RemoteVideoView.h; sourceTree = "<group>"; };
		450D19121F85236600970622 /* RemoteVideoView.m */ = {isa = PBXFileReference; lastKnownFileType = sourcecode.c.objc; path = RemoteVideoView.m; sourceTree = "<group>"; };
		450DF2041E0D74AC003D14BE /* Platform.swift */ = {isa = PBXFileReference; fileEncoding = 4; lastKnownFileType = sourcecode.swift; path = Platform.swift; sourceTree = "<group>"; };
		450DF2081E0DD2C6003D14BE /* UserNotificationsAdaptee.swift */ = {isa = PBXFileReference; fileEncoding = 4; lastKnownFileType = sourcecode.swift; lineEnding = 0; name = UserNotificationsAdaptee.swift; path = UserInterface/Notifications/UserNotificationsAdaptee.swift; sourceTree = "<group>"; xcLanguageSpecificationIdentifier = xcode.lang.swift; };
		451166BF1FD86B98000739BA /* AccountManager.swift */ = {isa = PBXFileReference; fileEncoding = 4; lastKnownFileType = sourcecode.swift; path = AccountManager.swift; sourceTree = "<group>"; };
		451764291DE939FD00EDB8B9 /* ContactCell.swift */ = {isa = PBXFileReference; fileEncoding = 4; lastKnownFileType = sourcecode.swift; path = ContactCell.swift; sourceTree = "<group>"; };
		451777C71FD61554001225FF /* FullTextSearcher.swift */ = {isa = PBXFileReference; fileEncoding = 4; lastKnownFileType = sourcecode.swift; path = FullTextSearcher.swift; sourceTree = "<group>"; };
		451A13B01E13DED2000A50FD /* AppNotifications.swift */ = {isa = PBXFileReference; fileEncoding = 4; lastKnownFileType = sourcecode.swift; lineEnding = 0; name = AppNotifications.swift; path = UserInterface/Notifications/AppNotifications.swift; sourceTree = "<group>"; xcLanguageSpecificationIdentifier = xcode.lang.swift; };
		452037CF1EE84975004E4CDF /* DebugUISessionState.h */ = {isa = PBXFileReference; fileEncoding = 4; lastKnownFileType = sourcecode.c.h; path = DebugUISessionState.h; sourceTree = "<group>"; };
		452037D01EE84975004E4CDF /* DebugUISessionState.m */ = {isa = PBXFileReference; fileEncoding = 4; lastKnownFileType = sourcecode.c.objc; path = DebugUISessionState.m; sourceTree = "<group>"; };
		4520D8D41D417D8E00123472 /* Photos.framework */ = {isa = PBXFileReference; lastKnownFileType = wrapper.framework; name = Photos.framework; path = System/Library/Frameworks/Photos.framework; sourceTree = SDKROOT; };
		4521C3BF1F59F3BA00B4C582 /* TextFieldHelper.swift */ = {isa = PBXFileReference; fileEncoding = 4; lastKnownFileType = sourcecode.swift; path = TextFieldHelper.swift; sourceTree = "<group>"; };
		4523149F1F7E9E18003A428C /* DirectionalPanGestureRecognizer.swift */ = {isa = PBXFileReference; fileEncoding = 4; lastKnownFileType = sourcecode.swift; path = DirectionalPanGestureRecognizer.swift; sourceTree = "<group>"; };
		452B998F20A34B6B006F2F9E /* AddContactShareToExistingContactViewController.swift */ = {isa = PBXFileReference; lastKnownFileType = sourcecode.swift; path = AddContactShareToExistingContactViewController.swift; sourceTree = "<group>"; };
		452C468E1E427E200087B011 /* OutboundCallInitiator.swift */ = {isa = PBXFileReference; fileEncoding = 4; lastKnownFileType = sourcecode.swift; path = OutboundCallInitiator.swift; sourceTree = "<group>"; };
		452D1AF02081059C00A67F7F /* StringAdditionsTest.swift */ = {isa = PBXFileReference; lastKnownFileType = sourcecode.swift; path = StringAdditionsTest.swift; sourceTree = "<group>"; };
		452EC6DE205E9E30000E787C /* MediaGalleryViewController.swift */ = {isa = PBXFileReference; lastKnownFileType = sourcecode.swift; path = MediaGalleryViewController.swift; sourceTree = "<group>"; };
		452EC6E0205FF5DC000E787C /* Bench.swift */ = {isa = PBXFileReference; lastKnownFileType = sourcecode.swift; path = Bench.swift; sourceTree = "<group>"; };
		452ECA4C1E087E7200E2F016 /* MessageFetcherJob.swift */ = {isa = PBXFileReference; fileEncoding = 4; lastKnownFileType = sourcecode.swift; path = MessageFetcherJob.swift; sourceTree = "<group>"; };
		453518681FC635DD00210559 /* SignalShareExtension.appex */ = {isa = PBXFileReference; explicitFileType = "wrapper.app-extension"; includeInIndex = 0; path = SignalShareExtension.appex; sourceTree = BUILT_PRODUCTS_DIR; };
		4535186A1FC635DD00210559 /* ShareViewController.swift */ = {isa = PBXFileReference; lastKnownFileType = sourcecode.swift; path = ShareViewController.swift; sourceTree = "<group>"; };
		4535186D1FC635DD00210559 /* Base */ = {isa = PBXFileReference; lastKnownFileType = file.storyboard; name = Base; path = Base.lproj/MainInterface.storyboard; sourceTree = "<group>"; };
		4535186F1FC635DD00210559 /* Info.plist */ = {isa = PBXFileReference; lastKnownFileType = text.plist.xml; path = Info.plist; sourceTree = "<group>"; };
		453518921FC63DBF00210559 /* SignalMessaging.framework */ = {isa = PBXFileReference; explicitFileType = wrapper.framework; includeInIndex = 0; path = SignalMessaging.framework; sourceTree = BUILT_PRODUCTS_DIR; };
		453518941FC63DBF00210559 /* SignalMessaging.h */ = {isa = PBXFileReference; lastKnownFileType = sourcecode.c.h; path = SignalMessaging.h; sourceTree = "<group>"; };
		453518951FC63DBF00210559 /* Info.plist */ = {isa = PBXFileReference; lastKnownFileType = text.plist.xml; path = Info.plist; sourceTree = "<group>"; };
		45360B8C1F9521F800FA666C /* Searcher.swift */ = {isa = PBXFileReference; lastKnownFileType = sourcecode.swift; path = Searcher.swift; sourceTree = "<group>"; };
		45360B8F1F9527DA00FA666C /* SearcherTest.swift */ = {isa = PBXFileReference; lastKnownFileType = sourcecode.swift; path = SearcherTest.swift; sourceTree = "<group>"; };
		4539B5851F79348F007141FF /* PushRegistrationManager.swift */ = {isa = PBXFileReference; fileEncoding = 4; lastKnownFileType = sourcecode.swift; path = PushRegistrationManager.swift; sourceTree = "<group>"; };
		453CC0361D08E1A60040EBA3 /* sn */ = {isa = PBXFileReference; lastKnownFileType = text.plist.strings; name = sn; path = translations/sn.lproj/Localizable.strings; sourceTree = "<group>"; };
		4541B71A209D2DAE0008608F /* ContactShareViewModel.swift */ = {isa = PBXFileReference; lastKnownFileType = sourcecode.swift; path = ContactShareViewModel.swift; sourceTree = "<group>"; };
		4542DF51208B82E9007B4E76 /* ThreadViewModel.swift */ = {isa = PBXFileReference; lastKnownFileType = sourcecode.swift; path = ThreadViewModel.swift; sourceTree = "<group>"; };
		4542DF53208D40AC007B4E76 /* LoadingViewController.swift */ = {isa = PBXFileReference; lastKnownFileType = sourcecode.swift; path = LoadingViewController.swift; sourceTree = "<group>"; };
		454A84032059C787008B8C75 /* MediaTileViewController.swift */ = {isa = PBXFileReference; lastKnownFileType = sourcecode.swift; path = MediaTileViewController.swift; sourceTree = "<group>"; };
		454B35071D08EED80026D658 /* mk */ = {isa = PBXFileReference; lastKnownFileType = text.plist.strings; name = mk; path = translations/mk.lproj/Localizable.strings; sourceTree = "<group>"; };
		4551DB59205C562300C8AE75 /* Collection+OWS.swift */ = {isa = PBXFileReference; lastKnownFileType = sourcecode.swift; path = "Collection+OWS.swift"; sourceTree = "<group>"; };
		4556FA671F54AA9500AF40DD /* DebugUIProfile.swift */ = {isa = PBXFileReference; fileEncoding = 4; lastKnownFileType = sourcecode.swift; path = DebugUIProfile.swift; sourceTree = "<group>"; };
		455A16DB1F1FEA0000F86704 /* Metal.framework */ = {isa = PBXFileReference; lastKnownFileType = wrapper.framework; name = Metal.framework; path = System/Library/Frameworks/Metal.framework; sourceTree = SDKROOT; };
		455A16DC1F1FEA0000F86704 /* MetalKit.framework */ = {isa = PBXFileReference; lastKnownFileType = wrapper.framework; name = MetalKit.framework; path = System/Library/Frameworks/MetalKit.framework; sourceTree = SDKROOT; };
		455AC69D1F4F8B0300134004 /* ImageCacheTest.swift */ = {isa = PBXFileReference; fileEncoding = 4; lastKnownFileType = sourcecode.swift; path = ImageCacheTest.swift; sourceTree = "<group>"; };
		45638BDB1F3DD0D400128435 /* DebugUICalling.swift */ = {isa = PBXFileReference; fileEncoding = 4; lastKnownFileType = sourcecode.swift; path = DebugUICalling.swift; sourceTree = "<group>"; };
		45666EC41D99483D008FE134 /* OWSAvatarBuilder.h */ = {isa = PBXFileReference; fileEncoding = 4; lastKnownFileType = sourcecode.c.h; path = OWSAvatarBuilder.h; sourceTree = "<group>"; };
		45666EC51D99483D008FE134 /* OWSAvatarBuilder.m */ = {isa = PBXFileReference; fileEncoding = 4; lastKnownFileType = sourcecode.c.objc; path = OWSAvatarBuilder.m; sourceTree = "<group>"; };
		45666EC71D994C0D008FE134 /* OWSGroupAvatarBuilder.h */ = {isa = PBXFileReference; fileEncoding = 4; lastKnownFileType = sourcecode.c.h; path = OWSGroupAvatarBuilder.h; sourceTree = "<group>"; };
		45666EC81D994C0D008FE134 /* OWSGroupAvatarBuilder.m */ = {isa = PBXFileReference; fileEncoding = 4; lastKnownFileType = sourcecode.c.objc; path = OWSGroupAvatarBuilder.m; sourceTree = "<group>"; };
		45666F571D9B2880008FE134 /* OWSScrubbingLogFormatterTest.m */ = {isa = PBXFileReference; fileEncoding = 4; lastKnownFileType = sourcecode.c.objc; path = OWSScrubbingLogFormatterTest.m; sourceTree = "<group>"; };
		456D0FD51F63094D008499CD /* km */ = {isa = PBXFileReference; lastKnownFileType = text.plist.strings; name = km; path = translations/km.lproj/Localizable.strings; sourceTree = "<group>"; };
		456D0FD81F631F4E008499CD /* lt */ = {isa = PBXFileReference; lastKnownFileType = text.plist.strings; name = lt; path = translations/lt.lproj/Localizable.strings; sourceTree = "<group>"; };
		456F6E2E1E261D1000FD2210 /* PeerConnectionClientTest.swift */ = {isa = PBXFileReference; fileEncoding = 4; lastKnownFileType = sourcecode.swift; path = PeerConnectionClientTest.swift; sourceTree = "<group>"; };
		4574A5D51DD6704700C6B692 /* CallService.swift */ = {isa = PBXFileReference; fileEncoding = 4; lastKnownFileType = sourcecode.swift; lineEnding = 0; path = CallService.swift; sourceTree = "<group>"; xcLanguageSpecificationIdentifier = xcode.lang.swift; };
		4579431C1E7C8CE9008ED0C0 /* Pastelog.h */ = {isa = PBXFileReference; fileEncoding = 4; lastKnownFileType = sourcecode.c.h; path = Pastelog.h; sourceTree = "<group>"; };
		4579431D1E7C8CE9008ED0C0 /* Pastelog.m */ = {isa = PBXFileReference; fileEncoding = 4; lastKnownFileType = sourcecode.c.objc; path = Pastelog.m; sourceTree = "<group>"; };
		45794E851E00620000066731 /* CallUIAdapter.swift */ = {isa = PBXFileReference; fileEncoding = 4; lastKnownFileType = sourcecode.swift; name = CallUIAdapter.swift; path = UserInterface/CallUIAdapter.swift; sourceTree = "<group>"; };
		457C87B72032645C008D52D6 /* DebugUINotifications.swift */ = {isa = PBXFileReference; lastKnownFileType = sourcecode.swift; path = DebugUINotifications.swift; sourceTree = "<group>"; };
		457F671A20746193000EABCD /* QuotedReplyPreview.swift */ = {isa = PBXFileReference; lastKnownFileType = sourcecode.swift; path = QuotedReplyPreview.swift; sourceTree = "<group>"; };
		45847E861E4283C30080EAB3 /* Intents.framework */ = {isa = PBXFileReference; lastKnownFileType = wrapper.framework; name = Intents.framework; path = System/Library/Frameworks/Intents.framework; sourceTree = SDKROOT; };
		45855F351D9498A40084F340 /* OWSContactAvatarBuilder.h */ = {isa = PBXFileReference; fileEncoding = 4; lastKnownFileType = sourcecode.c.h; path = OWSContactAvatarBuilder.h; sourceTree = "<group>"; };
		45855F361D9498A40084F340 /* OWSContactAvatarBuilder.m */ = {isa = PBXFileReference; fileEncoding = 4; lastKnownFileType = sourcecode.c.objc; path = OWSContactAvatarBuilder.m; sourceTree = "<group>"; };
		4585C4671ED8F8D200896AEA /* SafetyNumberConfirmationAlert.swift */ = {isa = PBXFileReference; fileEncoding = 4; lastKnownFileType = sourcecode.swift; path = SafetyNumberConfirmationAlert.swift; sourceTree = "<group>"; };
		4589670F1DC117CC00E9DD21 /* SignalTests-Bridging-Header.h */ = {isa = PBXFileReference; lastKnownFileType = sourcecode.c.h; path = "SignalTests-Bridging-Header.h"; sourceTree = "<group>"; };
		458967101DC117CC00E9DD21 /* AccountManagerTest.swift */ = {isa = PBXFileReference; fileEncoding = 4; lastKnownFileType = sourcecode.swift; name = AccountManagerTest.swift; path = Models/AccountManagerTest.swift; sourceTree = "<group>"; };
		458DE9D51DEE3FD00071BB03 /* PeerConnectionClient.swift */ = {isa = PBXFileReference; fileEncoding = 4; lastKnownFileType = sourcecode.swift; path = PeerConnectionClient.swift; sourceTree = "<group>"; };
		458E38351D668EBF0094BD24 /* OWSDeviceProvisioningURLParser.h */ = {isa = PBXFileReference; fileEncoding = 4; lastKnownFileType = sourcecode.c.h; path = OWSDeviceProvisioningURLParser.h; sourceTree = "<group>"; };
		458E38361D668EBF0094BD24 /* OWSDeviceProvisioningURLParser.m */ = {isa = PBXFileReference; fileEncoding = 4; lastKnownFileType = sourcecode.c.objc; path = OWSDeviceProvisioningURLParser.m; sourceTree = "<group>"; };
		458E38391D6699FA0094BD24 /* OWSDeviceProvisioningURLParserTest.m */ = {isa = PBXFileReference; fileEncoding = 4; lastKnownFileType = sourcecode.c.objc; name = OWSDeviceProvisioningURLParserTest.m; path = Models/OWSDeviceProvisioningURLParserTest.m; sourceTree = "<group>"; };
		459311FA1D75C948008DD4F0 /* OWSDeviceTableViewCell.h */ = {isa = PBXFileReference; fileEncoding = 4; lastKnownFileType = sourcecode.c.h; path = OWSDeviceTableViewCell.h; sourceTree = "<group>"; };
		459311FB1D75C948008DD4F0 /* OWSDeviceTableViewCell.m */ = {isa = PBXFileReference; fileEncoding = 4; lastKnownFileType = sourcecode.c.objc; path = OWSDeviceTableViewCell.m; sourceTree = "<group>"; };
		4597E94E1D8313C100040CDE /* sq */ = {isa = PBXFileReference; lastKnownFileType = text.plist.strings; name = sq; path = translations/sq.lproj/Localizable.strings; sourceTree = "<group>"; };
		4597E94F1D8313CB00040CDE /* bg */ = {isa = PBXFileReference; lastKnownFileType = text.plist.strings; name = bg; path = translations/bg.lproj/Localizable.strings; sourceTree = "<group>"; };
		4598198C204E2F28009414F2 /* OWS108CallLoggingPreference.h */ = {isa = PBXFileReference; lastKnownFileType = sourcecode.c.h; path = OWS108CallLoggingPreference.h; sourceTree = "<group>"; };
		4598198D204E2F28009414F2 /* OWS108CallLoggingPreference.m */ = {isa = PBXFileReference; lastKnownFileType = sourcecode.c.objc; path = OWS108CallLoggingPreference.m; sourceTree = "<group>"; };
		459B7759207BA3A80071D0AB /* OWSQuotedReplyModel.h */ = {isa = PBXFileReference; lastKnownFileType = sourcecode.c.h; path = OWSQuotedReplyModel.h; sourceTree = "<group>"; };
		459B775A207BA3A80071D0AB /* OWSQuotedReplyModel.m */ = {isa = PBXFileReference; lastKnownFileType = sourcecode.c.objc; path = OWSQuotedReplyModel.m; sourceTree = "<group>"; };
		45A2F004204473A3002E978A /* NewMessage.aifc */ = {isa = PBXFileReference; lastKnownFileType = file; name = NewMessage.aifc; path = Signal/AudioFiles/NewMessage.aifc; sourceTree = SOURCE_ROOT; };
		45A663C41F92EC760027B59E /* GroupTableViewCell.swift */ = {isa = PBXFileReference; lastKnownFileType = sourcecode.swift; path = GroupTableViewCell.swift; sourceTree = "<group>"; };
		45A6DAD51EBBF85500893231 /* ReminderView.swift */ = {isa = PBXFileReference; fileEncoding = 4; lastKnownFileType = sourcecode.swift; path = ReminderView.swift; sourceTree = "<group>"; };
		45AE48501E0732D6004D96C2 /* TurnServerInfo.swift */ = {isa = PBXFileReference; fileEncoding = 4; lastKnownFileType = sourcecode.swift; path = TurnServerInfo.swift; sourceTree = "<group>"; };
		45B201741DAECBFD00C461E0 /* Signal-Bridging-Header.h */ = {isa = PBXFileReference; lastKnownFileType = sourcecode.c.h; path = "Signal-Bridging-Header.h"; sourceTree = "<group>"; };
		45B27B852037FFB400A539DF /* DebugUIFileBrowser.swift */ = {isa = PBXFileReference; lastKnownFileType = sourcecode.swift; path = DebugUIFileBrowser.swift; sourceTree = "<group>"; };
		45B5360D206DD8BB00D61655 /* UIResponder+OWS.swift */ = {isa = PBXFileReference; lastKnownFileType = sourcecode.swift; name = "UIResponder+OWS.swift"; path = "util/UI Categories/UIResponder+OWS.swift"; sourceTree = "<group>"; };
		45B74A5B2044AAB300CD42F8 /* aurora-quiet.aifc */ = {isa = PBXFileReference; lastKnownFileType = file; path = "aurora-quiet.aifc"; sourceTree = "<group>"; };
		45B74A5C2044AAB300CD42F8 /* synth-quiet.aifc */ = {isa = PBXFileReference; lastKnownFileType = file; path = "synth-quiet.aifc"; sourceTree = "<group>"; };
		45B74A5D2044AAB400CD42F8 /* keys-quiet.aifc */ = {isa = PBXFileReference; lastKnownFileType = file; path = "keys-quiet.aifc"; sourceTree = "<group>"; };
		45B74A5E2044AAB400CD42F8 /* hello.aifc */ = {isa = PBXFileReference; lastKnownFileType = file; path = hello.aifc; sourceTree = "<group>"; };
		45B74A5F2044AAB400CD42F8 /* bamboo-quiet.aifc */ = {isa = PBXFileReference; lastKnownFileType = file; path = "bamboo-quiet.aifc"; sourceTree = "<group>"; };
		45B74A602044AAB400CD42F8 /* input.aifc */ = {isa = PBXFileReference; lastKnownFileType = file; path = input.aifc; sourceTree = "<group>"; };
		45B74A612044AAB400CD42F8 /* keys.aifc */ = {isa = PBXFileReference; lastKnownFileType = file; path = keys.aifc; sourceTree = "<group>"; };
		45B74A622044AAB400CD42F8 /* chord.aifc */ = {isa = PBXFileReference; lastKnownFileType = file; path = chord.aifc; sourceTree = "<group>"; };
		45B74A632044AAB400CD42F8 /* hello-quiet.aifc */ = {isa = PBXFileReference; lastKnownFileType = file; path = "hello-quiet.aifc"; sourceTree = "<group>"; };
		45B74A642044AAB400CD42F8 /* popcorn-quiet.aifc */ = {isa = PBXFileReference; lastKnownFileType = file; path = "popcorn-quiet.aifc"; sourceTree = "<group>"; };
		45B74A652044AAB400CD42F8 /* complete.aifc */ = {isa = PBXFileReference; lastKnownFileType = file; path = complete.aifc; sourceTree = "<group>"; };
		45B74A662044AAB400CD42F8 /* note-quiet.aifc */ = {isa = PBXFileReference; lastKnownFileType = file; path = "note-quiet.aifc"; sourceTree = "<group>"; };
		45B74A672044AAB500CD42F8 /* pulse-quiet.aifc */ = {isa = PBXFileReference; lastKnownFileType = file; path = "pulse-quiet.aifc"; sourceTree = "<group>"; };
		45B74A682044AAB500CD42F8 /* chord-quiet.aifc */ = {isa = PBXFileReference; lastKnownFileType = file; path = "chord-quiet.aifc"; sourceTree = "<group>"; };
		45B74A692044AAB500CD42F8 /* pulse.aifc */ = {isa = PBXFileReference; lastKnownFileType = file; path = pulse.aifc; sourceTree = "<group>"; };
		45B74A6A2044AAB500CD42F8 /* circles.aifc */ = {isa = PBXFileReference; lastKnownFileType = file; path = circles.aifc; sourceTree = "<group>"; };
		45B74A6B2044AAB500CD42F8 /* popcorn.aifc */ = {isa = PBXFileReference; lastKnownFileType = file; path = popcorn.aifc; sourceTree = "<group>"; };
		45B74A6C2044AAB500CD42F8 /* bamboo.aifc */ = {isa = PBXFileReference; lastKnownFileType = file; path = bamboo.aifc; sourceTree = "<group>"; };
		45B74A6D2044AAB500CD42F8 /* note.aifc */ = {isa = PBXFileReference; lastKnownFileType = file; path = note.aifc; sourceTree = "<group>"; };
		45B74A6E2044AAB500CD42F8 /* complete-quiet.aifc */ = {isa = PBXFileReference; lastKnownFileType = file; path = "complete-quiet.aifc"; sourceTree = "<group>"; };
		45B74A6F2044AAB500CD42F8 /* aurora.aifc */ = {isa = PBXFileReference; lastKnownFileType = file; path = aurora.aifc; sourceTree = "<group>"; };
		45B74A702044AAB500CD42F8 /* circles-quiet.aifc */ = {isa = PBXFileReference; lastKnownFileType = file; path = "circles-quiet.aifc"; sourceTree = "<group>"; };
		45B74A722044AAB600CD42F8 /* synth.aifc */ = {isa = PBXFileReference; lastKnownFileType = file; path = synth.aifc; sourceTree = "<group>"; };
		45B74A732044AAB600CD42F8 /* input-quiet.aifc */ = {isa = PBXFileReference; lastKnownFileType = file; path = "input-quiet.aifc"; sourceTree = "<group>"; };
		45B9EE9A200E91FB005D2F2D /* MediaDetailViewController.h */ = {isa = PBXFileReference; fileEncoding = 4; lastKnownFileType = sourcecode.c.h; path = MediaDetailViewController.h; sourceTree = "<group>"; };
		45B9EE9B200E91FB005D2F2D /* MediaDetailViewController.m */ = {isa = PBXFileReference; fileEncoding = 4; lastKnownFileType = sourcecode.c.objc; path = MediaDetailViewController.m; sourceTree = "<group>"; };
		45BB93371E688E14001E3939 /* UIDevice+featureSupport.swift */ = {isa = PBXFileReference; fileEncoding = 4; lastKnownFileType = sourcecode.swift; path = "UIDevice+featureSupport.swift"; sourceTree = "<group>"; };
		45BC829C1FD9C4B400011CF3 /* ShareViewDelegate.swift */ = {isa = PBXFileReference; lastKnownFileType = sourcecode.swift; path = ShareViewDelegate.swift; sourceTree = "<group>"; };
		45BD60811DE9547E00A8F436 /* Contacts.framework */ = {isa = PBXFileReference; lastKnownFileType = wrapper.framework; name = Contacts.framework; path = System/Library/Frameworks/Contacts.framework; sourceTree = SDKROOT; };
		45C0DC1A1E68FE9000E04C47 /* UIApplication+OWS.swift */ = {isa = PBXFileReference; fileEncoding = 4; lastKnownFileType = sourcecode.swift; path = "UIApplication+OWS.swift"; sourceTree = "<group>"; };
		45C0DC1D1E69011F00E04C47 /* UIStoryboard+OWS.swift */ = {isa = PBXFileReference; fileEncoding = 4; lastKnownFileType = sourcecode.swift; path = "UIStoryboard+OWS.swift"; sourceTree = "<group>"; };
		45C9DEB71DF4E35A0065CA84 /* WebRTCCallMessageHandler.swift */ = {isa = PBXFileReference; fileEncoding = 4; lastKnownFileType = sourcecode.swift; path = WebRTCCallMessageHandler.swift; sourceTree = "<group>"; };
		45CB2FA71CB7146C00E1B343 /* Launch Screen.storyboard */ = {isa = PBXFileReference; fileEncoding = 4; lastKnownFileType = file.storyboard; name = "Launch Screen.storyboard"; path = "Signal/src/util/Launch Screen.storyboard"; sourceTree = SOURCE_ROOT; };
		45CD81EE1DC030E7004C9430 /* SyncPushTokensJob.swift */ = {isa = PBXFileReference; fileEncoding = 4; lastKnownFileType = sourcecode.swift; path = SyncPushTokensJob.swift; sourceTree = "<group>"; };
		45D231761DC7E8F10034FA89 /* SessionResetJob.swift */ = {isa = PBXFileReference; fileEncoding = 4; lastKnownFileType = sourcecode.swift; path = SessionResetJob.swift; sourceTree = "<group>"; };
		45D2AC01204885170033C692 /* OWS2FAReminderViewController.swift */ = {isa = PBXFileReference; lastKnownFileType = sourcecode.swift; path = OWS2FAReminderViewController.swift; sourceTree = "<group>"; };
		45D308AB2049A439000189E4 /* PinEntryView.h */ = {isa = PBXFileReference; lastKnownFileType = sourcecode.c.h; path = PinEntryView.h; sourceTree = "<group>"; };
		45D308AC2049A439000189E4 /* PinEntryView.m */ = {isa = PBXFileReference; lastKnownFileType = sourcecode.c.objc; path = PinEntryView.m; sourceTree = "<group>"; };
		45DDA6232090CEB500DE97F8 /* ConversationHeaderView.swift */ = {isa = PBXFileReference; lastKnownFileType = sourcecode.swift; path = ConversationHeaderView.swift; sourceTree = "<group>"; };
		45DF5DF11DDB843F00C936C7 /* CompareSafetyNumbersActivity.swift */ = {isa = PBXFileReference; fileEncoding = 4; lastKnownFileType = sourcecode.swift; path = CompareSafetyNumbersActivity.swift; sourceTree = "<group>"; };
		45E282DE1D08E67800ADD4C8 /* gl */ = {isa = PBXFileReference; lastKnownFileType = text.plist.strings; name = gl; path = translations/gl.lproj/Localizable.strings; sourceTree = "<group>"; };
		45E282DF1D08E6CC00ADD4C8 /* id */ = {isa = PBXFileReference; lastKnownFileType = text.plist.strings; name = id; path = translations/id.lproj/Localizable.strings; sourceTree = "<group>"; };
		45E5A6981F61E6DD001E4A8A /* MarqueeLabel.swift */ = {isa = PBXFileReference; fileEncoding = 4; lastKnownFileType = sourcecode.swift; path = MarqueeLabel.swift; sourceTree = "<group>"; };
		45E7A6A61E71CA7E00D44FB5 /* DisplayableTextFilterTest.swift */ = {isa = PBXFileReference; fileEncoding = 4; lastKnownFileType = sourcecode.swift; path = DisplayableTextFilterTest.swift; sourceTree = "<group>"; };
		45F170AB1E2F0351003FC1F2 /* OWSAudioSession.swift */ = {isa = PBXFileReference; fileEncoding = 4; lastKnownFileType = sourcecode.swift; path = OWSAudioSession.swift; sourceTree = "<group>"; };
		45F170BA1E2FC5D3003FC1F2 /* CallAudioService.swift */ = {isa = PBXFileReference; fileEncoding = 4; lastKnownFileType = sourcecode.swift; path = CallAudioService.swift; sourceTree = "<group>"; };
		45F170D51E315310003FC1F2 /* Weak.swift */ = {isa = PBXFileReference; fileEncoding = 4; lastKnownFileType = sourcecode.swift; path = Weak.swift; sourceTree = "<group>"; };
		45F32C1D205718B000A300D5 /* MediaPageViewController.swift */ = {isa = PBXFileReference; lastKnownFileType = sourcecode.swift; name = MediaPageViewController.swift; path = Signal/src/ViewControllers/MediaPageViewController.swift; sourceTree = SOURCE_ROOT; };
		45F59A092029140500E8D2B0 /* OWSVideoPlayer.swift */ = {isa = PBXFileReference; lastKnownFileType = sourcecode.swift; path = OWSVideoPlayer.swift; sourceTree = "<group>"; };
		45F659721E1BD99C00444429 /* CallKitCallUIAdaptee.swift */ = {isa = PBXFileReference; fileEncoding = 4; lastKnownFileType = sourcecode.swift; path = CallKitCallUIAdaptee.swift; sourceTree = "<group>"; };
		45F659811E1BE77000444429 /* NonCallKitCallUIAdaptee.swift */ = {isa = PBXFileReference; fileEncoding = 4; lastKnownFileType = sourcecode.swift; path = NonCallKitCallUIAdaptee.swift; sourceTree = "<group>"; };
		45FBC59A1DF8575700E9B410 /* CallKitCallManager.swift */ = {isa = PBXFileReference; fileEncoding = 4; lastKnownFileType = sourcecode.swift; path = CallKitCallManager.swift; sourceTree = "<group>"; };
		45FBC5D01DF8592E00E9B410 /* SignalCall.swift */ = {isa = PBXFileReference; fileEncoding = 4; lastKnownFileType = sourcecode.swift; path = SignalCall.swift; sourceTree = "<group>"; };
		4C043929220A9EC800BAEA63 /* VoiceNoteLock.swift */ = {isa = PBXFileReference; lastKnownFileType = sourcecode.swift; path = VoiceNoteLock.swift; sourceTree = "<group>"; };
		4C04F58321C860C50090D0BB /* MantlePerfTest.swift */ = {isa = PBXFileReference; lastKnownFileType = sourcecode.swift; name = MantlePerfTest.swift; path = Models/MantlePerfTest.swift; sourceTree = "<group>"; };
		4C090A1A210FD9C7001FD7F9 /* HapticFeedback.swift */ = {isa = PBXFileReference; lastKnownFileType = sourcecode.swift; name = HapticFeedback.swift; path = UserInterface/HapticFeedback.swift; sourceTree = "<group>"; };
		4C11AA4F20FD59C700351FBD /* MessageStatusView.swift */ = {isa = PBXFileReference; lastKnownFileType = sourcecode.swift; path = MessageStatusView.swift; sourceTree = "<group>"; };
		4C13C9F520E57BA30089A98B /* ColorPickerViewController.swift */ = {isa = PBXFileReference; lastKnownFileType = sourcecode.swift; path = ColorPickerViewController.swift; sourceTree = "<group>"; };
		4C1885D1218F8E1C00B67051 /* PhotoGridViewCell.swift */ = {isa = PBXFileReference; lastKnownFileType = sourcecode.swift; path = PhotoGridViewCell.swift; sourceTree = "<group>"; };
		4C1D2333218B692800A0598F /* ko */ = {isa = PBXFileReference; lastKnownFileType = text.plist.strings; name = ko; path = translations/ko.lproj/Localizable.strings; sourceTree = "<group>"; };
		4C1D2334218B6A1100A0598F /* az */ = {isa = PBXFileReference; lastKnownFileType = text.plist.strings; name = az; path = translations/az.lproj/Localizable.strings; sourceTree = "<group>"; };
		4C1D2335218B6A7600A0598F /* el */ = {isa = PBXFileReference; lastKnownFileType = text.plist.strings; name = el; path = translations/el.lproj/Localizable.strings; sourceTree = "<group>"; };
		4C1D2337218B6BA000A0598F /* it */ = {isa = PBXFileReference; lastKnownFileType = text.plist.strings; name = it; path = translations/it.lproj/Localizable.strings; sourceTree = "<group>"; };
		4C1D2338218B6BF100A0598F /* ja */ = {isa = PBXFileReference; lastKnownFileType = text.plist.strings; name = ja; path = translations/ja.lproj/Localizable.strings; sourceTree = "<group>"; };
		4C1D2339218B6C6D00A0598F /* sv */ = {isa = PBXFileReference; lastKnownFileType = text.plist.strings; name = sv; path = translations/sv.lproj/Localizable.strings; sourceTree = "<group>"; };
		4C1D233A218B6CDB00A0598F /* th */ = {isa = PBXFileReference; lastKnownFileType = text.plist.strings; name = th; path = translations/th.lproj/Localizable.strings; sourceTree = "<group>"; };
		4C1D233B218B6D3100A0598F /* tr */ = {isa = PBXFileReference; lastKnownFileType = text.plist.strings; name = tr; path = translations/tr.lproj/Localizable.strings; sourceTree = "<group>"; };
		4C20B2B820CA10DE001BAC90 /* ConversationSearchViewController.swift */ = {isa = PBXFileReference; lastKnownFileType = sourcecode.swift; path = ConversationSearchViewController.swift; sourceTree = "<group>"; };
		4C21D5D5223A9DC500EF8A77 /* UIAlerts+iOS9.m */ = {isa = PBXFileReference; lastKnownFileType = sourcecode.c.objc; path = "UIAlerts+iOS9.m"; sourceTree = "<group>"; };
		4C21D5D7223AC60F00EF8A77 /* PhotoCapture.swift */ = {isa = PBXFileReference; lastKnownFileType = sourcecode.swift; path = PhotoCapture.swift; sourceTree = "<group>"; };
		4C23A5F1215C4ADE00534937 /* SheetViewController.swift */ = {isa = PBXFileReference; lastKnownFileType = sourcecode.swift; path = SheetViewController.swift; sourceTree = "<group>"; };
		4C2F454E214C00E1004871FF /* AvatarTableViewCell.swift */ = {isa = PBXFileReference; lastKnownFileType = sourcecode.swift; path = AvatarTableViewCell.swift; sourceTree = "<group>"; };
		4C3EF7FC2107DDEE0007EBF7 /* ParamParserTest.swift */ = {isa = PBXFileReference; lastKnownFileType = sourcecode.swift; path = ParamParserTest.swift; sourceTree = "<group>"; };
		4C3EF801210918740007EBF7 /* SSKProtoEnvelopeTest.swift */ = {isa = PBXFileReference; lastKnownFileType = sourcecode.swift; path = SSKProtoEnvelopeTest.swift; sourceTree = "<group>"; };
		4C4AE69F224AF21900D4AF6F /* SendMediaNavigationController.swift */ = {isa = PBXFileReference; lastKnownFileType = sourcecode.swift; path = SendMediaNavigationController.swift; sourceTree = "<group>"; };
		4C4AEC4420EC343B0020E72B /* DismissableTextField.swift */ = {isa = PBXFileReference; lastKnownFileType = sourcecode.swift; path = DismissableTextField.swift; sourceTree = "<group>"; };
		4C4BC6C22102D697004040C9 /* ContactDiscoveryOperationTest.swift */ = {isa = PBXFileReference; lastKnownFileType = sourcecode.swift; name = ContactDiscoveryOperationTest.swift; path = contact/ContactDiscoveryOperationTest.swift; sourceTree = "<group>"; };
		4C5250D121E7BD7D00CE3D95 /* PhoneNumberValidator.swift */ = {isa = PBXFileReference; lastKnownFileType = sourcecode.swift; path = PhoneNumberValidator.swift; sourceTree = "<group>"; };
		4C5250D321E7C51900CE3D95 /* PhoneNumberValidatorTest.swift */ = {isa = PBXFileReference; lastKnownFileType = sourcecode.swift; path = PhoneNumberValidatorTest.swift; sourceTree = "<group>"; };
		4C586924224FAB83003FD070 /* AVAudioSession+OWS.h */ = {isa = PBXFileReference; lastKnownFileType = sourcecode.c.h; name = "AVAudioSession+OWS.h"; path = "util/UI Categories/AVAudioSession+OWS.h"; sourceTree = "<group>"; };
		4C586925224FAB83003FD070 /* AVAudioSession+OWS.m */ = {isa = PBXFileReference; lastKnownFileType = sourcecode.c.objc; name = "AVAudioSession+OWS.m"; path = "util/UI Categories/AVAudioSession+OWS.m"; sourceTree = "<group>"; };
		4C618198219DF03A009BD6B5 /* OWSButton.swift */ = {isa = PBXFileReference; lastKnownFileType = sourcecode.swift; path = OWSButton.swift; sourceTree = "<group>"; };
		4C61819E219E1795009BD6B5 /* typing-animation-dark.gif */ = {isa = PBXFileReference; lastKnownFileType = image.gif; path = "typing-animation-dark.gif"; sourceTree = "<group>"; };
		4C63CBFF210A620B003AE45C /* SignalTSan.supp */ = {isa = PBXFileReference; lastKnownFileType = text; path = SignalTSan.supp; sourceTree = "<group>"; };
		4C6F527B20FFE8400097DEEE /* SignalUBSan.supp */ = {isa = PBXFileReference; lastKnownFileType = text; path = SignalUBSan.supp; sourceTree = "<group>"; };
		4C7537882193779700DF5E37 /* OWS113MultiAttachmentMediaMessages.swift */ = {isa = PBXFileReference; lastKnownFileType = sourcecode.swift; path = OWS113MultiAttachmentMediaMessages.swift; sourceTree = "<group>"; };
		4C858A51212DC5E1001B45D3 /* UIImage+OWS.swift */ = {isa = PBXFileReference; lastKnownFileType = sourcecode.swift; path = "UIImage+OWS.swift"; sourceTree = "<group>"; };
		4C948FF62146EB4800349F0D /* BlockListCache.swift */ = {isa = PBXFileReference; lastKnownFileType = sourcecode.swift; path = BlockListCache.swift; sourceTree = "<group>"; };
		4C9CA25C217E676900607C63 /* ZXingObjC.framework */ = {isa = PBXFileReference; lastKnownFileType = wrapper.framework; name = ZXingObjC.framework; path = ThirdParty/Carthage/Build/iOS/ZXingObjC.framework; sourceTree = "<group>"; };
		4CA46F49219C78050038ABDE /* GalleryRailView.swift */ = {isa = PBXFileReference; lastKnownFileType = sourcecode.swift; path = GalleryRailView.swift; sourceTree = "<group>"; };
		4CA46F4B219CCC630038ABDE /* CaptionView.swift */ = {isa = PBXFileReference; lastKnownFileType = sourcecode.swift; path = CaptionView.swift; sourceTree = "<group>"; };
		4CA485BA2232339F004B9E7D /* PhotoCaptureViewController.swift */ = {isa = PBXFileReference; lastKnownFileType = sourcecode.swift; path = PhotoCaptureViewController.swift; sourceTree = "<group>"; };
		4CA5F792211E1F06008C2708 /* Toast.swift */ = {isa = PBXFileReference; lastKnownFileType = sourcecode.swift; path = Toast.swift; sourceTree = "<group>"; };
		4CB5F26820F7D060004D1B42 /* MessageActions.swift */ = {isa = PBXFileReference; lastKnownFileType = sourcecode.swift; path = MessageActions.swift; sourceTree = "<group>"; };
		4CB93DC12180FF07004B9764 /* ProximityMonitoringManager.swift */ = {isa = PBXFileReference; lastKnownFileType = sourcecode.swift; path = ProximityMonitoringManager.swift; sourceTree = "<group>"; };
		4CBBCA6221714B4500EEB37D /* OWS110SortIdMigration.swift */ = {isa = PBXFileReference; fileEncoding = 4; lastKnownFileType = sourcecode.swift; path = OWS110SortIdMigration.swift; sourceTree = "<group>"; };
		4CC0B59B20EC5F2E00CF6EE0 /* ConversationConfigurationSyncOperation.swift */ = {isa = PBXFileReference; lastKnownFileType = sourcecode.swift; path = ConversationConfigurationSyncOperation.swift; sourceTree = "<group>"; };
		4CC1ECF8211A47CD00CC13BE /* StoreKit.framework */ = {isa = PBXFileReference; lastKnownFileType = wrapper.framework; name = StoreKit.framework; path = System/Library/Frameworks/StoreKit.framework; sourceTree = SDKROOT; };
		4CC1ECFA211A553000CC13BE /* AppUpdateNag.swift */ = {isa = PBXFileReference; lastKnownFileType = sourcecode.swift; path = AppUpdateNag.swift; sourceTree = "<group>"; };
		4CC613352227A00400E21A3A /* ConversationSearch.swift */ = {isa = PBXFileReference; lastKnownFileType = sourcecode.swift; path = ConversationSearch.swift; sourceTree = "<group>"; };
		4CEB78C72178EBAB00F315D2 /* OWSSessionResetJobRecord.h */ = {isa = PBXFileReference; lastKnownFileType = sourcecode.c.h; path = OWSSessionResetJobRecord.h; sourceTree = "<group>"; };
		4CEB78C82178EBAB00F315D2 /* OWSSessionResetJobRecord.m */ = {isa = PBXFileReference; lastKnownFileType = sourcecode.c.objc; path = OWSSessionResetJobRecord.m; sourceTree = "<group>"; };
		4CFB4E9B220BC56D00ECB4DE /* nb */ = {isa = PBXFileReference; lastKnownFileType = text.plist.strings; name = nb; path = translations/nb.lproj/Localizable.strings; sourceTree = "<group>"; };
		4CFD151C22415AA400F2450F /* CallVideoHintView.swift */ = {isa = PBXFileReference; lastKnownFileType = sourcecode.swift; path = CallVideoHintView.swift; sourceTree = "<group>"; };
		4CFE6B6B21F92BA700006701 /* LegacyNotificationsAdaptee.swift */ = {isa = PBXFileReference; lastKnownFileType = sourcecode.swift; name = LegacyNotificationsAdaptee.swift; path = UserInterface/Notifications/LegacyNotificationsAdaptee.swift; sourceTree = "<group>"; };
		4CFF4C0920F55BBA005DA313 /* MenuActionsViewController.swift */ = {isa = PBXFileReference; lastKnownFileType = sourcecode.swift; path = MenuActionsViewController.swift; sourceTree = "<group>"; };
		69349DE607F5BA6036C9AC60 /* Pods-SignalShareExtension.debug.xcconfig */ = {isa = PBXFileReference; includeInIndex = 1; lastKnownFileType = text.xcconfig; name = "Pods-SignalShareExtension.debug.xcconfig"; path = "Pods/Target Support Files/Pods-SignalShareExtension/Pods-SignalShareExtension.debug.xcconfig"; sourceTree = "<group>"; };
		70377AAA1918450100CAF501 /* MobileCoreServices.framework */ = {isa = PBXFileReference; lastKnownFileType = wrapper.framework; name = MobileCoreServices.framework; path = System/Library/Frameworks/MobileCoreServices.framework; sourceTree = SDKROOT; };
		748A5CAEDD7C919FC64C6807 /* Pods_SignalTests.framework */ = {isa = PBXFileReference; explicitFileType = wrapper.framework; includeInIndex = 0; path = Pods_SignalTests.framework; sourceTree = BUILT_PRODUCTS_DIR; };
		768A1A2A17FC9CD300E00ED8 /* libz.dylib */ = {isa = PBXFileReference; lastKnownFileType = "compiled.mach-o.dylib"; name = libz.dylib; path = usr/lib/libz.dylib; sourceTree = SDKROOT; };
		76C87F18181EFCE600C4ACAB /* MediaPlayer.framework */ = {isa = PBXFileReference; lastKnownFileType = wrapper.framework; name = MediaPlayer.framework; path = System/Library/Frameworks/MediaPlayer.framework; sourceTree = SDKROOT; };
		76EB03C218170B33006006FC /* AppDelegate.h */ = {isa = PBXFileReference; fileEncoding = 4; lastKnownFileType = sourcecode.c.h; path = AppDelegate.h; sourceTree = "<group>"; };
		76EB03C318170B33006006FC /* AppDelegate.m */ = {isa = PBXFileReference; fileEncoding = 4; lastKnownFileType = sourcecode.c.objc; path = AppDelegate.m; sourceTree = "<group>"; };
		8981C8F64D94D3C52EB67A2C /* Pods-SignalTests.test.xcconfig */ = {isa = PBXFileReference; includeInIndex = 1; lastKnownFileType = text.xcconfig; name = "Pods-SignalTests.test.xcconfig"; path = "Pods/Target Support Files/Pods-SignalTests/Pods-SignalTests.test.xcconfig"; sourceTree = "<group>"; };
		8EEE74B0753448C085B48721 /* Pods-SignalMessaging.app store release.xcconfig */ = {isa = PBXFileReference; includeInIndex = 1; lastKnownFileType = text.xcconfig; name = "Pods-SignalMessaging.app store release.xcconfig"; path = "Pods/Target Support Files/Pods-SignalMessaging/Pods-SignalMessaging.app store release.xcconfig"; sourceTree = "<group>"; };
		948239851C08032C842937CC /* Pods-SignalMessaging.test.xcconfig */ = {isa = PBXFileReference; includeInIndex = 1; lastKnownFileType = text.xcconfig; name = "Pods-SignalMessaging.test.xcconfig"; path = "Pods/Target Support Files/Pods-SignalMessaging/Pods-SignalMessaging.test.xcconfig"; sourceTree = "<group>"; };
		954AEE681DF33D32002E5410 /* ContactsPickerTest.swift */ = {isa = PBXFileReference; fileEncoding = 4; lastKnownFileType = sourcecode.swift; path = ContactsPickerTest.swift; sourceTree = "<group>"; };
		9B533A9FA46206D3D99C9ADA /* Pods-SignalMessaging.debug.xcconfig */ = {isa = PBXFileReference; includeInIndex = 1; lastKnownFileType = text.xcconfig; name = "Pods-SignalMessaging.debug.xcconfig"; path = "Pods/Target Support Files/Pods-SignalMessaging/Pods-SignalMessaging.debug.xcconfig"; sourceTree = "<group>"; };
		A11CD70C17FA230600A2D1B1 /* QuartzCore.framework */ = {isa = PBXFileReference; lastKnownFileType = wrapper.framework; name = QuartzCore.framework; path = System/Library/Frameworks/QuartzCore.framework; sourceTree = SDKROOT; };
		A163E8AA16F3F6A90094D68B /* Security.framework */ = {isa = PBXFileReference; lastKnownFileType = wrapper.framework; name = Security.framework; path = System/Library/Frameworks/Security.framework; sourceTree = SDKROOT; };
		A1C32D4D17A0652C000A904E /* AddressBook.framework */ = {isa = PBXFileReference; lastKnownFileType = wrapper.framework; name = AddressBook.framework; path = System/Library/Frameworks/AddressBook.framework; sourceTree = SDKROOT; };
		A1C32D4F17A06537000A904E /* AddressBookUI.framework */ = {isa = PBXFileReference; lastKnownFileType = wrapper.framework; name = AddressBookUI.framework; path = System/Library/Frameworks/AddressBookUI.framework; sourceTree = SDKROOT; };
		A1FDCBEE16DAA6C300868894 /* AVFoundation.framework */ = {isa = PBXFileReference; lastKnownFileType = wrapper.framework; name = AVFoundation.framework; path = System/Library/Frameworks/AVFoundation.framework; sourceTree = SDKROOT; };
		A5509EC91A69AB8B00ABA4BC /* Main.storyboard */ = {isa = PBXFileReference; fileEncoding = 4; lastKnownFileType = file.storyboard; name = Main.storyboard; path = Storyboard/Main.storyboard; sourceTree = "<group>"; };
		AD2AB1207E8888E4262D781B /* Pods-SignalTests.debug.xcconfig */ = {isa = PBXFileReference; includeInIndex = 1; lastKnownFileType = text.xcconfig; name = "Pods-SignalTests.debug.xcconfig"; path = "Pods/Target Support Files/Pods-SignalTests/Pods-SignalTests.debug.xcconfig"; sourceTree = "<group>"; };
		AD83FF381A73426500B5C81A /* audio_pause_button_blue.png */ = {isa = PBXFileReference; lastKnownFileType = image.png; path = audio_pause_button_blue.png; sourceTree = "<group>"; };
		AD83FF391A73426500B5C81A /* audio_pause_button_blue@2x.png */ = {isa = PBXFileReference; lastKnownFileType = image.png; path = "audio_pause_button_blue@2x.png"; sourceTree = "<group>"; };
		AD83FF3A1A73426500B5C81A /* audio_play_button_blue@2x.png */ = {isa = PBXFileReference; lastKnownFileType = image.png; path = "audio_play_button_blue@2x.png"; sourceTree = "<group>"; };
		AD83FF3B1A73426500B5C81A /* audio_play_button.png */ = {isa = PBXFileReference; lastKnownFileType = image.png; path = audio_play_button.png; sourceTree = "<group>"; };
		AD83FF3C1A73426500B5C81A /* audio_play_button@2x.png */ = {isa = PBXFileReference; lastKnownFileType = image.png; path = "audio_play_button@2x.png"; sourceTree = "<group>"; };
		AD83FF3D1A73426500B5C81A /* audio_pause_button.png */ = {isa = PBXFileReference; lastKnownFileType = image.png; path = audio_pause_button.png; sourceTree = "<group>"; };
		AD83FF3E1A73426500B5C81A /* audio_pause_button@2x.png */ = {isa = PBXFileReference; lastKnownFileType = image.png; path = "audio_pause_button@2x.png"; sourceTree = "<group>"; };
		AD83FF461A73428300B5C81A /* audio_play_button_blue.png */ = {isa = PBXFileReference; lastKnownFileType = image.png; path = audio_play_button_blue.png; sourceTree = "<group>"; };
		B10C9B5B1A7049EC00ECA2BF /* pause_icon.png */ = {isa = PBXFileReference; lastKnownFileType = image.png; path = pause_icon.png; sourceTree = "<group>"; };
		B10C9B5C1A7049EC00ECA2BF /* pause_icon@2x.png */ = {isa = PBXFileReference; lastKnownFileType = image.png; path = "pause_icon@2x.png"; sourceTree = "<group>"; };
		B10C9B5D1A7049EC00ECA2BF /* play_icon.png */ = {isa = PBXFileReference; lastKnownFileType = image.png; path = play_icon.png; sourceTree = "<group>"; };
		B10C9B5E1A7049EC00ECA2BF /* play_icon@2x.png */ = {isa = PBXFileReference; lastKnownFileType = image.png; path = "play_icon@2x.png"; sourceTree = "<group>"; };
		B60EDE031A05A01700D73516 /* AudioToolbox.framework */ = {isa = PBXFileReference; lastKnownFileType = wrapper.framework; name = AudioToolbox.framework; path = System/Library/Frameworks/AudioToolbox.framework; sourceTree = SDKROOT; };
		B633C5041A1D190B0059AC12 /* call@2x.png */ = {isa = PBXFileReference; lastKnownFileType = image.png; path = "call@2x.png"; sourceTree = "<group>"; };
		B633C50B1A1D190B0059AC12 /* contact_default_feed.png */ = {isa = PBXFileReference; lastKnownFileType = image.png; path = contact_default_feed.png; sourceTree = "<group>"; };
		B633C51B1A1D190B0059AC12 /* endcall@2x.png */ = {isa = PBXFileReference; lastKnownFileType = image.png; path = "endcall@2x.png"; sourceTree = "<group>"; };
		B633C5411A1D190B0059AC12 /* mute_off@2x.png */ = {isa = PBXFileReference; lastKnownFileType = image.png; path = "mute_off@2x.png"; sourceTree = "<group>"; };
		B633C5421A1D190B0059AC12 /* mute_on@2x.png */ = {isa = PBXFileReference; lastKnownFileType = image.png; path = "mute_on@2x.png"; sourceTree = "<group>"; };
		B633C54C1A1D190B0059AC12 /* quit@2x.png */ = {isa = PBXFileReference; lastKnownFileType = image.png; path = "quit@2x.png"; sourceTree = "<group>"; };
		B633C5501A1D190B0059AC12 /* savephoto@2x.png */ = {isa = PBXFileReference; lastKnownFileType = image.png; path = "savephoto@2x.png"; sourceTree = "<group>"; };
		B634CBB31AB10D2300C49B99 /* hr */ = {isa = PBXFileReference; lastKnownFileType = text.plist.strings; name = hr; path = translations/hr.lproj/Localizable.strings; sourceTree = "<group>"; };
		B634CBB51AB10D5400C49B99 /* ro */ = {isa = PBXFileReference; lastKnownFileType = text.plist.strings; name = ro; path = translations/ro.lproj/Localizable.strings; sourceTree = "<group>"; };
		B63FBC9E1AA545CB00548746 /* fi */ = {isa = PBXFileReference; lastKnownFileType = text.plist.strings; name = fi; path = translations/fi.lproj/Localizable.strings; sourceTree = "<group>"; };
		B646D10E1AA5461A004133BA /* fr */ = {isa = PBXFileReference; lastKnownFileType = text.plist.strings; name = fr; path = translations/fr.lproj/Localizable.strings; sourceTree = "<group>"; };
		B646D10F1AA54626004133BA /* fil */ = {isa = PBXFileReference; lastKnownFileType = text.plist.strings; name = fil; path = translations/fil.lproj/Localizable.strings; sourceTree = "<group>"; };
		B646D1141AA54674004133BA /* hu */ = {isa = PBXFileReference; lastKnownFileType = text.plist.strings; name = hu; path = translations/hu.lproj/Localizable.strings; sourceTree = "<group>"; };
		B657DDC91911A40500F45B0C /* Signal.entitlements */ = {isa = PBXFileReference; lastKnownFileType = text.xml; path = Signal.entitlements; sourceTree = "<group>"; };
		B660F69E1C29868000687D6E /* SignalTests-Info.plist */ = {isa = PBXFileReference; fileEncoding = 4; lastKnownFileType = text.plist.xml; path = "SignalTests-Info.plist"; sourceTree = "<group>"; };
		B660F69F1C29868000687D6E /* whisperFake.cer */ = {isa = PBXFileReference; lastKnownFileType = file; path = whisperFake.cer; sourceTree = "<group>"; };
		B660F6A01C29868000687D6E /* TestUtil.h */ = {isa = PBXFileReference; fileEncoding = 4; lastKnownFileType = sourcecode.c.h; path = TestUtil.h; sourceTree = "<group>"; };
		B660F6AD1C29868000687D6E /* FunctionalUtilTest.m */ = {isa = PBXFileReference; fileEncoding = 4; lastKnownFileType = sourcecode.c.objc; path = FunctionalUtilTest.m; sourceTree = "<group>"; };
		B660F6B31C29868000687D6E /* UtilTest.h */ = {isa = PBXFileReference; fileEncoding = 4; lastKnownFileType = sourcecode.c.h; path = UtilTest.h; sourceTree = "<group>"; };
		B660F6B41C29868000687D6E /* UtilTest.m */ = {isa = PBXFileReference; fileEncoding = 4; lastKnownFileType = sourcecode.c.objc; path = UtilTest.m; sourceTree = "<group>"; };
		B66DBF4919D5BBC8006EA940 /* Images.xcassets */ = {isa = PBXFileReference; lastKnownFileType = folder.assetcatalog; path = Images.xcassets; sourceTree = "<group>"; };
		B676BCEF1AA544E7009637B8 /* de */ = {isa = PBXFileReference; lastKnownFileType = text.plist.strings; name = de; path = translations/de.lproj/Localizable.strings; sourceTree = "<group>"; };
		B676BCF11AA5451E009637B8 /* es */ = {isa = PBXFileReference; lastKnownFileType = text.plist.strings; name = es; path = translations/es.lproj/Localizable.strings; sourceTree = "<group>"; };
		B67EBF5C19194AC60084CCFD /* Settings.bundle */ = {isa = PBXFileReference; lastKnownFileType = "wrapper.plug-in"; name = Settings.bundle; path = SettingsBundle/Settings.bundle; sourceTree = SOURCE_ROOT; };
		B68CB7D81AA546C30065AC3F /* lv */ = {isa = PBXFileReference; lastKnownFileType = text.plist.strings; name = lv; path = translations/lv.lproj/Localizable.strings; sourceTree = "<group>"; };
		B68CB7DA1AA546F50065AC3F /* nl */ = {isa = PBXFileReference; lastKnownFileType = text.plist.strings; name = nl; path = translations/nl.lproj/Localizable.strings; sourceTree = "<group>"; };
		B68CB7DB1AA547070065AC3F /* pl */ = {isa = PBXFileReference; lastKnownFileType = text.plist.strings; name = pl; path = translations/pl.lproj/Localizable.strings; sourceTree = "<group>"; };
		B68CB7DC1AA547100065AC3F /* pt_BR */ = {isa = PBXFileReference; lastKnownFileType = text.plist.strings; name = pt_BR; path = translations/pt_BR.lproj/Localizable.strings; sourceTree = "<group>"; };
		B68CB7DD1AA5471A0065AC3F /* pt_PT */ = {isa = PBXFileReference; lastKnownFileType = text.plist.strings; name = pt_PT; path = translations/pt_PT.lproj/Localizable.strings; sourceTree = "<group>"; };
		B68CB7E01AA548420065AC3F /* ru */ = {isa = PBXFileReference; lastKnownFileType = text.plist.strings; name = ru; path = translations/ru.lproj/Localizable.strings; sourceTree = "<group>"; };
		B68CB7E11AA5484F0065AC3F /* sl */ = {isa = PBXFileReference; lastKnownFileType = text.plist.strings; name = sl; path = translations/sl.lproj/Localizable.strings; sourceTree = "<group>"; };
		B68CB7E61AA548870065AC3F /* zh_CN */ = {isa = PBXFileReference; lastKnownFileType = text.plist.strings; name = zh_CN; path = translations/zh_CN.lproj/Localizable.strings; sourceTree = "<group>"; };
		B69C2D191AA5446C00A640C2 /* bs */ = {isa = PBXFileReference; lastKnownFileType = text.plist.strings; name = bs; path = translations/bs.lproj/Localizable.strings; sourceTree = "<group>"; };
		B69C2D1A1AA5447600A640C2 /* ca */ = {isa = PBXFileReference; lastKnownFileType = text.plist.strings; name = ca; path = translations/ca.lproj/Localizable.strings; sourceTree = "<group>"; };
		B69C2D1B1AA5448300A640C2 /* cs */ = {isa = PBXFileReference; lastKnownFileType = text.plist.strings; name = cs; path = translations/cs.lproj/Localizable.strings; sourceTree = "<group>"; };
		B69CD25019773E79005CE69A /* XCTest.framework */ = {isa = PBXFileReference; lastKnownFileType = wrapper.framework; name = XCTest.framework; path = Library/Frameworks/XCTest.framework; sourceTree = DEVELOPER_DIR; };
		B6B226961BE4B7D200860F4D /* ContactsUI.framework */ = {isa = PBXFileReference; lastKnownFileType = wrapper.framework; name = ContactsUI.framework; path = System/Library/Frameworks/ContactsUI.framework; sourceTree = SDKROOT; };
		B6BC3D0C1AA544B100C2907F /* da */ = {isa = PBXFileReference; lastKnownFileType = text.plist.strings; name = da; path = translations/da.lproj/Localizable.strings; sourceTree = "<group>"; };
		B6F509961AA53F760068F56A /* en */ = {isa = PBXFileReference; lastKnownFileType = text.plist.strings; name = en; path = translations/en.lproj/Localizable.strings; sourceTree = "<group>"; };
		B6FE7EB61ADD62FA00A6D22F /* PushKit.framework */ = {isa = PBXFileReference; lastKnownFileType = wrapper.framework; name = PushKit.framework; path = System/Library/Frameworks/PushKit.framework; sourceTree = SDKROOT; };
		B80A579E23DFF1F300876683 /* NewClosedGroupVC.swift */ = {isa = PBXFileReference; lastKnownFileType = sourcecode.swift; path = NewClosedGroupVC.swift; sourceTree = "<group>"; };
		B80C6B562384A56D00FDBC8B /* DeviceLinksVC.swift */ = {isa = PBXFileReference; lastKnownFileType = sourcecode.swift; path = DeviceLinksVC.swift; sourceTree = "<group>"; };
		B80C6B582384C4E700FDBC8B /* DeviceNameModal.swift */ = {isa = PBXFileReference; lastKnownFileType = sourcecode.swift; path = DeviceNameModal.swift; sourceTree = "<group>"; };
		B80C6B5A2384C7F900FDBC8B /* DeviceNameModalDelegate.swift */ = {isa = PBXFileReference; lastKnownFileType = sourcecode.swift; path = DeviceNameModalDelegate.swift; sourceTree = "<group>"; };
		B8162F0222891AD600D46544 /* FriendRequestView.swift */ = {isa = PBXFileReference; lastKnownFileType = sourcecode.swift; path = FriendRequestView.swift; sourceTree = "<group>"; };
		B8162F0422892C5F00D46544 /* FriendRequestViewDelegate.swift */ = {isa = PBXFileReference; lastKnownFileType = sourcecode.swift; path = FriendRequestViewDelegate.swift; sourceTree = "<group>"; };
		B825849F2315024B001B41CB /* LokiRSSFeedPoller.swift */ = {isa = PBXFileReference; lastKnownFileType = sourcecode.swift; path = LokiRSSFeedPoller.swift; sourceTree = "<group>"; };
		B82B40872399EB0E00A248E7 /* LandingVC.swift */ = {isa = PBXFileReference; lastKnownFileType = sourcecode.swift; path = LandingVC.swift; sourceTree = "<group>"; };
		B82B40892399EC0600A248E7 /* FakeChatView.swift */ = {isa = PBXFileReference; lastKnownFileType = sourcecode.swift; path = FakeChatView.swift; sourceTree = "<group>"; };
		B82B408B239A068800A248E7 /* RegisterVC.swift */ = {isa = PBXFileReference; lastKnownFileType = sourcecode.swift; path = RegisterVC.swift; sourceTree = "<group>"; };
		B82B408D239DC00D00A248E7 /* DisplayNameVC.swift */ = {isa = PBXFileReference; lastKnownFileType = sourcecode.swift; path = DisplayNameVC.swift; sourceTree = "<group>"; };
		B82B408F239DD75000A248E7 /* RestoreVC.swift */ = {isa = PBXFileReference; lastKnownFileType = sourcecode.swift; path = RestoreVC.swift; sourceTree = "<group>"; };
		B82B4093239DF15900A248E7 /* ConversationTitleView.swift */ = {isa = PBXFileReference; lastKnownFileType = sourcecode.swift; path = ConversationTitleView.swift; sourceTree = "<group>"; };
		B83F2B85240C7B8F000A54AB /* NewConversationButtonSet.swift */ = {isa = PBXFileReference; lastKnownFileType = sourcecode.swift; path = NewConversationButtonSet.swift; sourceTree = "<group>"; };
		B83F2B87240CB75A000A54AB /* UIImage+Scaling.swift */ = {isa = PBXFileReference; lastKnownFileType = sourcecode.swift; path = "UIImage+Scaling.swift"; sourceTree = "<group>"; };
		B846365A22B7418B00AF1514 /* Identicon+ObjC.swift */ = {isa = PBXFileReference; lastKnownFileType = sourcecode.swift; path = "Identicon+ObjC.swift"; sourceTree = "<group>"; };
		B84664F4235022F30083A1CD /* MentionUtilities.swift */ = {isa = PBXFileReference; lastKnownFileType = sourcecode.swift; path = MentionUtilities.swift; sourceTree = "<group>"; };
		B847570023D568EB00759540 /* SignalServiceKit.framework */ = {isa = PBXFileReference; explicitFileType = wrapper.framework; path = SignalServiceKit.framework; sourceTree = BUILT_PRODUCTS_DIR; };
		B847570223D5698100759540 /* LokiPushNotificationManager.swift */ = {isa = PBXFileReference; lastKnownFileType = sourcecode.swift; path = LokiPushNotificationManager.swift; sourceTree = "<group>"; };
		B85357BE23A1AE0800AAF6CD /* SeedReminderView.swift */ = {isa = PBXFileReference; lastKnownFileType = sourcecode.swift; path = SeedReminderView.swift; sourceTree = "<group>"; };
		B85357C023A1B81900AAF6CD /* SeedReminderViewDelegate.swift */ = {isa = PBXFileReference; lastKnownFileType = sourcecode.swift; path = SeedReminderViewDelegate.swift; sourceTree = "<group>"; };
		B85357C223A1BD1200AAF6CD /* SeedVC.swift */ = {isa = PBXFileReference; lastKnownFileType = sourcecode.swift; path = SeedVC.swift; sourceTree = "<group>"; };
		B85357C423A1F13800AAF6CD /* LinkDeviceVC.swift */ = {isa = PBXFileReference; lastKnownFileType = sourcecode.swift; path = LinkDeviceVC.swift; sourceTree = "<group>"; };
		B85357C623A1FB5100AAF6CD /* LinkDeviceVCDelegate.swift */ = {isa = PBXFileReference; lastKnownFileType = sourcecode.swift; path = LinkDeviceVCDelegate.swift; sourceTree = "<group>"; };
		B8544E3023D16CA500299F14 /* DeviceUtilities.swift */ = {isa = PBXFileReference; lastKnownFileType = sourcecode.swift; path = DeviceUtilities.swift; sourceTree = "<group>"; };
		B8544E3223D50E4900299F14 /* AppearanceUtilities.swift */ = {isa = PBXFileReference; lastKnownFileType = sourcecode.swift; path = AppearanceUtilities.swift; sourceTree = "<group>"; };
		B86BD08323399ACF000F5AE3 /* Modal.swift */ = {isa = PBXFileReference; lastKnownFileType = sourcecode.swift; path = Modal.swift; sourceTree = "<group>"; };
		B86BD08523399CEF000F5AE3 /* SeedModal.swift */ = {isa = PBXFileReference; lastKnownFileType = sourcecode.swift; path = SeedModal.swift; sourceTree = "<group>"; };
		B8783E9D23EB948D00404FB8 /* UILabel+Interaction.swift */ = {isa = PBXFileReference; lastKnownFileType = sourcecode.swift; path = "UILabel+Interaction.swift"; sourceTree = "<group>"; };
		B885D5F3233491AB00EE0D8E /* DeviceLinkingModal.swift */ = {isa = PBXFileReference; lastKnownFileType = sourcecode.swift; path = DeviceLinkingModal.swift; sourceTree = "<group>"; };
		B885D5F52334A32100EE0D8E /* UIView+Constraints.swift */ = {isa = PBXFileReference; lastKnownFileType = sourcecode.swift; path = "UIView+Constraints.swift"; sourceTree = "<group>"; };
		B886B4A62398B23E00211ABE /* QRCodeVC.swift */ = {isa = PBXFileReference; lastKnownFileType = sourcecode.swift; path = QRCodeVC.swift; sourceTree = "<group>"; };
		B886B4A82398BA1500211ABE /* QRCode.swift */ = {isa = PBXFileReference; lastKnownFileType = sourcecode.swift; path = QRCode.swift; sourceTree = "<group>"; };
		B88847BB23E10BC6009836D2 /* GroupMembersVC.swift */ = {isa = PBXFileReference; lastKnownFileType = sourcecode.swift; path = GroupMembersVC.swift; sourceTree = "<group>"; };
		B891105B2320872800F15FCC /* GoogleService-Info.plist */ = {isa = PBXFileReference; fileEncoding = 4; lastKnownFileType = text.plist.xml; path = "GoogleService-Info.plist"; sourceTree = "<group>"; };
		B893063E2383961A005EAA8E /* ScanQRCodeWrapperVC.swift */ = {isa = PBXFileReference; lastKnownFileType = sourcecode.swift; path = ScanQRCodeWrapperVC.swift; sourceTree = "<group>"; };
		B894D0702339D6F300B4D94D /* DeviceLinkingModalDelegate.swift */ = {isa = PBXFileReference; lastKnownFileType = sourcecode.swift; path = DeviceLinkingModalDelegate.swift; sourceTree = "<group>"; };
		B894D0742339EDCF00B4D94D /* NukeDataModal.swift */ = {isa = PBXFileReference; lastKnownFileType = sourcecode.swift; path = NukeDataModal.swift; sourceTree = "<group>"; };
		B89529BE240E12D50036FF5E /* AudioContext.swift */ = {isa = PBXFileReference; fileEncoding = 4; lastKnownFileType = sourcecode.swift; path = AudioContext.swift; sourceTree = "<group>"; };
		B89529BF240E12D50036FF5E /* AudioVisualizationView.swift */ = {isa = PBXFileReference; fileEncoding = 4; lastKnownFileType = sourcecode.swift; path = AudioVisualizationView.swift; sourceTree = "<group>"; };
		B89529C0240E12D60036FF5E /* AVAudioFileExtensions.swift */ = {isa = PBXFileReference; fileEncoding = 4; lastKnownFileType = sourcecode.swift; path = AVAudioFileExtensions.swift; sourceTree = "<group>"; };
		B89529C1240E12D60036FF5E /* BaseNibView.swift */ = {isa = PBXFileReference; fileEncoding = 4; lastKnownFileType = sourcecode.swift; path = BaseNibView.swift; sourceTree = "<group>"; };
		B89529C2240E12D60036FF5E /* AudioVisualizationView.xib */ = {isa = PBXFileReference; fileEncoding = 4; lastKnownFileType = file.xib; path = AudioVisualizationView.xib; sourceTree = "<group>"; };
		B89529C3240E12D60036FF5E /* Chronometer.swift */ = {isa = PBXFileReference; fileEncoding = 4; lastKnownFileType = sourcecode.swift; path = Chronometer.swift; sourceTree = "<group>"; };
		B89529CB240E13110036FF5E /* VoiceMessageView.swift */ = {isa = PBXFileReference; lastKnownFileType = sourcecode.swift; path = VoiceMessageView.swift; sourceTree = "<group>"; };
		B89529CD240E14DB0036FF5E /* file_example_MP3_2MG.mp3 */ = {isa = PBXFileReference; lastKnownFileType = audio.mp3; path = file_example_MP3_2MG.mp3; sourceTree = "<group>"; };
		B8B26C8E234D629C004ED98C /* MentionCandidateSelectionView.swift */ = {isa = PBXFileReference; lastKnownFileType = sourcecode.swift; path = MentionCandidateSelectionView.swift; sourceTree = "<group>"; };
		B8B26C90234D8CBD004ED98C /* MentionCandidateSelectionViewDelegate.swift */ = {isa = PBXFileReference; lastKnownFileType = sourcecode.swift; path = MentionCandidateSelectionViewDelegate.swift; sourceTree = "<group>"; };
		B8B5BCEB2394D869003823C9 /* Button.swift */ = {isa = PBXFileReference; lastKnownFileType = sourcecode.swift; path = Button.swift; sourceTree = "<group>"; };
		B8BB829F238F322400BA5194 /* Colors.swift */ = {isa = PBXFileReference; lastKnownFileType = sourcecode.swift; path = Colors.swift; sourceTree = "<group>"; };
		B8BB82A1238F356100BA5194 /* Values.swift */ = {isa = PBXFileReference; lastKnownFileType = sourcecode.swift; path = Values.swift; sourceTree = "<group>"; };
		B8BB82A4238F627000BA5194 /* HomeVC.swift */ = {isa = PBXFileReference; lastKnownFileType = sourcecode.swift; path = HomeVC.swift; sourceTree = "<group>"; };
		B8BB82A8238F62FB00BA5194 /* Gradients.swift */ = {isa = PBXFileReference; lastKnownFileType = sourcecode.swift; path = Gradients.swift; sourceTree = "<group>"; };
		B8BB82AA238F669C00BA5194 /* ConversationCell.swift */ = {isa = PBXFileReference; lastKnownFileType = sourcecode.swift; path = ConversationCell.swift; sourceTree = "<group>"; };
		B8BB82AC238F734800BA5194 /* ProfilePictureView.swift */ = {isa = PBXFileReference; lastKnownFileType = sourcecode.swift; path = ProfilePictureView.swift; sourceTree = "<group>"; };
		B8BB82B02390C37000BA5194 /* SearchBar.swift */ = {isa = PBXFileReference; lastKnownFileType = sourcecode.swift; path = SearchBar.swift; sourceTree = "<group>"; };
		B8BB82B423947F2D00BA5194 /* TextField.swift */ = {isa = PBXFileReference; lastKnownFileType = sourcecode.swift; path = TextField.swift; sourceTree = "<group>"; };
		B8BB82B82394911B00BA5194 /* Separator.swift */ = {isa = PBXFileReference; lastKnownFileType = sourcecode.swift; path = Separator.swift; sourceTree = "<group>"; };
		B8BB82BD2394D4CE00BA5194 /* Fonts.swift */ = {isa = PBXFileReference; lastKnownFileType = sourcecode.swift; path = Fonts.swift; sourceTree = "<group>"; };
		B8C9689023FA1401005F64E0 /* AppMode.swift */ = {isa = PBXFileReference; lastKnownFileType = sourcecode.swift; path = AppMode.swift; sourceTree = "<group>"; };
		B8CCF6342396005F0091D419 /* SpaceMono-Regular.ttf */ = {isa = PBXFileReference; lastKnownFileType = file; path = "SpaceMono-Regular.ttf"; sourceTree = "<group>"; };
		B8CCF63623961D6D0091D419 /* NewPrivateChatVC.swift */ = {isa = PBXFileReference; lastKnownFileType = sourcecode.swift; path = NewPrivateChatVC.swift; sourceTree = "<group>"; };
		B8CCF638239721E20091D419 /* TabBar.swift */ = {isa = PBXFileReference; lastKnownFileType = sourcecode.swift; path = TabBar.swift; sourceTree = "<group>"; };
		B8CCF63E23975CFB0091D419 /* JoinPublicChatVC.swift */ = {isa = PBXFileReference; lastKnownFileType = sourcecode.swift; path = JoinPublicChatVC.swift; sourceTree = "<group>"; };
		B8CCF6422397711F0091D419 /* SettingsVC.swift */ = {isa = PBXFileReference; lastKnownFileType = sourcecode.swift; path = SettingsVC.swift; sourceTree = "<group>"; };
		B90418E4183E9DD40038554A /* DateUtil.h */ = {isa = PBXFileReference; fileEncoding = 4; lastKnownFileType = sourcecode.c.h; path = DateUtil.h; sourceTree = "<group>"; };
		B90418E5183E9DD40038554A /* DateUtil.m */ = {isa = PBXFileReference; fileEncoding = 4; lastKnownFileType = sourcecode.c.objc; path = DateUtil.m; sourceTree = "<group>"; };
		B97940251832BD2400BD66CB /* UIUtil.h */ = {isa = PBXFileReference; fileEncoding = 4; lastKnownFileType = sourcecode.c.h; path = UIUtil.h; sourceTree = "<group>"; };
		B97940261832BD2400BD66CB /* UIUtil.m */ = {isa = PBXFileReference; fileEncoding = 4; lastKnownFileType = sourcecode.c.objc; path = UIUtil.m; sourceTree = "<group>"; };
		B9EB5ABC1884C002007CBB57 /* MessageUI.framework */ = {isa = PBXFileReference; lastKnownFileType = wrapper.framework; name = MessageUI.framework; path = System/Library/Frameworks/MessageUI.framework; sourceTree = SDKROOT; };
		C34C8F7323A7830A00D82669 /* SpaceMono-Bold.ttf */ = {isa = PBXFileReference; lastKnownFileType = file; path = "SpaceMono-Bold.ttf"; sourceTree = "<group>"; };
		C354E75923FE2A7600CE22E3 /* BaseVC.swift */ = {isa = PBXFileReference; lastKnownFileType = sourcecode.swift; path = BaseVC.swift; sourceTree = "<group>"; };
		C3B781FE2411C18600C859D8 /* GoogleService-Info.plist */ = {isa = PBXFileReference; lastKnownFileType = text.plist.xml; name = "GoogleService-Info.plist"; path = "Signal/GoogleService-Info.plist"; sourceTree = SOURCE_ROOT; };
		C3DFFAC523E96F0D0058DAF8 /* Sheet.swift */ = {isa = PBXFileReference; lastKnownFileType = sourcecode.swift; path = Sheet.swift; sourceTree = "<group>"; };
		C3DFFAC723E970080058DAF8 /* OpenGroupSuggestionSheet.swift */ = {isa = PBXFileReference; lastKnownFileType = sourcecode.swift; path = OpenGroupSuggestionSheet.swift; sourceTree = "<group>"; };
		D17BB5C25D615AB49813100C /* Pods_Signal.framework */ = {isa = PBXFileReference; explicitFileType = wrapper.framework; includeInIndex = 0; path = Pods_Signal.framework; sourceTree = BUILT_PRODUCTS_DIR; };
		D2179CFB16BB0B3A0006F3AB /* CoreTelephony.framework */ = {isa = PBXFileReference; lastKnownFileType = wrapper.framework; name = CoreTelephony.framework; path = System/Library/Frameworks/CoreTelephony.framework; sourceTree = SDKROOT; };
		D2179CFD16BB0B480006F3AB /* SystemConfiguration.framework */ = {isa = PBXFileReference; lastKnownFileType = wrapper.framework; name = SystemConfiguration.framework; path = System/Library/Frameworks/SystemConfiguration.framework; sourceTree = SDKROOT; };
		D221A089169C9E5E00537ABF /* Session.app */ = {isa = PBXFileReference; explicitFileType = wrapper.application; includeInIndex = 0; path = Session.app; sourceTree = BUILT_PRODUCTS_DIR; };
		D221A08D169C9E5E00537ABF /* UIKit.framework */ = {isa = PBXFileReference; lastKnownFileType = wrapper.framework; name = UIKit.framework; path = System/Library/Frameworks/UIKit.framework; sourceTree = SDKROOT; };
		D221A08F169C9E5E00537ABF /* Foundation.framework */ = {isa = PBXFileReference; lastKnownFileType = wrapper.framework; name = Foundation.framework; path = System/Library/Frameworks/Foundation.framework; sourceTree = SDKROOT; };
		D221A091169C9E5E00537ABF /* CoreGraphics.framework */ = {isa = PBXFileReference; lastKnownFileType = wrapper.framework; name = CoreGraphics.framework; path = System/Library/Frameworks/CoreGraphics.framework; sourceTree = SDKROOT; };
		D221A095169C9E5E00537ABF /* Signal-Info.plist */ = {isa = PBXFileReference; lastKnownFileType = text.plist.xml; path = "Signal-Info.plist"; sourceTree = "<group>"; };
		D221A099169C9E5E00537ABF /* main.m */ = {isa = PBXFileReference; lastKnownFileType = sourcecode.c.objc; path = main.m; sourceTree = "<group>"; };
		D221A09B169C9E5E00537ABF /* Signal-Prefix.pch */ = {isa = PBXFileReference; lastKnownFileType = sourcecode.c.h; path = "Signal-Prefix.pch"; sourceTree = "<group>"; };
		D221A0AA169C9E5F00537ABF /* SignalTests.xctest */ = {isa = PBXFileReference; explicitFileType = wrapper.cfbundle; includeInIndex = 0; path = SignalTests.xctest; sourceTree = BUILT_PRODUCTS_DIR; };
		D221A0E7169DFFC500537ABF /* AVFoundation.framework */ = {isa = PBXFileReference; lastKnownFileType = wrapper.framework; name = AVFoundation.framework; path = ../../../../../../System/Library/Frameworks/AVFoundation.framework; sourceTree = "<group>"; };
		D24B5BD4169F568C00681372 /* AudioToolbox.framework */ = {isa = PBXFileReference; lastKnownFileType = wrapper.framework; name = AudioToolbox.framework; path = ../../../../../../System/Library/Frameworks/AudioToolbox.framework; sourceTree = "<group>"; };
		D2AEACDB16C426DA00C364C0 /* CFNetwork.framework */ = {isa = PBXFileReference; lastKnownFileType = wrapper.framework; name = CFNetwork.framework; path = System/Library/Frameworks/CFNetwork.framework; sourceTree = SDKROOT; };
		DE2DD605305BC6EFAD731723 /* Pods-Signal.debug.xcconfig */ = {isa = PBXFileReference; includeInIndex = 1; lastKnownFileType = text.xcconfig; name = "Pods-Signal.debug.xcconfig"; path = "Pods/Target Support Files/Pods-Signal/Pods-Signal.debug.xcconfig"; sourceTree = "<group>"; };
		DF728B4B438716EAF95CEC18 /* Pods-Signal.app store release.xcconfig */ = {isa = PBXFileReference; includeInIndex = 1; lastKnownFileType = text.xcconfig; name = "Pods-Signal.app store release.xcconfig"; path = "Pods/Target Support Files/Pods-Signal/Pods-Signal.app store release.xcconfig"; sourceTree = "<group>"; };
		E1A0AD8B16E13FDD0071E604 /* CoreFoundation.framework */ = {isa = PBXFileReference; lastKnownFileType = wrapper.framework; name = CoreFoundation.framework; path = System/Library/Frameworks/CoreFoundation.framework; sourceTree = SDKROOT; };
		E85DB184824BA9DC302EC8B3 /* Pods-SignalTests.app store release.xcconfig */ = {isa = PBXFileReference; includeInIndex = 1; lastKnownFileType = text.xcconfig; name = "Pods-SignalTests.app store release.xcconfig"; path = "Pods/Target Support Files/Pods-SignalTests/Pods-SignalTests.app store release.xcconfig"; sourceTree = "<group>"; };
		EF764C331DB67CC5000D9A87 /* UIViewController+Permissions.h */ = {isa = PBXFileReference; fileEncoding = 4; lastKnownFileType = sourcecode.c.h; name = "UIViewController+Permissions.h"; path = "util/UIViewController+Permissions.h"; sourceTree = "<group>"; };
		EF764C341DB67CC5000D9A87 /* UIViewController+Permissions.m */ = {isa = PBXFileReference; fileEncoding = 4; lastKnownFileType = sourcecode.c.objc; name = "UIViewController+Permissions.m"; path = "util/UIViewController+Permissions.m"; sourceTree = "<group>"; };
		FC3BD9871A30A790005B96BB /* Social.framework */ = {isa = PBXFileReference; lastKnownFileType = wrapper.framework; name = Social.framework; path = System/Library/Frameworks/Social.framework; sourceTree = SDKROOT; };
		FC5CDF371A3393DD00B47253 /* error_white@2x.png */ = {isa = PBXFileReference; lastKnownFileType = image.png; path = "error_white@2x.png"; sourceTree = "<group>"; };
		FC5CDF381A3393DD00B47253 /* warning_white@2x.png */ = {isa = PBXFileReference; lastKnownFileType = image.png; path = "warning_white@2x.png"; sourceTree = "<group>"; };
		FC91203F1A39EFB70074545C /* qr@2x.png */ = {isa = PBXFileReference; lastKnownFileType = image.png; path = "qr@2x.png"; sourceTree = "<group>"; };
		FCB11D8B1A129A76002F93FB /* CoreMedia.framework */ = {isa = PBXFileReference; lastKnownFileType = wrapper.framework; name = CoreMedia.framework; path = System/Library/Frameworks/CoreMedia.framework; sourceTree = SDKROOT; };
/* End PBXFileReference section */

/* Begin PBXFrameworksBuildPhase section */
		453518651FC635DD00210559 /* Frameworks */ = {
			isa = PBXFrameworksBuildPhase;
			buildActionMask = 2147483647;
			files = (
				453518A21FC63E2900210559 /* SignalMessaging.framework in Frameworks */,
				2AE2882E4C2B96BFFF9EE27C /* Pods_SignalShareExtension.framework in Frameworks */,
			);
			runOnlyForDeploymentPostprocessing = 0;
		};
		4535188E1FC63DBF00210559 /* Frameworks */ = {
			isa = PBXFrameworksBuildPhase;
			buildActionMask = 2147483647;
			files = (
				4AC4EA13C8A444455DAB351F /* Pods_SignalMessaging.framework in Frameworks */,
			);
			runOnlyForDeploymentPostprocessing = 0;
		};
		D221A086169C9E5E00537ABF /* Frameworks */ = {
			isa = PBXFrameworksBuildPhase;
			buildActionMask = 2147483647;
			files = (
				4CC1ECF9211A47CE00CC13BE /* StoreKit.framework in Frameworks */,
				455A16DD1F1FEA0000F86704 /* Metal.framework in Frameworks */,
				455A16DE1F1FEA0000F86704 /* MetalKit.framework in Frameworks */,
				45847E871E4283C30080EAB3 /* Intents.framework in Frameworks */,
				4509E79A1DD653700025A59F /* WebRTC.framework in Frameworks */,
				4520D8D51D417D8E00123472 /* Photos.framework in Frameworks */,
				4C9CA25D217E676900607C63 /* ZXingObjC.framework in Frameworks */,
				B6B226971BE4B7D200860F4D /* ContactsUI.framework in Frameworks */,
				45BD60821DE9547E00A8F436 /* Contacts.framework in Frameworks */,
				B6FE7EB71ADD62FA00A6D22F /* PushKit.framework in Frameworks */,
				FC3BD9881A30A790005B96BB /* Social.framework in Frameworks */,
				FCB11D8C1A129A76002F93FB /* CoreMedia.framework in Frameworks */,
				70377AAB1918450100CAF501 /* MobileCoreServices.framework in Frameworks */,
				B9EB5ABD1884C002007CBB57 /* MessageUI.framework in Frameworks */,
				453518991FC63DBF00210559 /* SignalMessaging.framework in Frameworks */,
				3496956021A2FC8100DCFE74 /* CloudKit.framework in Frameworks */,
				76C87F19181EFCE600C4ACAB /* MediaPlayer.framework in Frameworks */,
				768A1A2B17FC9CD300E00ED8 /* libz.dylib in Frameworks */,
				A11CD70D17FA230600A2D1B1 /* QuartzCore.framework in Frameworks */,
				A163E8AB16F3F6AA0094D68B /* Security.framework in Frameworks */,
				A1C32D5117A06544000A904E /* AddressBook.framework in Frameworks */,
				A1C32D5017A06538000A904E /* AddressBookUI.framework in Frameworks */,
				D2AEACDC16C426DA00C364C0 /* CFNetwork.framework in Frameworks */,
				D2179CFE16BB0B480006F3AB /* SystemConfiguration.framework in Frameworks */,
				D2179CFC16BB0B3A0006F3AB /* CoreTelephony.framework in Frameworks */,
				D221A08E169C9E5E00537ABF /* UIKit.framework in Frameworks */,
				D221A090169C9E5E00537ABF /* Foundation.framework in Frameworks */,
				D221A0E8169DFFC500537ABF /* AVFoundation.framework in Frameworks */,
				D24B5BD5169F568C00681372 /* AudioToolbox.framework in Frameworks */,
				BFF3FB9730634F37D25903F4 /* Pods_Signal.framework in Frameworks */,
			);
			runOnlyForDeploymentPostprocessing = 0;
		};
		D221A0A6169C9E5F00537ABF /* Frameworks */ = {
			isa = PBXFrameworksBuildPhase;
			buildActionMask = 2147483647;
			files = (
				B60EDE041A05A01700D73516 /* AudioToolbox.framework in Frameworks */,
				B69CD25119773E79005CE69A /* XCTest.framework in Frameworks */,
				E1368CBE18A1C36B00109378 /* MessageUI.framework in Frameworks */,
				A10FDF79184FB4BB007FF963 /* MediaPlayer.framework in Frameworks */,
				A1A018531805C60D00A052A6 /* CoreGraphics.framework in Frameworks */,
				A1A018521805C5E800A052A6 /* QuartzCore.framework in Frameworks */,
				A123C14916F902EE000AE905 /* Security.framework in Frameworks */,
				A194D3BA17A08CD5004BD3A9 /* AddressBookUI.framework in Frameworks */,
				A194D3B917A08CD1004BD3A9 /* AddressBook.framework in Frameworks */,
				D202868416DBE108009068E9 /* AVFoundation.framework in Frameworks */,
				D202868316DBE0FC009068E9 /* CoreTelephony.framework in Frameworks */,
				D202868216DBE0F4009068E9 /* SystemConfiguration.framework in Frameworks */,
				D202868116DBE0E7009068E9 /* CFNetwork.framework in Frameworks */,
				D221A0AD169C9E5F00537ABF /* UIKit.framework in Frameworks */,
				D221A0AE169C9E5F00537ABF /* Foundation.framework in Frameworks */,
				CC875800737563D6891B741D /* Pods_SignalTests.framework in Frameworks */,
			);
			runOnlyForDeploymentPostprocessing = 0;
		};
/* End PBXFrameworksBuildPhase section */

/* Begin PBXGroup section */
		34074F54203D0722004596AE /* Sounds */ = {
			isa = PBXGroup;
			children = (
				45A2F004204473A3002E978A /* NewMessage.aifc */,
				34661FB720C1C0D60056EDD6 /* message_sent.aiff */,
				34CF0783203E6B77005C4D61 /* busy_tone_ansi.caf */,
				34CF0786203E6B78005C4D61 /* end_call_tone_cept.caf */,
				34074FC5203E5435004596AE /* messageReceivedSounds */,
				34CF0784203E6B77005C4D61 /* ringback_tone_ansi.caf */,
				34C3C78B20409F320000134C /* ringtoneSounds */,
				34C3C78E2040A4F70000134C /* sonarping.mp3 */,
			);
			path = Sounds;
			sourceTree = "<group>";
		};
		34074FC5203E5435004596AE /* messageReceivedSounds */ = {
			isa = PBXGroup;
			children = (
				45B74A5B2044AAB300CD42F8 /* aurora-quiet.aifc */,
				45B74A6F2044AAB500CD42F8 /* aurora.aifc */,
				45B74A5F2044AAB400CD42F8 /* bamboo-quiet.aifc */,
				45B74A6C2044AAB500CD42F8 /* bamboo.aifc */,
				45B74A682044AAB500CD42F8 /* chord-quiet.aifc */,
				45B74A622044AAB400CD42F8 /* chord.aifc */,
				45B74A702044AAB500CD42F8 /* circles-quiet.aifc */,
				45B74A6A2044AAB500CD42F8 /* circles.aifc */,
				4503F1BB20470A5B00CEE724 /* classic-quiet.aifc */,
				4503F1BC20470A5B00CEE724 /* classic.aifc */,
				45B74A6E2044AAB500CD42F8 /* complete-quiet.aifc */,
				45B74A652044AAB400CD42F8 /* complete.aifc */,
				45B74A632044AAB400CD42F8 /* hello-quiet.aifc */,
				45B74A5E2044AAB400CD42F8 /* hello.aifc */,
				45B74A732044AAB600CD42F8 /* input-quiet.aifc */,
				45B74A602044AAB400CD42F8 /* input.aifc */,
				45B74A5D2044AAB400CD42F8 /* keys-quiet.aifc */,
				45B74A612044AAB400CD42F8 /* keys.aifc */,
				45B74A662044AAB400CD42F8 /* note-quiet.aifc */,
				45B74A6D2044AAB500CD42F8 /* note.aifc */,
				45B74A642044AAB400CD42F8 /* popcorn-quiet.aifc */,
				45B74A6B2044AAB500CD42F8 /* popcorn.aifc */,
				45B74A672044AAB500CD42F8 /* pulse-quiet.aifc */,
				45B74A692044AAB500CD42F8 /* pulse.aifc */,
				45B74A5C2044AAB300CD42F8 /* synth-quiet.aifc */,
				45B74A722044AAB600CD42F8 /* synth.aifc */,
			);
			name = messageReceivedSounds;
			path = Signal/AudioFiles/messageReceivedSounds;
			sourceTree = SOURCE_ROOT;
		};
		340872C22239563500CB25B0 /* AttachmentApproval */ = {
			isa = PBXGroup;
			children = (
				340872C32239563500CB25B0 /* ApprovalRailCellView.swift */,
				340872CD2239596000CB25B0 /* AttachmentApprovalInputAccessoryView.swift */,
				340872C52239563500CB25B0 /* AttachmentApprovalViewController.swift */,
				340872D522397E6800CB25B0 /* AttachmentCaptionToolbar.swift */,
				340872D722397F4500CB25B0 /* AttachmentCaptionViewController.swift */,
				340872C42239563500CB25B0 /* AttachmentItemCollection.swift */,
				340872C62239563500CB25B0 /* AttachmentPrepViewController.swift */,
				340872CF2239787F00CB25B0 /* AttachmentTextToolbar.swift */,
				340872D922397FEB00CB25B0 /* AttachmentTextView.swift */,
			);
			path = AttachmentApproval;
			sourceTree = "<group>";
		};
		340FC875204DAC8C007AEB0F /* Registration */ = {
			isa = PBXGroup;
			children = (
				3441FD9E21A3604F00BB9542 /* BackupRestoreViewController.swift */,
				349ED98F221B0194008045B0 /* Onboarding2FAViewController.swift */,
				3448E1612213585C004B052E /* OnboardingBaseViewController.swift */,
				3448E1652215B313004B052E /* OnboardingCaptchaViewController.swift */,
				3448E15D221333F5004B052E /* OnboardingController.swift */,
				3448E15B22133274004B052E /* OnboardingPermissionsViewController.swift */,
				34A4C61F22175C5C0042EF2E /* OnboardingProfileViewController.swift */,
				3448E15F22134C88004B052E /* OnboardingSplashViewController.swift */,
				34A4C61D221613D00042EF2E /* OnboardingVerificationViewController.swift */,
				346E9D5321B040B600562252 /* RegistrationController.swift */,
			);
			path = Registration;
			sourceTree = "<group>";
		};
		340FC87A204DAC8C007AEB0F /* AppSettings */ = {
			isa = PBXGroup;
			children = (
				340FC884204DAC8C007AEB0F /* AboutTableViewController.h */,
				340FC893204DAC8C007AEB0F /* AboutTableViewController.m */,
				340FC892204DAC8C007AEB0F /* AddToBlockListViewController.h */,
				340FC886204DAC8C007AEB0F /* AddToBlockListViewController.m */,
				340FC881204DAC8C007AEB0F /* AdvancedSettingsTableViewController.h */,
				340FC88C204DAC8C007AEB0F /* AdvancedSettingsTableViewController.m */,
				340FC880204DAC8C007AEB0F /* AppSettingsViewController.h */,
				340FC88D204DAC8C007AEB0F /* AppSettingsViewController.m */,
				340FC890204DAC8C007AEB0F /* BlockListViewController.h */,
				340FC887204DAC8C007AEB0F /* BlockListViewController.m */,
				340FC889204DAC8C007AEB0F /* DomainFrontingCountryViewController.h */,
				340FC87D204DAC8C007AEB0F /* DomainFrontingCountryViewController.m */,
				340FC88B204DAC8C007AEB0F /* NotificationSettingsOptionsViewController.h */,
				340FC87B204DAC8C007AEB0F /* NotificationSettingsOptionsViewController.m */,
				340FC88A204DAC8C007AEB0F /* NotificationSettingsViewController.h */,
				340FC87C204DAC8C007AEB0F /* NotificationSettingsViewController.m */,
				340FC87F204DAC8C007AEB0F /* OWSBackupSettingsViewController.h */,
				340FC88E204DAC8C007AEB0F /* OWSBackupSettingsViewController.m */,
				340FC891204DAC8C007AEB0F /* OWSLinkDeviceViewController.h */,
				340FC885204DAC8C007AEB0F /* OWSLinkDeviceViewController.m */,
				340FC895204DAC8C007AEB0F /* OWSLinkedDevicesTableViewController.h */,
				340FC882204DAC8C007AEB0F /* OWSLinkedDevicesTableViewController.m */,
				340FC888204DAC8C007AEB0F /* OWSQRCodeScanningViewController.h */,
				340FC896204DAC8C007AEB0F /* OWSQRCodeScanningViewController.m */,
				340FC894204DAC8C007AEB0F /* OWSSoundSettingsViewController.h */,
				340FC883204DAC8C007AEB0F /* OWSSoundSettingsViewController.m */,
				340FC88F204DAC8C007AEB0F /* PrivacySettingsTableViewController.h */,
				340FC87E204DAC8C007AEB0F /* PrivacySettingsTableViewController.m */,
			);
			path = AppSettings;
			sourceTree = "<group>";
		};
		340FC897204DAC8D007AEB0F /* ThreadSettings */ = {
			isa = PBXGroup;
			children = (
				340FC8A4204DAC8D007AEB0F /* AddToGroupViewController.h */,
				340FC89B204DAC8D007AEB0F /* AddToGroupViewController.m */,
				340FC89D204DAC8D007AEB0F /* FingerprintViewController.h */,
				340FC8A2204DAC8D007AEB0F /* FingerprintViewController.m */,
				340FC8A5204DAC8D007AEB0F /* FingerprintViewScanController.h */,
				340FC89F204DAC8D007AEB0F /* FingerprintViewScanController.m */,
				340FC898204DAC8D007AEB0F /* OWSAddToContactViewController.h */,
				340FC8A1204DAC8D007AEB0F /* OWSAddToContactViewController.m */,
				340FC8A0204DAC8D007AEB0F /* OWSConversationSettingsViewController.h */,
				340FC89A204DAC8D007AEB0F /* OWSConversationSettingsViewController.m */,
				340FC899204DAC8D007AEB0F /* OWSConversationSettingsViewDelegate.h */,
				340FC89E204DAC8D007AEB0F /* ShowGroupMembersViewController.h */,
				340FC8A6204DAC8D007AEB0F /* ShowGroupMembersViewController.m */,
				340FC8A3204DAC8D007AEB0F /* UpdateGroupViewController.h */,
				340FC89C204DAC8D007AEB0F /* UpdateGroupViewController.m */,
			);
			path = ThreadSettings;
			sourceTree = "<group>";
		};
		34330A581E7875FB00DF2FB9 /* Fonts */ = {
			isa = PBXGroup;
			children = (
				34330A5B1E787A9800DF2FB9 /* dripicons-v2.ttf */,
				34330A5D1E787BD800DF2FB9 /* ElegantIcons.ttf */,
				34330A591E7875FB00DF2FB9 /* fontawesome-webfont.ttf */,
				B8BB82BA2394D47000BA5194 /* Loki */,
			);
			path = Fonts;
			sourceTree = "<group>";
		};
		34386A4C207D0C01009F5D9C /* HomeView */ = {
			isa = PBXGroup;
			children = (
				34386A4E207D0C01009F5D9C /* HomeViewCell.h */,
				34386A50207D0C01009F5D9C /* HomeViewCell.m */,
				34386A4F207D0C01009F5D9C /* HomeViewController.h */,
				34386A4D207D0C01009F5D9C /* HomeViewController.m */,
				4C20B2B820CA10DE001BAC90 /* ConversationSearchViewController.swift */,
				4C11AA4F20FD59C700351FBD /* MessageStatusView.swift */,
			);
			path = HomeView;
			sourceTree = "<group>";
		};
		34480B2F1FD0921000BC14EF /* utils */ = {
			isa = PBXGroup;
			children = (
				34480B341FD0929200BC14EF /* ShareAppExtensionContext.h */,
				34480B351FD0929200BC14EF /* ShareAppExtensionContext.m */,
			);
			path = utils;
			sourceTree = "<group>";
		};
		34480B471FD0A60200BC14EF /* utils */ = {
			isa = PBXGroup;
			children = (
				349ED991221EE80D008045B0 /* AppPreferences.swift */,
				452EC6E0205FF5DC000E787C /* Bench.swift */,
				4C948FF62146EB4800349F0D /* BlockListCache.swift */,
				343D3D991E9283F100165CA4 /* BlockListUIUtils.h */,
				343D3D9A1E9283F100165CA4 /* BlockListUIUtils.m */,
				3466087120E550F300AFFE73 /* ConversationStyle.swift */,
				34480B4D1FD0A7A300BC14EF /* DebugLogger.h */,
				34480B4E1FD0A7A300BC14EF /* DebugLogger.m */,
				348F2EAD1F0D21BC00D4ECE0 /* DeviceSleepManager.swift */,
				344F248C2007CCD600CFB4F4 /* DisplayableText.swift */,
				451777C71FD61554001225FF /* FullTextSearcher.swift */,
				346129AC1FD1F34E00532771 /* ImageCache.swift */,
				34BEDB1421C80BC9007B0EAE /* OWSAnyTouchGestureRecognizer.h */,
				34BEDB1521C80BCA007B0EAE /* OWSAnyTouchGestureRecognizer.m */,
				34C3C7902040B0DC0000134C /* OWSAudioPlayer.h */,
				34C3C7912040B0DC0000134C /* OWSAudioPlayer.m */,
				45666EC41D99483D008FE134 /* OWSAvatarBuilder.h */,
				45666EC51D99483D008FE134 /* OWSAvatarBuilder.m */,
				45855F351D9498A40084F340 /* OWSContactAvatarBuilder.h */,
				45855F361D9498A40084F340 /* OWSContactAvatarBuilder.m */,
				346129A81FD1F0DF00532771 /* OWSFormat.h */,
				346129AA1FD1F0EE00532771 /* OWSFormat.m */,
				45666EC71D994C0D008FE134 /* OWSGroupAvatarBuilder.h */,
				45666EC81D994C0D008FE134 /* OWSGroupAvatarBuilder.m */,
				346129371FD1B47200532771 /* OWSPreferences.h */,
				346129381FD1B47200532771 /* OWSPreferences.m */,
				34641E172088D7E900E2EDE5 /* OWSScreenLock.swift */,
				34480B4F1FD0A7A300BC14EF /* OWSScrubbingLogFormatter.h */,
				34480B511FD0A7A400BC14EF /* OWSScrubbingLogFormatter.m */,
				34B6D27220F664C800765BE2 /* OWSUnreadIndicator.h */,
				34B6D27320F664C800765BE2 /* OWSUnreadIndicator.m */,
				34641E1120878FB000E2EDE5 /* OWSWindowManager.h */,
				34641E1020878FAF00E2EDE5 /* OWSWindowManager.m */,
				4CB93DC12180FF07004B9764 /* ProximityMonitoringManager.swift */,
				45360B8C1F9521F800FA666C /* Searcher.swift */,
				346129BD1FD2068600532771 /* ThreadUtil.h */,
				346129BE1FD2068600532771 /* ThreadUtil.m */,
				340872BE22393CF900CB25B0 /* UIGestureRecognizer+OWS.swift */,
				4C858A51212DC5E1001B45D3 /* UIImage+OWS.swift */,
				B97940251832BD2400BD66CB /* UIUtil.h */,
				B97940261832BD2400BD66CB /* UIUtil.m */,
				45F170D51E315310003FC1F2 /* Weak.swift */,
			);
			path = utils;
			sourceTree = "<group>";
		};
		34480B5C1FD0A98800BC14EF /* categories */ = {
			isa = PBXGroup;
			children = (
				4551DB59205C562300C8AE75 /* Collection+OWS.swift */,
				346129C51FD2072D00532771 /* NSAttributedString+OWS.h */,
				346129C11FD2072D00532771 /* NSAttributedString+OWS.m */,
				34480B5D1FD0A98800BC14EF /* UIColor+OWS.h */,
				34480B5E1FD0A98800BC14EF /* UIColor+OWS.m */,
				45BB93371E688E14001E3939 /* UIDevice+featureSupport.swift */,
				34480B661FD0AA9400BC14EF /* UIFont+OWS.h */,
				34480B651FD0AA9400BC14EF /* UIFont+OWS.m */,
				34480B5F1FD0A98800BC14EF /* UIView+OWS.h */,
				34480B601FD0A98800BC14EF /* UIView+OWS.m */,
				34FDB29121FF986600A01202 /* UIView+OWS.swift */,
				346129D41FD20ADC00532771 /* UIViewController+OWS.h */,
				346129D31FD20ADB00532771 /* UIViewController+OWS.m */,
			);
			path = categories;
			sourceTree = "<group>";
		};
		3448BFC01EDF0EA7005B2D69 /* ConversationView */ = {
			isa = PBXGroup;
			children = (
				34D1F0951F867BFC0066283D /* Cells */,
				34D1F0B21F86D31D0066283D /* ConversationCollectionView.h */,
				34D1F0B31F86D31D0066283D /* ConversationCollectionView.m */,
				45DDA6232090CEB500DE97F8 /* ConversationHeaderView.swift */,
				34D1F0671F8678AA0066283D /* ConversationInputTextView.h */,
				34D1F0681F8678AA0066283D /* ConversationInputTextView.m */,
				34D1F0691F8678AA0066283D /* ConversationInputToolbar.h */,
				34D1F06A1F8678AA0066283D /* ConversationInputToolbar.m */,
				34ABC0E321DD20C500ED9469 /* ConversationMessageMapping.swift */,
				343A65971FC4CFE7000477A1 /* ConversationScrollButton.h */,
				343A65961FC4CFE6000477A1 /* ConversationScrollButton.m */,
				34D1F06D1F8678AA0066283D /* ConversationViewController.h */,
				34D1F06E1F8678AA0066283D /* ConversationViewController.m */,
				34D1F06F1F8678AA0066283D /* ConversationViewItem.h */,
				34D1F0701F8678AA0066283D /* ConversationViewItem.m */,
				34D1F0711F8678AA0066283D /* ConversationViewLayout.h */,
				34D1F0721F8678AA0066283D /* ConversationViewLayout.m */,
				341341ED2187467900192D59 /* ConversationViewModel.h */,
				341341EE2187467900192D59 /* ConversationViewModel.m */,
				34B6A904218B4C90007C4606 /* TypingIndicatorInteraction.swift */,
			);
			path = ConversationView;
			sourceTree = "<group>";
		};
		3461293F1FD1D74B00532771 /* environment */ = {
			isa = PBXGroup;
			children = (
				347850661FD9B789007B8332 /* AppSetup.h */,
				347850651FD9B789007B8332 /* AppSetup.m */,
				346129401FD1D74B00532771 /* Environment.h */,
				346129411FD1D74B00532771 /* Environment.m */,
				346129921FD1E30000532771 /* migrations */,
				347850671FD9B78A007B8332 /* NoopCallMessageHandler.swift */,
				45F170AB1E2F0351003FC1F2 /* OWSAudioSession.swift */,
				34074F60203D0CBE004596AE /* OWSSounds.h */,
				34074F5F203D0CBD004596AE /* OWSSounds.m */,
				346129581FD1D74B00532771 /* SignalKeyingStorage.h */,
				346129591FD1D74B00532771 /* SignalKeyingStorage.m */,
				346129E01FD5C0BE00532771 /* VersionMigrations.h */,
				346129E11FD5C0BE00532771 /* VersionMigrations.m */,
			);
			path = environment;
			sourceTree = "<group>";
		};
		346129921FD1E30000532771 /* migrations */ = {
			isa = PBXGroup;
			children = (
				346129ED1FD5F31300532771 /* OWS100RemoveTSRecipientsMigration.h */,
				346129EB1FD5F31300532771 /* OWS100RemoveTSRecipientsMigration.m */,
				346129EF1FD5F31400532771 /* OWS101ExistingUsersBlockOnIdentityChange.h */,
				346129EE1FD5F31300532771 /* OWS101ExistingUsersBlockOnIdentityChange.m */,
				346129F01FD5F31400532771 /* OWS102MoveLoggingPreferenceToUserDefaults.h */,
				346129E81FD5F31200532771 /* OWS102MoveLoggingPreferenceToUserDefaults.m */,
				346129E91FD5F31300532771 /* OWS103EnableVideoCalling.h */,
				346129F21FD5F31400532771 /* OWS103EnableVideoCalling.m */,
				346129F41FD5F31400532771 /* OWS104CreateRecipientIdentities.h */,
				346129EC1FD5F31300532771 /* OWS104CreateRecipientIdentities.m */,
				346129F31FD5F31400532771 /* OWS105AttachmentFilePaths.h */,
				346129EA1FD5F31300532771 /* OWS105AttachmentFilePaths.m */,
				346129F11FD5F31400532771 /* OWS106EnsureProfileComplete.swift */,
				4503F1C2204711D200CEE724 /* OWS107LegacySounds.h */,
				4503F1C1204711D200CEE724 /* OWS107LegacySounds.m */,
				4598198C204E2F28009414F2 /* OWS108CallLoggingPreference.h */,
				4598198D204E2F28009414F2 /* OWS108CallLoggingPreference.m */,
				34D5872E208E2C4100D2255A /* OWS109OutgoingMessageState.h */,
				34D5872D208E2C4100D2255A /* OWS109OutgoingMessageState.m */,
				4CBBCA6221714B4500EEB37D /* OWS110SortIdMigration.swift */,
				349EA07B2162AEA700F7B17F /* OWS111UDAttributesMigration.swift */,
				34B6A908218B8824007C4606 /* OWS112TypingIndicatorsMigration.swift */,
				4C7537882193779700DF5E37 /* OWS113MultiAttachmentMediaMessages.swift */,
				34BEDB0A21C2FA3D007B0EAE /* OWS114RemoveDynamicInteractions.swift */,
				346129931FD1E30000532771 /* OWSDatabaseMigration.h */,
				346129941FD1E30000532771 /* OWSDatabaseMigration.m */,
				346129E51FD5C0C600532771 /* OWSDatabaseMigrationRunner.h */,
				346129E41FD5C0C600532771 /* OWSDatabaseMigrationRunner.m */,
				34ABB2C32090C59700C727A6 /* OWSResaveCollectionDBMigration.h */,
				34ABB2C22090C59600C727A6 /* OWSResaveCollectionDBMigration.m */,
			);
			path = migrations;
			sourceTree = "<group>";
		};
		346129A11FD1F09100532771 /* contacts */ = {
			isa = PBXGroup;
			children = (
				346129A21FD1F09100532771 /* OWSContactsManager.h */,
				346129A31FD1F09100532771 /* OWSContactsManager.m */,
				34612A041FD7238500532771 /* OWSSyncManager.h */,
				34612A051FD7238500532771 /* OWSSyncManager.m */,
				346129AE1FD1F5D900532771 /* SystemContactsFetcher.swift */,
			);
			path = contacts;
			sourceTree = "<group>";
		};
		346129B01FD1F7E800532771 /* profiles */ = {
			isa = PBXGroup;
			children = (
				346129B11FD1F7E800532771 /* OWSProfileManager.h */,
				346129B21FD1F7E800532771 /* OWSProfileManager.m */,
				347850701FDAEB16007B8332 /* OWSUserProfile.h */,
				3478506F1FDAEB16007B8332 /* OWSUserProfile.m */,
				346129B31FD1F7E800532771 /* ProfileFetcherJob.swift */,
			);
			path = profiles;
			sourceTree = "<group>";
		};
		346129CE1FD207F200532771 /* Views */ = {
			isa = PBXGroup;
			children = (
				34AC0A0C211B39EA00997B47 /* AvatarImageView.swift */,
				34AC0A07211B39E900997B47 /* CommonStrings.swift */,
				34AC0A0A211B39EA00997B47 /* ContactCellView.h */,
				34AC0A01211B39E700997B47 /* ContactCellView.m */,
				34AC09FB211B39E700997B47 /* ContactsViewHelper.h */,
				34AC0A02211B39E700997B47 /* ContactsViewHelper.m */,
				34AC09FC211B39E700997B47 /* ContactTableViewCell.h */,
				34AC09FF211B39E700997B47 /* ContactTableViewCell.m */,
				4523149F1F7E9E18003A428C /* DirectionalPanGestureRecognizer.swift */,
				34AC0A00211B39E700997B47 /* DisappearingTimerConfigurationView.swift */,
				4CA46F49219C78050038ABDE /* GalleryRailView.swift */,
				34AC0A08211B39E900997B47 /* GradientView.swift */,
				34BEDB0C21C405B0007B0EAE /* ImageEditor */,
				34AC0A06211B39E900997B47 /* OWSAlerts.swift */,
				4C618198219DF03A009BD6B5 /* OWSButton.swift */,
				34AC0A09211B39E900997B47 /* OWSFlatButton.swift */,
				34AC09FE211B39E700997B47 /* OWSLayerView.swift */,
				34AC0A03211B39E800997B47 /* OWSNavigationBar.swift */,
				342950872124CB0A0000B063 /* OWSSearchBar.h */,
				342950862124CB0A0000B063 /* OWSSearchBar.m */,
				342950812124C9750000B063 /* OWSTextField.h */,
				3429507E2124C9740000B063 /* OWSTextField.m */,
				342950802124C9740000B063 /* OWSTextView.h */,
				3429507F2124C9740000B063 /* OWSTextView.m */,
				34AC0A05211B39E900997B47 /* TappableStackView.swift */,
				34AC09FD211B39E700997B47 /* TappableView.swift */,
				34AC0A0D211B39EA00997B47 /* ThreadViewHelper.h */,
				34AC0A0B211B39EA00997B47 /* ThreadViewHelper.m */,
				4CA5F792211E1F06008C2708 /* Toast.swift */,
				346E35BD224283B000E55D5F /* UIAlertController+OWS.swift */,
				34AC0A04211B39E800997B47 /* VideoPlayerView.swift */,
			);
			path = Views;
			sourceTree = "<group>";
		};
		3469419C215D2EE400B5BFAD /* appearance */ = {
			isa = PBXGroup;
			children = (
				346941A0215D2EE400B5BFAD /* OWSConversationColor.h */,
				3469419E215D2EE400B5BFAD /* OWSConversationColor.m */,
				3469419D215D2EE400B5BFAD /* Theme.h */,
				3469419F215D2EE400B5BFAD /* Theme.m */,
			);
			path = appearance;
			sourceTree = "<group>";
		};
		34843B29214FE295004DED45 /* mocks */ = {
			isa = PBXGroup;
			children = (
				34843B2B214FE295004DED45 /* MockEnvironment.h */,
				34843B2A214FE295004DED45 /* MockEnvironment.m */,
			);
			path = mocks;
			sourceTree = "<group>";
		};
		34969558219B605E00DCFE74 /* Photos */ = {
			isa = PBXGroup;
			children = (
				4C4AE69F224AF21900D4AF6F /* SendMediaNavigationController.swift */,
				34969559219B605E00DCFE74 /* ImagePickerController.swift */,
				3496955A219B605E00DCFE74 /* PhotoCollectionPickerController.swift */,
				3496955B219B605E00DCFE74 /* PhotoLibrary.swift */,
				4CA485BA2232339F004B9E7D /* PhotoCaptureViewController.swift */,
				4C21D5D7223AC60F00EF8A77 /* PhotoCapture.swift */,
			);
			path = Photos;
			sourceTree = "<group>";
		};
		3496956121A301A100DCFE74 /* Backup */ = {
			isa = PBXGroup;
			children = (
				3496956421A301A100DCFE74 /* OWSBackup.h */,
				3496956921A301A100DCFE74 /* OWSBackup.m */,
				3496956B21A301A100DCFE74 /* OWSBackupAPI.swift */,
				3496956821A301A100DCFE74 /* OWSBackupExportJob.h */,
				3496956221A301A100DCFE74 /* OWSBackupExportJob.m */,
				3496956C21A301A100DCFE74 /* OWSBackupImportJob.h */,
				3496956621A301A100DCFE74 /* OWSBackupImportJob.m */,
				3496956D21A301A100DCFE74 /* OWSBackupIO.h */,
				3496956521A301A100DCFE74 /* OWSBackupIO.m */,
				3496956721A301A100DCFE74 /* OWSBackupJob.h */,
				3496956A21A301A100DCFE74 /* OWSBackupJob.m */,
				3496956321A301A100DCFE74 /* OWSBackupLazyRestore.swift */,
			);
			path = Backup;
			sourceTree = "<group>";
		};
		34B3F8331E8DF1700035BE1A /* ViewControllers */ = {
			isa = PBXGroup;
			children = (
				4CFD151B22415A6C00F2450F /* Call */,
				452B998F20A34B6B006F2F9E /* AddContactShareToExistingContactViewController.swift */,
				340FC87A204DAC8C007AEB0F /* AppSettings */,
				34D5CCA71EAE3D30005515DB /* AvatarViewHelper.h */,
				34D5CCA81EAE3D30005515DB /* AvatarViewHelper.m */,
				4C13C9F520E57BA30089A98B /* ColorPickerViewController.swift */,
				348BB25C20A0C5530047AEC2 /* ContactShareViewHelper.swift */,
				34B3F83E1E8DF1700035BE1A /* ContactsPicker.swift */,
				34E88D252098C5AE00A608F4 /* ContactViewController.swift */,
				3448BFC01EDF0EA7005B2D69 /* ConversationView */,
				346B66301F4E29B200E5122F /* CropScaleImageViewController.swift */,
				34D8C0221ED3673300188D7C /* DebugUI */,
				34B3F8441E8DF1700035BE1A /* ExperienceUpgradesPageViewController.swift */,
				34BECE2C1F7ABCE000D7438D /* GifPicker */,
				34386A4C207D0C01009F5D9C /* HomeView */,
				34B3F84C1E8DF1700035BE1A /* InviteFlow.swift */,
				4542DF53208D40AC007B4E76 /* LoadingViewController.swift */,
				3496744E2076ACCE00080B5F /* LongTextViewController.swift */,
				45B9EE9A200E91FB005D2F2D /* MediaDetailViewController.h */,
				45B9EE9B200E91FB005D2F2D /* MediaDetailViewController.m */,
				452EC6DE205E9E30000E787C /* MediaGalleryViewController.swift */,
				45F32C1D205718B000A300D5 /* MediaPageViewController.swift */,
				454A84032059C787008B8C75 /* MediaTileViewController.swift */,
				4CFF4C0920F55BBA005DA313 /* MenuActionsViewController.swift */,
				34CA1C261F7156F300E51C51 /* MessageDetailViewController.swift */,
				34B3F84F1E8DF1700035BE1A /* NewContactThreadViewController.h */,
				34B3F8501E8DF1700035BE1A /* NewContactThreadViewController.m */,
				34B3F8541E8DF1700035BE1A /* NewGroupViewController.h */,
				34B3F8551E8DF1700035BE1A /* NewGroupViewController.m */,
				45D2AC01204885170033C692 /* OWS2FAReminderViewController.swift */,
				345BC30A2047030600257B7C /* OWS2FASettingsViewController.h */,
				345BC30B2047030600257B7C /* OWS2FASettingsViewController.m */,
				34A6C27F21E503E600B5B12E /* OWSImagePickerController.swift */,
				34969558219B605E00DCFE74 /* Photos */,
				34CE88E51F2FB9A10098030F /* ProfileViewController.h */,
				34CE88E61F2FB9A10098030F /* ProfileViewController.m */,
				340FC875204DAC8C007AEB0F /* Registration */,
				4585C4671ED8F8D200896AEA /* SafetyNumberConfirmationAlert.swift */,
				34B3F86D1E8DF1700035BE1A /* SignalsNavigationController.h */,
				34B3F86E1E8DF1700035BE1A /* SignalsNavigationController.m */,
				340FC897204DAC8D007AEB0F /* ThreadSettings */,
				34D1F0BE1F8EC1760066283D /* Utils */,
			);
			path = ViewControllers;
			sourceTree = "<group>";
		};
		34B3F8951E8DF1B90035BE1A /* ViewControllers */ = {
			isa = PBXGroup;
			children = (
				340B02B91FA0D6C700F9CFEC /* ConversationViewItemTest.m */,
			);
			path = ViewControllers;
			sourceTree = "<group>";
		};
		34BBC85E220E883200857249 /* ImageEditor */ = {
			isa = PBXGroup;
			children = (
				34BBC85F220E883200857249 /* ImageEditorModelTest.swift */,
				34BBC860220E883200857249 /* ImageEditorTest.swift */,
			);
			path = ImageEditor;
			sourceTree = "<group>";
		};
		34BECE2C1F7ABCE000D7438D /* GifPicker */ = {
			isa = PBXGroup;
			children = (
				34D1F04F1F7D45A60066283D /* GifPickerCell.swift */,
				34BECE2F1F7ABCF800D7438D /* GifPickerLayout.swift */,
				34BECE2D1F7ABCE000D7438D /* GifPickerViewController.swift */,
			);
			path = GifPicker;
			sourceTree = "<group>";
		};
		34BEDB0C21C405B0007B0EAE /* ImageEditor */ = {
			isa = PBXGroup;
			children = (
				34080F01222853E30087E99F /* ImageEditorBrushViewController.swift */,
				34BBC850220B8EEF00857249 /* ImageEditorCanvasView.swift */,
				34BBC853220C7ADA00857249 /* ImageEditorContents.swift */,
				34BBC84E220B8A0100857249 /* ImageEditorCropViewController.swift */,
				34BBC852220C7AD900857249 /* ImageEditorItem.swift */,
				34BEDB0D21C405B0007B0EAE /* ImageEditorModel.swift */,
				34080EFD2225F96D0087E99F /* ImageEditorPaletteView.swift */,
				34BBC85C220D19D600857249 /* ImageEditorPanGestureRecognizer.swift */,
				34BBC84C220B2D0800857249 /* ImageEditorPinchGestureRecognizer.swift */,
				34BBC854220C7ADA00857249 /* ImageEditorStrokeItem.swift */,
				34BBC855220C7ADA00857249 /* ImageEditorTextItem.swift */,
				34BBC84A220B2CB200857249 /* ImageEditorTextViewController.swift */,
				340872C022394CAA00CB25B0 /* ImageEditorTransform.swift */,
				34BEDB1221C43F69007B0EAE /* ImageEditorView.swift */,
				34BBC856220C7ADA00857249 /* OrderedDictionary.swift */,
				34080F03222858DC0087E99F /* OWSViewController+ImageEditor.swift */,
			);
			path = ImageEditor;
			sourceTree = "<group>";
		};
		34BEDB0F21C41E71007B0EAE /* views */ = {
			isa = PBXGroup;
			children = (
				34BBC85E220E883200857249 /* ImageEditor */,
			);
			path = views;
			sourceTree = "<group>";
		};
		34C3C78B20409F320000134C /* ringtoneSounds */ = {
			isa = PBXGroup;
			children = (
				34C3C78C20409F320000134C /* Opening.m4r */,
			);
			name = ringtoneSounds;
			path = Signal/AudioFiles/ringtoneSounds;
			sourceTree = SOURCE_ROOT;
		};
		34C4E2542118957600BEA353 /* Generated */ = {
			isa = PBXGroup;
			children = (
				34C4E2552118957600BEA353 /* OWSWebRTCDataProtos.pb.swift */,
				34C4E2562118957600BEA353 /* WebRTCProto.swift */,
			);
			path = Generated;
			sourceTree = "<group>";
		};
		34C6B0A41FA0E46F00D35993 /* Assets */ = {
			isa = PBXGroup;
			children = (
				34C6B0A51FA0E46F00D35993 /* test-gif.gif */,
				34C6B0AD1FA0E4AA00D35993 /* test-jpg.jpg */,
				34C6B0A71FA0E46F00D35993 /* test-mp3.mp3 */,
				34C6B0A81FA0E46F00D35993 /* test-mp4.mp4 */,
			);
			path = Assets;
			sourceTree = "<group>";
		};
		34D1F0951F867BFC0066283D /* Cells */ = {
			isa = PBXGroup;
			children = (
				34D1F0BB1F8D108C0066283D /* AttachmentUploadView.h */,
				34D1F0BC1F8D108C0066283D /* AttachmentUploadView.m */,
				3488F9352191CC4000E524CC /* ConversationMediaView.swift */,
				34D1F0961F867BFC0066283D /* ConversationViewCell.h */,
				34D1F0971F867BFC0066283D /* ConversationViewCell.m */,
				34A8B3502190A40E00218A25 /* MediaAlbumCellView.swift */,
				34EA693F2194933900702471 /* MediaDownloadView.swift */,
				34EA69412194DE7F00702471 /* MediaUploadView.swift */,
				34D1F0B81F8800D90066283D /* OWSAudioMessageView.h */,
				34D1F0B91F8800D90066283D /* OWSAudioMessageView.m */,
				34DBF005206C3CB100025978 /* OWSBubbleShapeView.h */,
				34DBF006206C3CB200025978 /* OWSBubbleShapeView.m */,
				34DBF002206BD5A500025978 /* OWSBubbleView.h */,
				34DBF001206BD5A500025978 /* OWSBubbleView.m */,
				34D1F09A1F867BFC0066283D /* OWSContactOffersCell.h */,
				34D1F09B1F867BFC0066283D /* OWSContactOffersCell.m */,
				3403B95C20EA9527001A1F44 /* OWSContactShareButtonsView.h */,
				3403B95B20EA9526001A1F44 /* OWSContactShareButtonsView.m */,
				34CA63192097806E00E526A0 /* OWSContactShareView.h */,
				34CA631A2097806E00E526A0 /* OWSContactShareView.m */,
				34D1F0B51F87F8850066283D /* OWSGenericAttachmentView.h */,
				34D1F0B61F87F8850066283D /* OWSGenericAttachmentView.m */,
				34AC0A22211C829E00997B47 /* OWSLabel.h */,
				34AC0A21211C829E00997B47 /* OWSLabel.m */,
				3496744B2076768600080B5F /* OWSMessageBubbleView.h */,
				3496744C2076768700080B5F /* OWSMessageBubbleView.m */,
				34D1F0A11F867BFC0066283D /* OWSMessageCell.h */,
				34D1F0A21F867BFC0066283D /* OWSMessageCell.m */,
				34D920E520E179C100D51158 /* OWSMessageFooterView.h */,
				34D920E620E179C200D51158 /* OWSMessageFooterView.m */,
				348570A720F67574004FF32B /* OWSMessageHeaderView.h */,
				348570A620F67574004FF32B /* OWSMessageHeaderView.m */,
				34DBF000206BD5A400025978 /* OWSMessageTextView.h */,
				34DBEFFF206BD5A400025978 /* OWSMessageTextView.m */,
				3427C64120F500DE00EEC730 /* OWSMessageTimerView.h */,
				3427C64220F500DF00EEC730 /* OWSMessageTimerView.m */,
				34277A5D20751BDC006049F2 /* OWSQuotedMessageView.h */,
				34277A5C20751BDC006049F2 /* OWSQuotedMessageView.m */,
				34D1F0A51F867BFC0066283D /* OWSSystemMessageCell.h */,
				34D1F0A61F867BFC0066283D /* OWSSystemMessageCell.m */,
				34B6A906218B5240007C4606 /* TypingIndicatorCell.swift */,
			);
			path = Cells;
			sourceTree = "<group>";
		};
		34D1F0BE1F8EC1760066283D /* Utils */ = {
			isa = PBXGroup;
			children = (
				34D1F0BF1F8EC1760066283D /* MessageRecipientStatusUtils.swift */,
			);
			path = Utils;
			sourceTree = "<group>";
		};
		34D8C0221ED3673300188D7C /* DebugUI */ = {
			isa = PBXGroup;
			children = (
				34DC9BD821543E0B00FDDCEC /* DebugContactsUtils.h */,
				34DC9BD721543E0A00FDDCEC /* DebugContactsUtils.m */,
				340FC8C3204DE223007AEB0F /* DebugUIBackup.h */,
				340FC8C4204DE223007AEB0F /* DebugUIBackup.m */,
				45638BDB1F3DD0D400128435 /* DebugUICalling.swift */,
				34D8C0291ED3685800188D7C /* DebugUIContacts.h */,
				34D8C02A1ED3685800188D7C /* DebugUIContacts.m */,
				34E3EF0B1EFC235B007F6822 /* DebugUIDiskUsage.h */,
				34E3EF0C1EFC235B007F6822 /* DebugUIDiskUsage.m */,
				45B27B852037FFB400A539DF /* DebugUIFileBrowser.swift */,
				34D8C0231ED3673300188D7C /* DebugUIMessages.h */,
				34D8C0241ED3673300188D7C /* DebugUIMessages.m */,
				34D2CCDD206939B200CB1A14 /* DebugUIMessagesAction.h */,
				34D2CCDB206939B100CB1A14 /* DebugUIMessagesAction.m */,
				34D2CCDE206939B400CB1A14 /* DebugUIMessagesAssetLoader.h */,
				34D2CCDC206939B200CB1A14 /* DebugUIMessagesAssetLoader.m */,
				34D2CCE220693A1700CB1A14 /* DebugUIMessagesUtils.h */,
				341F2C0D1F2B8AE700D07D6B /* DebugUIMisc.h */,
				341F2C0E1F2B8AE700D07D6B /* DebugUIMisc.m */,
				457C87B72032645C008D52D6 /* DebugUINotifications.swift */,
				34E3EF0E1EFC2684007F6822 /* DebugUIPage.h */,
				34E3EF0F1EFC2684007F6822 /* DebugUIPage.m */,
				4556FA671F54AA9500AF40DD /* DebugUIProfile.swift */,
				452037CF1EE84975004E4CDF /* DebugUISessionState.h */,
				452037D01EE84975004E4CDF /* DebugUISessionState.m */,
				34BECE291F74C12700D7438D /* DebugUIStress.h */,
				34BECE2A1F74C12700D7438D /* DebugUIStress.m */,
				343A65931FC47D5D000477A1 /* DebugUISyncMessages.h */,
				343A65941FC47D5E000477A1 /* DebugUISyncMessages.m */,
				34D8C0251ED3673300188D7C /* DebugUITableViewController.h */,
				34D8C0261ED3673300188D7C /* DebugUITableViewController.m */,
			);
			path = DebugUI;
			sourceTree = "<group>";
		};
		4505C2BD1E648E6E00CEBF41 /* ExperienceUpgrades */ = {
			isa = PBXGroup;
			children = (
				4505C2BE1E648EA300CEBF41 /* ExperienceUpgrade.swift */,
				3461293D1FD1D72B00532771 /* ExperienceUpgradeFinder.swift */,
			);
			name = ExperienceUpgrades;
			sourceTree = "<group>";
		};
		450DF2061E0DD28D003D14BE /* UserInterface */ = {
			isa = PBXGroup;
			children = (
				450DF2071E0DD29E003D14BE /* Notifications */,
				4C090A1A210FD9C7001FD7F9 /* HapticFeedback.swift */,
				34B3F8331E8DF1700035BE1A /* ViewControllers */,
				76EB052B18170B33006006FC /* Views */,
				4CC613352227A00400E21A3A /* ConversationSearch.swift */,
			);
			name = UserInterface;
			sourceTree = "<group>";
		};
		450DF2071E0DD29E003D14BE /* Notifications */ = {
			isa = PBXGroup;
			children = (
				451A13B01E13DED2000A50FD /* AppNotifications.swift */,
				450DF2081E0DD2C6003D14BE /* UserNotificationsAdaptee.swift */,
				4CFE6B6B21F92BA700006701 /* LegacyNotificationsAdaptee.swift */,
			);
			name = Notifications;
			sourceTree = "<group>";
		};
		45194F911FD7214600333B2C /* Models */ = {
			isa = PBXGroup;
			children = (
				34C42D621F4734ED0072EC04 /* OWSContactOffersInteraction.h */,
				34C42D631F4734ED0072EC04 /* OWSContactOffersInteraction.m */,
				34C42D641F4734ED0072EC04 /* TSUnreadIndicatorInteraction.h */,
				34C42D651F4734ED0072EC04 /* TSUnreadIndicatorInteraction.m */,
			);
			path = Models;
			sourceTree = "<group>";
		};
		451F8A361FD7115D005CB9DA /* ViewControllers */ = {
			isa = PBXGroup;
			children = (
				340872C22239563500CB25B0 /* AttachmentApproval */,
				34AC09CF211B39B000997B47 /* ContactFieldView.swift */,
				34AC09CD211B39B000997B47 /* ContactShareApprovalViewController.swift */,
				34AC09DB211B39B100997B47 /* CountryCodeViewController.h */,
				34AC09DA211B39B100997B47 /* CountryCodeViewController.m */,
				34AC09D0211B39B000997B47 /* EditContactShareNameViewController.swift */,
				34AC09D9211B39B100997B47 /* MediaMessageView.swift */,
				34AC09C9211B39AF00997B47 /* MessageApprovalViewController.swift */,
				34AC09CC211B39B000997B47 /* ModalActivityIndicatorViewController.swift */,
				34AC09CA211B39AF00997B47 /* NewNonContactConversationViewController.h */,
				34AC09D5211B39B100997B47 /* NewNonContactConversationViewController.m */,
				34AC09C0211B39AE00997B47 /* OWSNavigationController.h */,
				34AC09C1211B39AF00997B47 /* OWSNavigationController.m */,
				34AC09CE211B39B000997B47 /* OWSTableViewController.h */,
				34AC09CB211B39AF00997B47 /* OWSTableViewController.m */,
				34AC09D4211B39B000997B47 /* OWSViewController.h */,
				34AC09C5211B39AF00997B47 /* OWSViewController.m */,
				34AC09C4211B39AF00997B47 /* ReturnToCallViewController.swift */,
				34AC09C6211B39AF00997B47 /* ScreenLockViewController.h */,
				34AC09C7211B39AF00997B47 /* ScreenLockViewController.m */,
				34AC09C2211B39AF00997B47 /* SelectRecipientViewController.h */,
				34AC09C8211B39AF00997B47 /* SelectRecipientViewController.m */,
				34AC09D6211B39B100997B47 /* SelectThreadViewController.h */,
				34AC09C3211B39AF00997B47 /* SelectThreadViewController.m */,
				34AC09D7211B39B100997B47 /* SharingThreadPickerViewController.h */,
				34AC09DC211B39B100997B47 /* SharingThreadPickerViewController.m */,
				34AC09BF211B39AE00997B47 /* ViewControllerUtils.h */,
				34AC09D1211B39B000997B47 /* ViewControllerUtils.m */,
				4C23A5F1215C4ADE00534937 /* SheetViewController.swift */,
			);
			path = ViewControllers;
			sourceTree = "<group>";
		};
		453518691FC635DD00210559 /* SignalShareExtension */ = {
			isa = PBXGroup;
			children = (
				4535186F1FC635DD00210559 /* Info.plist */,
				4535186C1FC635DD00210559 /* MainInterface.storyboard */,
				347850561FD86544007B8332 /* SAEFailedViewController.swift */,
				3461284A1FD0B93F00532771 /* SAELoadViewController.swift */,
				34641E1D2088DA6C00E2EDE5 /* SAEScreenLockViewController.h */,
				34641E1E2088DA6D00E2EDE5 /* SAEScreenLockViewController.m */,
				4535186A1FC635DD00210559 /* ShareViewController.swift */,
				34480B371FD092A900BC14EF /* SignalShareExtension-Bridging-Header.h */,
				34480B381FD092E300BC14EF /* SignalShareExtension-Prefix.pch */,
				34B0796E1FD07B1E00E248C2 /* SignalShareExtension.entitlements */,
				34480B2F1FD0921000BC14EF /* utils */,
			);
			path = SignalShareExtension;
			sourceTree = "<group>";
		};
		453518931FC63DBF00210559 /* SignalMessaging */ = {
			isa = PBXGroup;
			children = (
				3469419C215D2EE400B5BFAD /* appearance */,
				454A96571FD600B4008D2A0E /* attachments */,
				34480B5C1FD0A98800BC14EF /* categories */,
				346129A11FD1F09100532771 /* contacts */,
				3461293F1FD1D74B00532771 /* environment */,
				453518951FC63DBF00210559 /* Info.plist */,
				B846365922B7417900AF1514 /* Loki */,
				45194F911FD7214600333B2C /* Models */,
				346129B01FD1F7E800532771 /* profiles */,
				34480B5A1FD0A7E300BC14EF /* SignalMessaging-Prefix.pch */,
				453518941FC63DBF00210559 /* SignalMessaging.h */,
				34480B471FD0A60200BC14EF /* utils */,
				451F8A361FD7115D005CB9DA /* ViewControllers */,
				4541B71C209D3B4F0008608F /* ViewModels */,
				346129CE1FD207F200532771 /* Views */,
			);
			path = SignalMessaging;
			sourceTree = "<group>";
		};
		4541B71C209D3B4F0008608F /* ViewModels */ = {
			isa = PBXGroup;
			children = (
				4541B71A209D2DAE0008608F /* ContactShareViewModel.swift */,
				459B7759207BA3A80071D0AB /* OWSQuotedReplyModel.h */,
				459B775A207BA3A80071D0AB /* OWSQuotedReplyModel.m */,
				4542DF51208B82E9007B4E76 /* ThreadViewModel.swift */,
			);
			path = ViewModels;
			sourceTree = "<group>";
		};
		45464DB81DFA03D8001D3FD6 /* Signaling */ = {
			isa = PBXGroup;
			children = (
				45C9DEB71DF4E35A0065CA84 /* WebRTCCallMessageHandler.swift */,
				45AE48501E0732D6004D96C2 /* TurnServerInfo.swift */,
			);
			name = Signaling;
			sourceTree = "<group>";
		};
		454A96571FD600B4008D2A0E /* attachments */ = {
			isa = PBXGroup;
			children = (
				34B3F8391E8DF1700035BE1A /* AttachmentSharing.h */,
				34B3F83A1E8DF1700035BE1A /* AttachmentSharing.m */,
				34D913491F62D4A500722898 /* SignalAttachment.swift */,
				45BC829C1FD9C4B400011CF3 /* ShareViewDelegate.swift */,
				45F59A092029140500E8D2B0 /* OWSVideoPlayer.swift */,
			);
			path = attachments;
			sourceTree = "<group>";
		};
		45794E841E0061CF00066731 /* UserInterface */ = {
			isa = PBXGroup;
			children = (
				45FBC57A1DF8575700E9B410 /* CallKit */,
				45794E851E00620000066731 /* CallUIAdapter.swift */,
				45F659811E1BE77000444429 /* NonCallKitCallUIAdaptee.swift */,
			);
			name = UserInterface;
			sourceTree = "<group>";
		};
		457F3AC01D14A0F700C51351 /* Models */ = {
			isa = PBXGroup;
			children = (
				451166BF1FD86B98000739BA /* AccountManager.swift */,
				45DF5DF11DDB843F00C936C7 /* CompareSafetyNumbersActivity.swift */,
				458E38351D668EBF0094BD24 /* OWSDeviceProvisioningURLParser.h */,
				458E38361D668EBF0094BD24 /* OWSDeviceProvisioningURLParser.m */,
				4CB5F26820F7D060004D1B42 /* MessageActions.swift */,
				4C5250D121E7BD7D00CE3D95 /* PhoneNumberValidator.swift */,
			);
			path = Models;
			sourceTree = "<group>";
		};
		458E38381D6699110094BD24 /* Models */ = {
			isa = PBXGroup;
			children = (
				4C5250D321E7C51900CE3D95 /* PhoneNumberValidatorTest.swift */,
				4C04F58321C860C50090D0BB /* MantlePerfTest.swift */,
				4C4BC6C22102D697004040C9 /* ContactDiscoveryOperationTest.swift */,
				458E38391D6699FA0094BD24 /* OWSDeviceProvisioningURLParserTest.m */,
				458967101DC117CC00E9DD21 /* AccountManagerTest.swift */,
			);
			name = Models;
			sourceTree = "<group>";
		};
		45CD81A41DBFF8CF004C9430 /* Storyboards */ = {
			isa = PBXGroup;
			children = (
				45CB2FA71CB7146C00E1B343 /* Launch Screen.storyboard */,
				A5509EC91A69AB8B00ABA4BC /* Main.storyboard */,
			);
			name = Storyboards;
			sourceTree = "<group>";
		};
		45D231751DC7E8C50034FA89 /* Jobs */ = {
			isa = PBXGroup;
			children = (
				45D231761DC7E8F10034FA89 /* SessionResetJob.swift */,
				45CD81EE1DC030E7004C9430 /* SyncPushTokensJob.swift */,
				452ECA4C1E087E7200E2F016 /* MessageFetcherJob.swift */,
				4CC0B59B20EC5F2E00CF6EE0 /* ConversationConfigurationSyncOperation.swift */,
				4CEB78C72178EBAB00F315D2 /* OWSSessionResetJobRecord.h */,
				4CEB78C82178EBAB00F315D2 /* OWSSessionResetJobRecord.m */,
			);
			path = Jobs;
			sourceTree = "<group>";
		};
		45FBC57A1DF8575700E9B410 /* CallKit */ = {
			isa = PBXGroup;
			children = (
				45FBC59A1DF8575700E9B410 /* CallKitCallManager.swift */,
				45F659721E1BD99C00444429 /* CallKitCallUIAdaptee.swift */,
			);
			name = CallKit;
			path = Speakerbox;
			sourceTree = "<group>";
		};
		4C3EF8002109184A0007EBF7 /* SSKTests */ = {
			isa = PBXGroup;
			children = (
				4C3EF7FC2107DDEE0007EBF7 /* ParamParserTest.swift */,
				4C3EF801210918740007EBF7 /* SSKProtoEnvelopeTest.swift */,
			);
			path = SSKTests;
			sourceTree = "<group>";
		};
		4CFD151B22415A6C00F2450F /* Call */ = {
			isa = PBXGroup;
			children = (
				34B3F83B1E8DF1700035BE1A /* CallViewController.swift */,
				4CFD151C22415AA400F2450F /* CallVideoHintView.swift */,
			);
			path = Call;
			sourceTree = "<group>";
		};
		76EB03C118170B33006006FC /* src */ = {
			isa = PBXGroup;
			children = (
				76EB03C218170B33006006FC /* AppDelegate.h */,
				76EB03C318170B33006006FC /* AppDelegate.m */,
				76EB03FE18170B33006006FC /* call */,
				76EB041118170B33006006FC /* environment */,
				34C4E2542118957600BEA353 /* Generated */,
				45D231751DC7E8C50034FA89 /* Jobs */,
				B8439518228510E9000563FE /* Loki */,
				457F3AC01D14A0F700C51351 /* Models */,
				76EB041D18170B33006006FC /* network */,
				45B201741DAECBFD00C461E0 /* Signal-Bridging-Header.h */,
				45CD81A41DBFF8CF004C9430 /* Storyboards */,
				450DF2061E0DD28D003D14BE /* UserInterface */,
				76EB04C818170B33006006FC /* util */,
			);
			path = src;
			sourceTree = "<group>";
		};
		76EB03FE18170B33006006FC /* call */ = {
			isa = PBXGroup;
			children = (
				45794E841E0061CF00066731 /* UserInterface */,
				45464DB81DFA03D8001D3FD6 /* Signaling */,
				45FBC5D01DF8592E00E9B410 /* SignalCall.swift */,
				458DE9D51DEE3FD00071BB03 /* PeerConnectionClient.swift */,
				4574A5D51DD6704700C6B692 /* CallService.swift */,
				45F170BA1E2FC5D3003FC1F2 /* CallAudioService.swift */,
				452C468E1E427E200087B011 /* OutboundCallInitiator.swift */,
			);
			path = call;
			sourceTree = "<group>";
		};
		76EB041118170B33006006FC /* environment */ = {
			isa = PBXGroup;
			children = (
				34D99CE3217509C1000AFB39 /* AppEnvironment.swift */,
				4505C2BD1E648E6E00CEBF41 /* ExperienceUpgrades */,
				4539B5851F79348F007141FF /* PushRegistrationManager.swift */,
				346129981FD1E4DA00532771 /* SignalApp.h */,
				346129971FD1E4D900532771 /* SignalApp.m */,
			);
			path = environment;
			sourceTree = "<group>";
		};
		76EB041D18170B33006006FC /* network */ = {
			isa = PBXGroup;
			children = (
				3430FE171F7751D4000EC51B /* GiphyAPI.swift */,
				34D1F0511F7E8EA30066283D /* GiphyDownloader.swift */,
			);
			path = network;
			sourceTree = "<group>";
		};
		76EB04C818170B33006006FC /* util */ = {
			isa = PBXGroup;
			children = (
				4CC1ECFA211A553000CC13BE /* AppUpdateNag.swift */,
				3496956121A301A100DCFE74 /* Backup */,
				B90418E4183E9DD40038554A /* DateUtil.h */,
				B90418E5183E9DD40038554A /* DateUtil.m */,
				34B0796C1FCF46B000E248C2 /* MainAppContext.h */,
				34B0796B1FCF46B000E248C2 /* MainAppContext.m */,
				34D99C911F2937CC00D284D6 /* OWSAnalytics.swift */,
				344825C4211390C700DB4BD8 /* OWSOrphanDataCleaner.h */,
				344825C5211390C800DB4BD8 /* OWSOrphanDataCleaner.m */,
				34D2CCD82062E7D000CB1A14 /* OWSScreenLockUI.h */,
				34D2CCD92062E7D000CB1A14 /* OWSScreenLockUI.m */,
				4579431C1E7C8CE9008ED0C0 /* Pastelog.h */,
				4579431D1E7C8CE9008ED0C0 /* Pastelog.m */,
				450DF2041E0D74AC003D14BE /* Platform.swift */,
				34E5DC8020D8050D00C08145 /* RegistrationUtils.h */,
				34E5DC8120D8050D00C08145 /* RegistrationUtils.m */,
				4521C3BF1F59F3BA00B4C582 /* TextFieldHelper.swift */,
				FCFA64B11A24F29E0007FB87 /* UI Categories */,
			);
			path = util;
			sourceTree = "<group>";
		};
		76EB052B18170B33006006FC /* Views */ = {
			isa = PBXGroup;
			children = (
				34E3E5671EC4B19400495BAC /* AudioProgressView.swift */,
				4C2F454E214C00E1004871FF /* AvatarTableViewCell.swift */,
				4CA46F4B219CCC630038ABDE /* CaptionView.swift */,
				451764291DE939FD00EDB8B9 /* ContactCell.swift */,
				4C4AEC4420EC343B0020E72B /* DismissableTextField.swift */,
				45A663C41F92EC760027B59E /* GroupTableViewCell.swift */,
				34129B8521EF8779005457A8 /* LinkPreviewView.swift */,
				45E5A6981F61E6DD001E4A8A /* MarqueeLabel.swift */,
				34386A53207D271C009F5D9C /* NeverClearView.swift */,
				34F308A01ECB469700BB7697 /* OWSBezierPathView.h */,
				34F308A11ECB469700BB7697 /* OWSBezierPathView.m */,
				459311FA1D75C948008DD4F0 /* OWSDeviceTableViewCell.h */,
				459311FB1D75C948008DD4F0 /* OWSDeviceTableViewCell.m */,
				34330AA11E79686200DF2FB9 /* OWSProgressView.h */,
				34330AA21E79686200DF2FB9 /* OWSProgressView.m */,
				4C1885D1218F8E1C00B67051 /* PhotoGridViewCell.swift */,
				45D308AB2049A439000189E4 /* PinEntryView.h */,
				45D308AC2049A439000189E4 /* PinEntryView.m */,
				457F671A20746193000EABCD /* QuotedReplyPreview.swift */,
				45A6DAD51EBBF85500893231 /* ReminderView.swift */,
				450D19111F85236600970622 /* RemoteVideoView.h */,
				450D19121F85236600970622 /* RemoteVideoView.m */,
				34B6A902218B3F62007C4606 /* TypingIndicatorView.swift */,
				4C043929220A9EC800BAEA63 /* VoiceNoteLock.swift */,
			);
			name = Views;
			path = views;
			sourceTree = "<group>";
		};
		9404664EC513585B05DF1350 /* Pods */ = {
			isa = PBXGroup;
			children = (
				DE2DD605305BC6EFAD731723 /* Pods-Signal.debug.xcconfig */,
				DF728B4B438716EAF95CEC18 /* Pods-Signal.app store release.xcconfig */,
				AD2AB1207E8888E4262D781B /* Pods-SignalTests.debug.xcconfig */,
				E85DB184824BA9DC302EC8B3 /* Pods-SignalTests.app store release.xcconfig */,
				1CE3CD5C23334683BDD3D78C /* Pods-Signal.test.xcconfig */,
				8981C8F64D94D3C52EB67A2C /* Pods-SignalTests.test.xcconfig */,
				69349DE607F5BA6036C9AC60 /* Pods-SignalShareExtension.debug.xcconfig */,
				1C93CF3971B64E8B6C1F9AC1 /* Pods-SignalShareExtension.test.xcconfig */,
				435EAC2E5E22D3F087EB3192 /* Pods-SignalShareExtension.app store release.xcconfig */,
				9B533A9FA46206D3D99C9ADA /* Pods-SignalMessaging.debug.xcconfig */,
				948239851C08032C842937CC /* Pods-SignalMessaging.test.xcconfig */,
				8EEE74B0753448C085B48721 /* Pods-SignalMessaging.app store release.xcconfig */,
			);
			name = Pods;
			sourceTree = "<group>";
		};
		B633C4FD1A1D190B0059AC12 /* Images */ = {
			isa = PBXGroup;
			children = (
				AD83FF381A73426500B5C81A /* audio_pause_button_blue.png */,
				AD83FF391A73426500B5C81A /* audio_pause_button_blue@2x.png */,
				AD83FF3D1A73426500B5C81A /* audio_pause_button.png */,
				AD83FF3E1A73426500B5C81A /* audio_pause_button@2x.png */,
				AD83FF461A73428300B5C81A /* audio_play_button_blue.png */,
				AD83FF3A1A73426500B5C81A /* audio_play_button_blue@2x.png */,
				AD83FF3B1A73426500B5C81A /* audio_play_button.png */,
				AD83FF3C1A73426500B5C81A /* audio_play_button@2x.png */,
				B633C5041A1D190B0059AC12 /* call@2x.png */,
				B633C50B1A1D190B0059AC12 /* contact_default_feed.png */,
				B633C51B1A1D190B0059AC12 /* endcall@2x.png */,
				FC5CDF371A3393DD00B47253 /* error_white@2x.png */,
				B633C5411A1D190B0059AC12 /* mute_off@2x.png */,
				B633C5421A1D190B0059AC12 /* mute_on@2x.png */,
				B10C9B5B1A7049EC00ECA2BF /* pause_icon.png */,
				B10C9B5C1A7049EC00ECA2BF /* pause_icon@2x.png */,
				B10C9B5D1A7049EC00ECA2BF /* play_icon.png */,
				B10C9B5E1A7049EC00ECA2BF /* play_icon@2x.png */,
				FC91203F1A39EFB70074545C /* qr@2x.png */,
				B633C54C1A1D190B0059AC12 /* quit@2x.png */,
				B633C5501A1D190B0059AC12 /* savephoto@2x.png */,
				34B6A90A218BA1D0007C4606 /* typing-animation.gif */,
				4C61819E219E1795009BD6B5 /* typing-animation-dark.gif */,
				FC5CDF381A3393DD00B47253 /* warning_white@2x.png */,
			);
			path = Images;
			sourceTree = "<group>";
		};
		B660F66C1C29867F00687D6E /* test */ = {
			isa = PBXGroup;
			children = (
				34C6B0A41FA0E46F00D35993 /* Assets */,
				B660F6731C29867F00687D6E /* call */,
				B660F6751C29867F00687D6E /* contact */,
				34843B29214FE295004DED45 /* mocks */,
				458E38381D6699110094BD24 /* Models */,
				34843B2321432293004DED45 /* SignalBaseTest.h */,
				34843B2221432292004DED45 /* SignalBaseTest.m */,
				4589670F1DC117CC00E9DD21 /* SignalTests-Bridging-Header.h */,
				4C3EF8002109184A0007EBF7 /* SSKTests */,
				B660F69D1C29868000687D6E /* Supporting Files */,
				B660F6A01C29868000687D6E /* TestUtil.h */,
				B660F6A21C29868000687D6E /* util */,
				34B3F8951E8DF1B90035BE1A /* ViewControllers */,
				34BEDB0F21C41E71007B0EAE /* views */,
			);
			path = test;
			sourceTree = "<group>";
		};
		B660F6731C29867F00687D6E /* call */ = {
			isa = PBXGroup;
			children = (
				456F6E2E1E261D1000FD2210 /* PeerConnectionClientTest.swift */,
			);
			path = call;
			sourceTree = "<group>";
		};
		B660F6751C29867F00687D6E /* contact */ = {
			isa = PBXGroup;
			children = (
				954AEE681DF33D32002E5410 /* ContactsPickerTest.swift */,
			);
			path = contact;
			sourceTree = "<group>";
		};
		B660F69D1C29868000687D6E /* Supporting Files */ = {
			isa = PBXGroup;
			children = (
				B660F69E1C29868000687D6E /* SignalTests-Info.plist */,
				B660F69F1C29868000687D6E /* whisperFake.cer */,
			);
			path = "Supporting Files";
			sourceTree = "<group>";
		};
		B660F6A21C29868000687D6E /* util */ = {
			isa = PBXGroup;
			children = (
				3421981B21061D2E00C57195 /* ByteParserTest.swift */,
				3491D9A021022DB7001EF5A1 /* CDSSigningCertificateTest.m */,
				45E7A6A61E71CA7E00D44FB5 /* DisplayableTextFilterTest.swift */,
				B660F6AD1C29868000687D6E /* FunctionalUtilTest.m */,
				455AC69D1F4F8B0300134004 /* ImageCacheTest.swift */,
				34DB0BEC2011548B007B313F /* OWSDatabaseConverterTest.m */,
				34843B25214327C9004DED45 /* OWSOrphanDataCleanerTest.m */,
				45666F571D9B2880008FE134 /* OWSScrubbingLogFormatterTest.m */,
				34E8A8D02085238900B272B1 /* ProtoParsingTest.m */,
				45360B8F1F9527DA00FA666C /* SearcherTest.swift */,
				452D1AF02081059C00A67F7F /* StringAdditionsTest.swift */,
				B660F6B31C29868000687D6E /* UtilTest.h */,
				B660F6B41C29868000687D6E /* UtilTest.m */,
			);
			path = util;
			sourceTree = "<group>";
		};
		B6B6C3C419193F5B00C0B76B /* Translations */ = {
			isa = PBXGroup;
			children = (
				B6F509951AA53F760068F56A /* Localizable.strings */,
			);
			name = Translations;
			sourceTree = "<group>";
		};
		B8439518228510E9000563FE /* Loki */ = {
			isa = PBXGroup;
			children = (
				B8CCF63B239757C10091D419 /* Components */,
				B8BFFF392355426100102A27 /* Messaging */,
				B8CCF63C239757DB0091D419 /* Utilities */,
				B8CCF63D2397580E0091D419 /* View Controllers */,
			);
			path = Loki;
			sourceTree = "<group>";
		};
		B846365922B7417900AF1514 /* Loki */ = {
			isa = PBXGroup;
			children = (
				B8C9689223FA1B05005F64E0 /* Redesign */,
				B8544E3623D520F600299F14 /* Jazz Icon */,
			);
			path = Loki;
			sourceTree = "<group>";
		};
		B8544E3623D520F600299F14 /* Jazz Icon */ = {
			isa = PBXGroup;
			children = (
				241C630E231F5AAC00B4198E /* JazzIcon.swift */,
				B846365A22B7418B00AF1514 /* Identicon+ObjC.swift */,
				241C6312231F5F1D00B4198E /* CGFloat+Rounding.swift */,
				241C6310231F5C4400B4198E /* UIColor+Helper.swift */,
			);
			path = "Jazz Icon";
			sourceTree = "<group>";
		};
		B89529BD240E12A80036FF5E /* Dependencies */ = {
			isa = PBXGroup;
			children = (
				B89529CA240E12DE0036FF5E /* SoundWave */,
			);
			path = Dependencies;
			sourceTree = "<group>";
		};
		B89529CA240E12DE0036FF5E /* SoundWave */ = {
			isa = PBXGroup;
			children = (
				B89529BE240E12D50036FF5E /* AudioContext.swift */,
				B89529BF240E12D50036FF5E /* AudioVisualizationView.swift */,
				B89529C2240E12D60036FF5E /* AudioVisualizationView.xib */,
				B89529C0240E12D60036FF5E /* AVAudioFileExtensions.swift */,
				B89529C1240E12D60036FF5E /* BaseNibView.swift */,
				B89529C3240E12D60036FF5E /* Chronometer.swift */,
			);
			path = SoundWave;
			sourceTree = "<group>";
		};
		B8BB82A3238F356800BA5194 /* Style Guide */ = {
			isa = PBXGroup;
			children = (
				B8C9689023FA1401005F64E0 /* AppMode.swift */,
				B8BB829F238F322400BA5194 /* Colors.swift */,
				B8BB82BD2394D4CE00BA5194 /* Fonts.swift */,
				B8BB82A8238F62FB00BA5194 /* Gradients.swift */,
				B8BB82A1238F356100BA5194 /* Values.swift */,
			);
			path = "Style Guide";
			sourceTree = "<group>";
		};
		B8BB82BA2394D47000BA5194 /* Loki */ = {
			isa = PBXGroup;
			children = (
				B8CCF6342396005F0091D419 /* SpaceMono-Regular.ttf */,
			);
			path = Loki;
			sourceTree = "<group>";
		};
		B8BFFF392355426100102A27 /* Messaging */ = {
			isa = PBXGroup;
			children = (
				24A830A12293CD0100F4CAC0 /* LokiP2PServer.swift */,
				B825849F2315024B001B41CB /* LokiRSSFeedPoller.swift */,
			);
			path = Messaging;
			sourceTree = "<group>";
		};
		B8C9689223FA1B05005F64E0 /* Redesign */ = {
			isa = PBXGroup;
			children = (
				B8C9689323FA1B32005F64E0 /* Components */,
				B8BB82A3238F356800BA5194 /* Style Guide */,
				B8C9689423FA1B3D005F64E0 /* Utilities */,
			);
			path = Redesign;
			sourceTree = "<group>";
		};
		B8C9689323FA1B32005F64E0 /* Components */ = {
			isa = PBXGroup;
			children = (
				B8BB82AC238F734800BA5194 /* ProfilePictureView.swift */,
			);
			path = Components;
			sourceTree = "<group>";
		};
		B8C9689423FA1B3D005F64E0 /* Utilities */ = {
			isa = PBXGroup;
			children = (
				B8544E3023D16CA500299F14 /* DeviceUtilities.swift */,
				B885D5F52334A32100EE0D8E /* UIView+Constraints.swift */,
			);
			path = Utilities;
			sourceTree = "<group>";
		};
		B8CCF63B239757C10091D419 /* Components */ = {
			isa = PBXGroup;
			children = (
				B8B5BCEB2394D869003823C9 /* Button.swift */,
				B8BB82AA238F669C00BA5194 /* ConversationCell.swift */,
				B82B4093239DF15900A248E7 /* ConversationTitleView.swift */,
				B82B40892399EC0600A248E7 /* FakeChatView.swift */,
				B8162F0222891AD600D46544 /* FriendRequestView.swift */,
				B8162F0422892C5F00D46544 /* FriendRequestViewDelegate.swift */,
				B8B26C8E234D629C004ED98C /* MentionCandidateSelectionView.swift */,
				B8B26C90234D8CBD004ED98C /* MentionCandidateSelectionViewDelegate.swift */,
				B83F2B85240C7B8F000A54AB /* NewConversationButtonSet.swift */,
				B8BB82B02390C37000BA5194 /* SearchBar.swift */,
				B85357BE23A1AE0800AAF6CD /* SeedReminderView.swift */,
				B85357C023A1B81900AAF6CD /* SeedReminderViewDelegate.swift */,
				B8BB82B82394911B00BA5194 /* Separator.swift */,
				2400888D239F30A600305217 /* SessionRestorationView.swift */,
				B8CCF638239721E20091D419 /* TabBar.swift */,
				B8BB82B423947F2D00BA5194 /* TextField.swift */,
				B89529CB240E13110036FF5E /* VoiceMessageView.swift */,
			);
			path = Components;
			sourceTree = "<group>";
		};
		B8CCF63C239757DB0091D419 /* Utilities */ = {
			isa = PBXGroup;
			children = (
				B8544E3223D50E4900299F14 /* AppearanceUtilities.swift */,
				B847570223D5698100759540 /* LokiPushNotificationManager.swift */,
				B84664F4235022F30083A1CD /* MentionUtilities.swift */,
				B886B4A82398BA1500211ABE /* QRCode.swift */,
				B8783E9D23EB948D00404FB8 /* UILabel+Interaction.swift */,
				B83F2B87240CB75A000A54AB /* UIImage+Scaling.swift */,
			);
			path = Utilities;
			sourceTree = "<group>";
		};
		B8CCF63D2397580E0091D419 /* View Controllers */ = {
			isa = PBXGroup;
			children = (
				C354E75923FE2A7600CE22E3 /* BaseVC.swift */,
				B885D5F3233491AB00EE0D8E /* DeviceLinkingModal.swift */,
				B894D0702339D6F300B4D94D /* DeviceLinkingModalDelegate.swift */,
				B80C6B562384A56D00FDBC8B /* DeviceLinksVC.swift */,
				B80C6B582384C4E700FDBC8B /* DeviceNameModal.swift */,
				B80C6B5A2384C7F900FDBC8B /* DeviceNameModalDelegate.swift */,
				B82B408D239DC00D00A248E7 /* DisplayNameVC.swift */,
				B88847BB23E10BC6009836D2 /* GroupMembersVC.swift */,
				B8BB82A4238F627000BA5194 /* HomeVC.swift */,
				B8CCF63E23975CFB0091D419 /* JoinPublicChatVC.swift */,
				B82B40872399EB0E00A248E7 /* LandingVC.swift */,
				B85357C423A1F13800AAF6CD /* LinkDeviceVC.swift */,
				B85357C623A1FB5100AAF6CD /* LinkDeviceVCDelegate.swift */,
				B86BD08323399ACF000F5AE3 /* Modal.swift */,
				B80A579E23DFF1F300876683 /* NewClosedGroupVC.swift */,
				B8CCF63623961D6D0091D419 /* NewPrivateChatVC.swift */,
				B894D0742339EDCF00B4D94D /* NukeDataModal.swift */,
				C3DFFAC723E970080058DAF8 /* OpenGroupSuggestionSheet.swift */,
				B886B4A62398B23E00211ABE /* QRCodeVC.swift */,
				B82B408B239A068800A248E7 /* RegisterVC.swift */,
				B82B408F239DD75000A248E7 /* RestoreVC.swift */,
				B893063E2383961A005EAA8E /* ScanQRCodeWrapperVC.swift */,
				B86BD08523399CEF000F5AE3 /* SeedModal.swift */,
				B85357C223A1BD1200AAF6CD /* SeedVC.swift */,
				B8CCF6422397711F0091D419 /* SettingsVC.swift */,
				C3DFFAC523E96F0D0058DAF8 /* Sheet.swift */,
			);
			path = "View Controllers";
			sourceTree = "<group>";
		};
		D221A07E169C9E5E00537ABF = {
			isa = PBXGroup;
			children = (
				D221A093169C9E5E00537ABF /* Signal */,
				453518691FC635DD00210559 /* SignalShareExtension */,
				453518931FC63DBF00210559 /* SignalMessaging */,
				D221A08C169C9E5E00537ABF /* Frameworks */,
				D221A08A169C9E5E00537ABF /* Products */,
				9404664EC513585B05DF1350 /* Pods */,
			);
			sourceTree = "<group>";
		};
		D221A08A169C9E5E00537ABF /* Products */ = {
			isa = PBXGroup;
			children = (
				D221A089169C9E5E00537ABF /* Session.app */,
				D221A0AA169C9E5F00537ABF /* SignalTests.xctest */,
				453518681FC635DD00210559 /* SignalShareExtension.appex */,
				453518921FC63DBF00210559 /* SignalMessaging.framework */,
			);
			name = Products;
			sourceTree = "<group>";
		};
		D221A08C169C9E5E00537ABF /* Frameworks */ = {
			isa = PBXGroup;
			children = (
				B847570023D568EB00759540 /* SignalServiceKit.framework */,
				3496955F21A2FC8100DCFE74 /* CloudKit.framework */,
				4C9CA25C217E676900607C63 /* ZXingObjC.framework */,
				4CC1ECF8211A47CD00CC13BE /* StoreKit.framework */,
				455A16DB1F1FEA0000F86704 /* Metal.framework */,
				455A16DC1F1FEA0000F86704 /* MetalKit.framework */,
				45847E861E4283C30080EAB3 /* Intents.framework */,
				45BD60811DE9547E00A8F436 /* Contacts.framework */,
				4509E7991DD653700025A59F /* WebRTC.framework */,
				4520D8D41D417D8E00123472 /* Photos.framework */,
				B6B226961BE4B7D200860F4D /* ContactsUI.framework */,
				B6FE7EB61ADD62FA00A6D22F /* PushKit.framework */,
				FC3BD9871A30A790005B96BB /* Social.framework */,
				B60EDE031A05A01700D73516 /* AudioToolbox.framework */,
				FCB11D8B1A129A76002F93FB /* CoreMedia.framework */,
				B69CD25019773E79005CE69A /* XCTest.framework */,
				70377AAA1918450100CAF501 /* MobileCoreServices.framework */,
				B9EB5ABC1884C002007CBB57 /* MessageUI.framework */,
				A1C32D4D17A0652C000A904E /* AddressBook.framework */,
				A1C32D4F17A06537000A904E /* AddressBookUI.framework */,
				A163E8AA16F3F6A90094D68B /* Security.framework */,
				76C87F18181EFCE600C4ACAB /* MediaPlayer.framework */,
				768A1A2A17FC9CD300E00ED8 /* libz.dylib */,
				A11CD70C17FA230600A2D1B1 /* QuartzCore.framework */,
				E1A0AD8B16E13FDD0071E604 /* CoreFoundation.framework */,
				A1FDCBEE16DAA6C300868894 /* AVFoundation.framework */,
				D2AEACDB16C426DA00C364C0 /* CFNetwork.framework */,
				D2179CFB16BB0B3A0006F3AB /* CoreTelephony.framework */,
				D2179CFD16BB0B480006F3AB /* SystemConfiguration.framework */,
				D24B5BD4169F568C00681372 /* AudioToolbox.framework */,
				D221A0E7169DFFC500537ABF /* AVFoundation.framework */,
				D221A08D169C9E5E00537ABF /* UIKit.framework */,
				D221A08F169C9E5E00537ABF /* Foundation.framework */,
				D221A091169C9E5E00537ABF /* CoreGraphics.framework */,
				D17BB5C25D615AB49813100C /* Pods_Signal.framework */,
				0F94C85CB0B235DA37F68ED0 /* Pods_SignalShareExtension.framework */,
				748A5CAEDD7C919FC64C6807 /* Pods_SignalTests.framework */,
				264242150E87D10A357DB07B /* Pods_SignalMessaging.framework */,
			);
			name = Frameworks;
			sourceTree = "<group>";
		};
		D221A093169C9E5E00537ABF /* Signal */ = {
			isa = PBXGroup;
			children = (
				B89529BD240E12A80036FF5E /* Dependencies */,
				34330A581E7875FB00DF2FB9 /* Fonts */,
				B633C4FD1A1D190B0059AC12 /* Images */,
				B89529CD240E14DB0036FF5E /* file_example_MP3_2MG.mp3 */,
				B66DBF4919D5BBC8006EA940 /* Images.xcassets */,
				B67EBF5C19194AC60084CCFD /* Settings.bundle */,
				B657DDC91911A40500F45B0C /* Signal.entitlements */,
				C3B781FE2411C18600C859D8 /* GoogleService-Info.plist */,
				C34C8F7323A7830A00D82669 /* SpaceMono-Bold.ttf */,
				34074F54203D0722004596AE /* Sounds */,
				76EB03C118170B33006006FC /* src */,
				D221A094169C9E5E00537ABF /* Supporting Files */,
				B660F66C1C29867F00687D6E /* test */,
			);
			path = Signal;
			sourceTree = "<group>";
		};
		D221A094169C9E5E00537ABF /* Supporting Files */ = {
			isa = PBXGroup;
			children = (
				4C63CBFF210A620B003AE45C /* SignalTSan.supp */,
				4C6F527B20FFE8400097DEEE /* SignalUBSan.supp */,
				B6B6C3C419193F5B00C0B76B /* Translations */,
				D221A099169C9E5E00537ABF /* main.m */,
				D221A095169C9E5E00537ABF /* Signal-Info.plist */,
				B891105B2320872800F15FCC /* GoogleService-Info.plist */,
				D221A09B169C9E5E00537ABF /* Signal-Prefix.pch */,
			);
			name = "Supporting Files";
			sourceTree = "<group>";
		};
		FCFA64B11A24F29E0007FB87 /* UI Categories */ = {
			isa = PBXGroup;
			children = (
				4C21D5D5223A9DC500EF8A77 /* UIAlerts+iOS9.m */,
				45C0DC1A1E68FE9000E04C47 /* UIApplication+OWS.swift */,
				45C0DC1D1E69011F00E04C47 /* UIStoryboard+OWS.swift */,
				EF764C331DB67CC5000D9A87 /* UIViewController+Permissions.h */,
				EF764C341DB67CC5000D9A87 /* UIViewController+Permissions.m */,
				45B5360D206DD8BB00D61655 /* UIResponder+OWS.swift */,
				4C586924224FAB83003FD070 /* AVAudioSession+OWS.h */,
				4C586925224FAB83003FD070 /* AVAudioSession+OWS.m */,
			);
			name = "UI Categories";
			path = ..;
			sourceTree = "<group>";
		};
/* End PBXGroup section */

/* Begin PBXHeadersBuildPhase section */
		4535188F1FC63DBF00210559 /* Headers */ = {
			isa = PBXHeadersBuildPhase;
			buildActionMask = 2147483647;
			files = (
				346129E71FD5C0C600532771 /* OWSDatabaseMigrationRunner.h in Headers */,
				34AC09F9211B39B100997B47 /* CountryCodeViewController.h in Headers */,
				34ABB2C52090C59700C727A6 /* OWSResaveCollectionDBMigration.h in Headers */,
				459B775D207BA4810071D0AB /* OWSQuotedReplyModel.h in Headers */,
				34612A001FD5F31400532771 /* OWS105AttachmentFilePaths.h in Headers */,
				346129F61FD5F31400532771 /* OWS103EnableVideoCalling.h in Headers */,
				346129A91FD1F0E000532771 /* OWSFormat.h in Headers */,
				34480B551FD0A7A400BC14EF /* DebugLogger.h in Headers */,
				4503F1C4204711D300CEE724 /* OWS107LegacySounds.h in Headers */,
				346129711FD1D74C00532771 /* SignalKeyingStorage.h in Headers */,
				34AC0A20211B39EA00997B47 /* ThreadViewHelper.h in Headers */,
				34AC09DE211B39B100997B47 /* OWSNavigationController.h in Headers */,
				34612A011FD5F31400532771 /* OWS104CreateRecipientIdentities.h in Headers */,
				450998691FD8C10200D89EB3 /* AttachmentSharing.h in Headers */,
				34BEDB1621C80BCA007B0EAE /* OWSAnyTouchGestureRecognizer.h in Headers */,
				34AC09EC211B39B100997B47 /* OWSTableViewController.h in Headers */,
				451F8A3C1FD71392005CB9DA /* UIUtil.h in Headers */,
				346129D61FD20ADC00532771 /* UIViewController+OWS.h in Headers */,
				34612A061FD7238600532771 /* OWSSyncManager.h in Headers */,
				34480B571FD0A7A400BC14EF /* OWSScrubbingLogFormatter.h in Headers */,
				346129FC1FD5F31400532771 /* OWS101ExistingUsersBlockOnIdentityChange.h in Headers */,
				34AC09F2211B39B100997B47 /* OWSViewController.h in Headers */,
				451F8A491FD715CF005CB9DA /* OWSAvatarBuilder.h in Headers */,
				346129951FD1E30000532771 /* OWSDatabaseMigration.h in Headers */,
				34B6D27420F664C900765BE2 /* OWSUnreadIndicator.h in Headers */,
				34AC09E4211B39B100997B47 /* ScreenLockViewController.h in Headers */,
				346129B41FD1F7E800532771 /* OWSProfileManager.h in Headers */,
				342950892124CB0A0000B063 /* OWSSearchBar.h in Headers */,
				346941A1215D2EE400B5BFAD /* Theme.h in Headers */,
				346129FA1FD5F31400532771 /* OWS100RemoveTSRecipientsMigration.h in Headers */,
				346129E21FD5C0BE00532771 /* VersionMigrations.h in Headers */,
				34AC09E8211B39B100997B47 /* NewNonContactConversationViewController.h in Headers */,
				34480B611FD0A98800BC14EF /* UIColor+OWS.h in Headers */,
				453518961FC63DBF00210559 /* SignalMessaging.h in Headers */,
				346941A4215D2EE400B5BFAD /* OWSConversationColor.h in Headers */,
				3461295A1FD1D74C00532771 /* Environment.h in Headers */,
				450C801020AD1AE400F3A091 /* OWSWindowManager.h in Headers */,
				34D58730208E2C4200D2255A /* OWS109OutgoingMessageState.h in Headers */,
				4598198E204E2F28009414F2 /* OWS108CallLoggingPreference.h in Headers */,
				34AC0A0F211B39EA00997B47 /* ContactTableViewCell.h in Headers */,
				34480B631FD0A98800BC14EF /* UIView+OWS.h in Headers */,
				451F8A4B1FD715E1005CB9DA /* OWSGroupAvatarBuilder.h in Headers */,
				347850721FDAEB17007B8332 /* OWSUserProfile.h in Headers */,
				346129391FD1B47300532771 /* OWSPreferences.h in Headers */,
				34AC09F4211B39B100997B47 /* SelectThreadViewController.h in Headers */,
				34AC09DD211B39B100997B47 /* ViewControllerUtils.h in Headers */,
				451F8A451FD71570005CB9DA /* BlockListUIUtils.h in Headers */,
				34AC0A0E211B39EA00997B47 /* ContactsViewHelper.h in Headers */,
				34C3C7922040B0DD0000134C /* OWSAudioPlayer.h in Headers */,
				451F8A4A1FD715D9005CB9DA /* OWSContactAvatarBuilder.h in Headers */,
				34480B5B1FD0A7E300BC14EF /* SignalMessaging-Prefix.pch in Headers */,
				45194F921FD7215600333B2C /* OWSContactOffersInteraction.h in Headers */,
				342950842124C9750000B063 /* OWSTextView.h in Headers */,
				3478506A1FD9B78A007B8332 /* AppSetup.h in Headers */,
				346129A51FD1F09100532771 /* OWSContactsManager.h in Headers */,
				34480B681FD0AA9400BC14EF /* UIFont+OWS.h in Headers */,
				45194F941FD7216000333B2C /* TSUnreadIndicatorInteraction.h in Headers */,
				34AC09F5211B39B100997B47 /* SharingThreadPickerViewController.h in Headers */,
				34AC09E0211B39B100997B47 /* SelectRecipientViewController.h in Headers */,
				342950852124C9750000B063 /* OWSTextField.h in Headers */,
				45194F901FD7200000333B2C /* ThreadUtil.h in Headers */,
				346129CC1FD2072E00532771 /* NSAttributedString+OWS.h in Headers */,
				346129FD1FD5F31400532771 /* OWS102MoveLoggingPreferenceToUserDefaults.h in Headers */,
				34074F62203D0CBE004596AE /* OWSSounds.h in Headers */,
				34AC0A1D211B39EA00997B47 /* ContactCellView.h in Headers */,
			);
			runOnlyForDeploymentPostprocessing = 0;
		};
/* End PBXHeadersBuildPhase section */

/* Begin PBXNativeTarget section */
		453518671FC635DD00210559 /* SignalShareExtension */ = {
			isa = PBXNativeTarget;
			buildConfigurationList = 453518761FC635DD00210559 /* Build configuration list for PBXNativeTarget "SignalShareExtension" */;
			buildPhases = (
				16FA77C536F8C08C5046FA6B /* [CP] Check Pods Manifest.lock */,
				453518641FC635DD00210559 /* Sources */,
				453518651FC635DD00210559 /* Frameworks */,
				453518661FC635DD00210559 /* Resources */,
			);
			buildRules = (
			);
			dependencies = (
				34480B3A1FD0950000BC14EF /* PBXTargetDependency */,
			);
			name = SignalShareExtension;
			productName = SignalShareExtension;
			productReference = 453518681FC635DD00210559 /* SignalShareExtension.appex */;
			productType = "com.apple.product-type.app-extension";
		};
		453518911FC63DBF00210559 /* SignalMessaging */ = {
			isa = PBXNativeTarget;
			buildConfigurationList = 4535189E1FC63DBF00210559 /* Build configuration list for PBXNativeTarget "SignalMessaging" */;
			buildPhases = (
				F4C416F20E3CB0B25DC10C56 /* [CP] Check Pods Manifest.lock */,
				4535188D1FC63DBF00210559 /* Sources */,
				4535188E1FC63DBF00210559 /* Frameworks */,
				4535188F1FC63DBF00210559 /* Headers */,
				453518901FC63DBF00210559 /* Resources */,
			);
			buildRules = (
			);
			dependencies = (
			);
			name = SignalMessaging;
			productName = SignalMessaging;
			productReference = 453518921FC63DBF00210559 /* SignalMessaging.framework */;
			productType = "com.apple.product-type.framework";
		};
		D221A088169C9E5E00537ABF /* Signal */ = {
			isa = PBXNativeTarget;
			buildConfigurationList = D221A0BC169C9E5F00537ABF /* Build configuration list for PBXNativeTarget "Signal" */;
			buildPhases = (
				1460156AE01E0DB0949D61FE /* [CP] Check Pods Manifest.lock */,
				45AE48531E073428004D96C2 /* Swift Lint */,
				D221A085169C9E5E00537ABF /* Sources */,
				D221A086169C9E5E00537ABF /* Frameworks */,
				34C239432180B01B00B6108F /* Run Script: update_list_info */,
				D221A087169C9E5E00537ABF /* Resources */,
				59C9DBA462715B5C999FFB02 /* [CP] Embed Pods Frameworks */,
				451DE9EE1DC1546A00810E42 /* [Carthage] Copy Frameworks */,
				453518771FC635DD00210559 /* Embed App Extensions */,
				4535189F1FC63DBF00210559 /* Embed Frameworks */,
				C3B782012411C26000C859D8 /* Set up Crashlytics */,
			);
			buildRules = (
			);
			dependencies = (
				453518711FC635DD00210559 /* PBXTargetDependency */,
				453518981FC63DBF00210559 /* PBXTargetDependency */,
			);
			name = Signal;
			productName = RedPhone;
			productReference = D221A089169C9E5E00537ABF /* Session.app */;
			productType = "com.apple.product-type.application";
		};
		D221A0A9169C9E5F00537ABF /* SignalTests */ = {
			isa = PBXNativeTarget;
			buildConfigurationList = D221A0BF169C9E5F00537ABF /* Build configuration list for PBXNativeTarget "SignalTests" */;
			buildPhases = (
				6565655F4068F9E5CDC5687F /* [CP] Check Pods Manifest.lock */,
				D221A0A5169C9E5F00537ABF /* Sources */,
				D221A0A6169C9E5F00537ABF /* Frameworks */,
				D221A0A7169C9E5F00537ABF /* Resources */,
				B4E9B04E862FB64FC9A8F79B /* [CP] Embed Pods Frameworks */,
				451DE9FB1DC18D4500810E42 /* [Carthage] Copy Frameworks */,
			);
			buildRules = (
			);
			dependencies = (
				3478506E1FD9CFF4007B8332 /* PBXTargetDependency */,
				B6AFCEBB19A93DA60098CFCB /* PBXTargetDependency */,
			);
			name = SignalTests;
			productName = RedPhoneTests;
			productReference = D221A0AA169C9E5F00537ABF /* SignalTests.xctest */;
			productType = "com.apple.product-type.bundle.unit-test";
		};
/* End PBXNativeTarget section */

/* Begin PBXProject section */
		D221A080169C9E5E00537ABF /* Project object */ = {
			isa = PBXProject;
			attributes = {
				LastSwiftUpdateCheck = 0920;
				LastTestingUpgradeCheck = 0600;
				LastUpgradeCheck = 1020;
				ORGANIZATIONNAME = "Open Whisper Systems";
				TargetAttributes = {
					453518671FC635DD00210559 = {
						CreatedOnToolsVersion = 9.2;
						DevelopmentTeam = SUQ8J2PCT7;
						LastSwiftMigration = 1020;
						ProvisioningStyle = Automatic;
						SystemCapabilities = {
							com.apple.ApplicationGroups.iOS = {
								enabled = 1;
							};
							com.apple.DataProtection = {
								enabled = 0;
							};
							com.apple.Keychain = {
								enabled = 1;
							};
							com.apple.iCloud = {
								enabled = 0;
							};
						};
					};
					453518911FC63DBF00210559 = {
						CreatedOnToolsVersion = 9.2;
						DevelopmentTeam = SUQ8J2PCT7;
						LastSwiftMigration = 1020;
						ProvisioningStyle = Automatic;
					};
					D221A088169C9E5E00537ABF = {
						DevelopmentTeam = SUQ8J2PCT7;
						LastSwiftMigration = 1020;
						ProvisioningStyle = Automatic;
						SystemCapabilities = {
							com.apple.ApplicationGroups.iOS = {
								enabled = 1;
							};
							com.apple.DataProtection = {
								enabled = 0;
							};
							com.apple.InAppPurchase = {
								enabled = 0;
							};
							com.apple.InterAppAudio = {
								enabled = 0;
							};
							com.apple.Keychain = {
								enabled = 1;
							};
							com.apple.Push = {
								enabled = 1;
							};
							com.apple.VPNLite = {
								enabled = 0;
							};
							com.apple.iCloud = {
								enabled = 1;
							};
						};
					};
					D221A0A9169C9E5F00537ABF = {
						DevelopmentTeam = 8SQ45X653X;
						LastSwiftMigration = 1020;
						ProvisioningStyle = Automatic;
						TestTargetID = D221A088169C9E5E00537ABF;
					};
				};
			};
			buildConfigurationList = D221A083169C9E5E00537ABF /* Build configuration list for PBXProject "Signal" */;
			compatibilityVersion = "Xcode 3.2";
			developmentRegion = en;
			hasScannedForEncodings = 0;
			knownRegions = (
				en,
				az_AZ,
				bg_BG,
				bs,
				ca,
				cs,
				da,
				de,
				el_GR,
				es,
				et_EE,
				fi,
				fr,
				fil,
				hi_IN,
				hu,
				it_IT,
				ja_JP,
				ko_KR,
				lv,
				nb_NO,
				nl,
				pl,
				pt_BR,
				pt_PT,
				ro_RO,
				ru,
				sl,
				sv_SE,
				th_TH,
				tr_TR,
				zh_CN,
				hr,
				ro,
				sn,
				id,
				gl,
				mk,
				sq,
				bg,
				Base,
				ar,
				km,
				lt,
				he,
				my,
				fa,
				et,
				zh_TW,
				ko,
				az,
				el,
				it,
				ja,
				sv,
				th,
				tr,
				nb,
			);
			mainGroup = D221A07E169C9E5E00537ABF;
			productRefGroup = D221A08A169C9E5E00537ABF /* Products */;
			projectDirPath = "";
			projectRoot = "";
			targets = (
				D221A088169C9E5E00537ABF /* Signal */,
				D221A0A9169C9E5F00537ABF /* SignalTests */,
				453518671FC635DD00210559 /* SignalShareExtension */,
				453518911FC63DBF00210559 /* SignalMessaging */,
			);
		};
/* End PBXProject section */

/* Begin PBXResourcesBuildPhase section */
		453518661FC635DD00210559 /* Resources */ = {
			isa = PBXResourcesBuildPhase;
			buildActionMask = 2147483647;
			files = (
				C3B782022411C80500C859D8 /* GoogleService-Info.plist in Resources */,
				347850321FD7494A007B8332 /* ElegantIcons.ttf in Resources */,
				4535186E1FC635DD00210559 /* MainInterface.storyboard in Resources */,
				347850551FD749C0007B8332 /* Localizable.strings in Resources */,
				347850331FD7494A007B8332 /* fontawesome-webfont.ttf in Resources */,
				3478504C1FD7496D007B8332 /* Images.xcassets in Resources */,
				347850311FD7494A007B8332 /* dripicons-v2.ttf in Resources */,
			);
			runOnlyForDeploymentPostprocessing = 0;
		};
		453518901FC63DBF00210559 /* Resources */ = {
			isa = PBXResourcesBuildPhase;
			buildActionMask = 2147483647;
			files = (
				C3B782032411C81100C859D8 /* GoogleService-Info.plist in Resources */,
			);
			runOnlyForDeploymentPostprocessing = 0;
		};
		D221A087169C9E5E00537ABF /* Resources */ = {
			isa = PBXResourcesBuildPhase;
			buildActionMask = 2147483647;
			files = (
				C3B781FF2411C18600C859D8 /* GoogleService-Info.plist in Resources */,
				4C63CC00210A620B003AE45C /* SignalTSan.supp in Resources */,
				4C6F527C20FFE8400097DEEE /* SignalUBSan.supp in Resources */,
				B89529C8240E12D60036FF5E /* AudioVisualizationView.xib in Resources */,
				34CF078A203E6B78005C4D61 /* end_call_tone_cept.caf in Resources */,
				AD83FF3F1A73426500B5C81A /* audio_pause_button_blue.png in Resources */,
				34330A5A1E7875FB00DF2FB9 /* fontawesome-webfont.ttf in Resources */,
				A5509ECA1A69AB8B00ABA4BC /* Main.storyboard in Resources */,
				AD83FF421A73426500B5C81A /* audio_play_button.png in Resources */,
				34330A5C1E787A9800DF2FB9 /* dripicons-v2.ttf in Resources */,
				B633C5C41A1D190B0059AC12 /* mute_on@2x.png in Resources */,
				B633C5CE1A1D190B0059AC12 /* quit@2x.png in Resources */,
				AD83FF441A73426500B5C81A /* audio_pause_button.png in Resources */,
				B6F509971AA53F760068F56A /* Localizable.strings in Resources */,
				B633C59D1A1D190B0059AC12 /* endcall@2x.png in Resources */,
				FC5CDF391A3393DD00B47253 /* error_white@2x.png in Resources */,
				B633C5D21A1D190B0059AC12 /* savephoto@2x.png in Resources */,
				B10C9B611A7049EC00ECA2BF /* play_icon.png in Resources */,
				AD83FF401A73426500B5C81A /* audio_pause_button_blue@2x.png in Resources */,
				B66DBF4A19D5BBC8006EA940 /* Images.xcassets in Resources */,
				34CF0788203E6B78005C4D61 /* ringback_tone_ansi.caf in Resources */,
				34C3C78F2040A4F70000134C /* sonarping.mp3 in Resources */,
				AD83FF431A73426500B5C81A /* audio_play_button@2x.png in Resources */,
				34661FB820C1C0D60056EDD6 /* message_sent.aiff in Resources */,
				45CB2FA81CB7146C00E1B343 /* Launch Screen.storyboard in Resources */,
				B633C5C31A1D190B0059AC12 /* mute_off@2x.png in Resources */,
				AD83FF411A73426500B5C81A /* audio_play_button_blue@2x.png in Resources */,
				34C3C78D20409F320000134C /* Opening.m4r in Resources */,
				FC5CDF3A1A3393DD00B47253 /* warning_white@2x.png in Resources */,
				B633C58D1A1D190B0059AC12 /* contact_default_feed.png in Resources */,
				B10C9B621A7049EC00ECA2BF /* play_icon@2x.png in Resources */,
				B633C5861A1D190B0059AC12 /* call@2x.png in Resources */,
				B67EBF5D19194AC60084CCFD /* Settings.bundle in Resources */,
				B10C9B601A7049EC00ECA2BF /* pause_icon@2x.png in Resources */,
				FC9120411A39EFB70074545C /* qr@2x.png in Resources */,
				34CF0787203E6B78005C4D61 /* busy_tone_ansi.caf in Resources */,
				B10C9B5F1A7049EC00ECA2BF /* pause_icon.png in Resources */,
				AD83FF471A73428300B5C81A /* audio_play_button_blue.png in Resources */,
				34330A5E1E787BD800DF2FB9 /* ElegantIcons.ttf in Resources */,
				AD83FF451A73426500B5C81A /* audio_pause_button@2x.png in Resources */,
				45A2F005204473A3002E978A /* NewMessage.aifc in Resources */,
				45B74A882044AAB600CD42F8 /* aurora.aifc in Resources */,
				45B74A742044AAB600CD42F8 /* aurora-quiet.aifc in Resources */,
				45B74A852044AAB600CD42F8 /* bamboo.aifc in Resources */,
				45B74A782044AAB600CD42F8 /* bamboo-quiet.aifc in Resources */,
				B89529CE240E14DB0036FF5E /* file_example_MP3_2MG.mp3 in Resources */,
				45B74A7B2044AAB600CD42F8 /* chord.aifc in Resources */,
				45B74A812044AAB600CD42F8 /* chord-quiet.aifc in Resources */,
				45B74A832044AAB600CD42F8 /* circles.aifc in Resources */,
				45B74A892044AAB600CD42F8 /* circles-quiet.aifc in Resources */,
				C34C8F7423A7830B00D82669 /* SpaceMono-Bold.ttf in Resources */,
				4503F1BF20470A5B00CEE724 /* classic.aifc in Resources */,
				4503F1BE20470A5B00CEE724 /* classic-quiet.aifc in Resources */,
				45B74A7E2044AAB600CD42F8 /* complete.aifc in Resources */,
				B8CCF6352396005F0091D419 /* SpaceMono-Regular.ttf in Resources */,
				45B74A872044AAB600CD42F8 /* complete-quiet.aifc in Resources */,
				45B74A772044AAB600CD42F8 /* hello.aifc in Resources */,
				4C61819F219E1796009BD6B5 /* typing-animation-dark.gif in Resources */,
				45B74A7C2044AAB600CD42F8 /* hello-quiet.aifc in Resources */,
				45B74A792044AAB600CD42F8 /* input.aifc in Resources */,
				45B74A8C2044AAB600CD42F8 /* input-quiet.aifc in Resources */,
				45B74A7A2044AAB600CD42F8 /* keys.aifc in Resources */,
				45B74A762044AAB600CD42F8 /* keys-quiet.aifc in Resources */,
				45B74A862044AAB600CD42F8 /* note.aifc in Resources */,
				45B74A7F2044AAB600CD42F8 /* note-quiet.aifc in Resources */,
				45B74A842044AAB600CD42F8 /* popcorn.aifc in Resources */,
				45B74A7D2044AAB600CD42F8 /* popcorn-quiet.aifc in Resources */,
				45B74A822044AAB600CD42F8 /* pulse.aifc in Resources */,
				34B6A90B218BA1D1007C4606 /* typing-animation.gif in Resources */,
				45B74A802044AAB600CD42F8 /* pulse-quiet.aifc in Resources */,
				45B74A8B2044AAB600CD42F8 /* synth.aifc in Resources */,
				45B74A752044AAB600CD42F8 /* synth-quiet.aifc in Resources */,
			);
			runOnlyForDeploymentPostprocessing = 0;
		};
		D221A0A7169C9E5F00537ABF /* Resources */ = {
			isa = PBXResourcesBuildPhase;
			buildActionMask = 2147483647;
			files = (
				34C6B0AE1FA0E4AA00D35993 /* test-jpg.jpg in Resources */,
				B660F6D41C29868000687D6E /* whisperFake.cer in Resources */,
				34C6B0A91FA0E46F00D35993 /* test-gif.gif in Resources */,
				34C6B0AC1FA0E46F00D35993 /* test-mp4.mp4 in Resources */,
				34C6B0AB1FA0E46F00D35993 /* test-mp3.mp3 in Resources */,
			);
			runOnlyForDeploymentPostprocessing = 0;
		};
/* End PBXResourcesBuildPhase section */

/* Begin PBXShellScriptBuildPhase section */
		1460156AE01E0DB0949D61FE /* [CP] Check Pods Manifest.lock */ = {
			isa = PBXShellScriptBuildPhase;
			buildActionMask = 2147483647;
			files = (
			);
			inputPaths = (
				"${PODS_PODFILE_DIR_PATH}/Podfile.lock",
				"${PODS_ROOT}/Manifest.lock",
			);
			name = "[CP] Check Pods Manifest.lock";
			outputPaths = (
				"$(DERIVED_FILE_DIR)/Pods-Signal-checkManifestLockResult.txt",
			);
			runOnlyForDeploymentPostprocessing = 0;
			shellPath = /bin/sh;
			shellScript = "diff \"${PODS_PODFILE_DIR_PATH}/Podfile.lock\" \"${PODS_ROOT}/Manifest.lock\" > /dev/null\nif [ $? != 0 ] ; then\n    # print error to STDERR\n    echo \"error: The sandbox is not in sync with the Podfile.lock. Run 'pod install' or update your CocoaPods installation.\" >&2\n    exit 1\nfi\n# This output is used by Xcode 'outputs' to avoid re-running this script phase.\necho \"SUCCESS\" > \"${SCRIPT_OUTPUT_FILE_0}\"\n";
			showEnvVarsInLog = 0;
		};
		16FA77C536F8C08C5046FA6B /* [CP] Check Pods Manifest.lock */ = {
			isa = PBXShellScriptBuildPhase;
			buildActionMask = 2147483647;
			files = (
			);
			inputPaths = (
				"${PODS_PODFILE_DIR_PATH}/Podfile.lock",
				"${PODS_ROOT}/Manifest.lock",
			);
			name = "[CP] Check Pods Manifest.lock";
			outputPaths = (
				"$(DERIVED_FILE_DIR)/Pods-SignalShareExtension-checkManifestLockResult.txt",
			);
			runOnlyForDeploymentPostprocessing = 0;
			shellPath = /bin/sh;
			shellScript = "diff \"${PODS_PODFILE_DIR_PATH}/Podfile.lock\" \"${PODS_ROOT}/Manifest.lock\" > /dev/null\nif [ $? != 0 ] ; then\n    # print error to STDERR\n    echo \"error: The sandbox is not in sync with the Podfile.lock. Run 'pod install' or update your CocoaPods installation.\" >&2\n    exit 1\nfi\n# This output is used by Xcode 'outputs' to avoid re-running this script phase.\necho \"SUCCESS\" > \"${SCRIPT_OUTPUT_FILE_0}\"\n";
			showEnvVarsInLog = 0;
		};
		34C239432180B01B00B6108F /* Run Script: update_list_info */ = {
			isa = PBXShellScriptBuildPhase;
			buildActionMask = 2147483647;
			files = (
			);
			inputPaths = (
			);
			name = "Run Script: update_list_info";
			outputPaths = (
			);
			runOnlyForDeploymentPostprocessing = 0;
			shellPath = /bin/sh;
			shellScript = "$PROJECT_DIR/Scripts/update_plist_info.sh\n";
		};
		451DE9EE1DC1546A00810E42 /* [Carthage] Copy Frameworks */ = {
			isa = PBXShellScriptBuildPhase;
			buildActionMask = 2147483647;
			files = (
			);
			inputPaths = (
				"$(SRCROOT)/ThirdParty/WebRTC/Build/WebRTC.framework",
				"$(SRCROOT)/ThirdParty/Carthage/Build/iOS/ZXingObjC.framework",
			);
			name = "[Carthage] Copy Frameworks";
			outputPaths = (
			);
			runOnlyForDeploymentPostprocessing = 0;
			shellPath = /bin/sh;
			shellScript = "/usr/local/bin/carthage copy-frameworks\n";
		};
		451DE9FB1DC18D4500810E42 /* [Carthage] Copy Frameworks */ = {
			isa = PBXShellScriptBuildPhase;
			buildActionMask = 2147483647;
			files = (
			);
			inputPaths = (
				"$(SRCROOT)/ThirdParty/WebRTC/Build/WebRTC.framework",
				"$(SRCROOT)/ThirdParty/Carthage/Build/iOS/ZXingObjC.framework",
			);
			name = "[Carthage] Copy Frameworks";
			outputPaths = (
			);
			runOnlyForDeploymentPostprocessing = 0;
			shellPath = /bin/sh;
			shellScript = "/usr/local/bin/carthage copy-frameworks\n";
		};
		45AE48531E073428004D96C2 /* Swift Lint */ = {
			isa = PBXShellScriptBuildPhase;
			buildActionMask = 2147483647;
			files = (
			);
			inputPaths = (
			);
			name = "Swift Lint";
			outputPaths = (
			);
			runOnlyForDeploymentPostprocessing = 0;
			shellPath = /bin/sh;
			shellScript = "if which swiftlint >/dev/null; then\n# disabled for now. too many lint errors outside of the scope of this branch\n#(cd Signal && swiftlint)\n# never fail.\nexit 0\nelse\necho \"warning: SwiftLint not installed, download from https://github.com/realm/SwiftLint\"\nfi\n";
		};
		59C9DBA462715B5C999FFB02 /* [CP] Embed Pods Frameworks */ = {
			isa = PBXShellScriptBuildPhase;
			buildActionMask = 2147483647;
			files = (
			);
			inputPaths = (
				"${SRCROOT}/Pods/Target Support Files/Pods-Signal/Pods-Signal-frameworks.sh",
				"${BUILT_PRODUCTS_DIR}/AFNetworking/AFNetworking.framework",
				"${BUILT_PRODUCTS_DIR}/AxolotlKit/AxolotlKit.framework",
				"${BUILT_PRODUCTS_DIR}/CocoaLumberjack/CocoaLumberjack.framework",
				"${BUILT_PRODUCTS_DIR}/CryptoSwift/CryptoSwift.framework",
				"${BUILT_PRODUCTS_DIR}/Curve25519Kit/Curve25519Kit.framework",
				"${BUILT_PRODUCTS_DIR}/FeedKit/FeedKit.framework",
				"${BUILT_PRODUCTS_DIR}/GCDWebServer/GCDWebServer.framework",
				"${PODS_ROOT}/GRKOpenSSLFramework/OpenSSL-iOS/bin/openssl.framework",
				"${BUILT_PRODUCTS_DIR}/GoogleUtilities/GoogleUtilities.framework",
				"${BUILT_PRODUCTS_DIR}/HKDFKit/HKDFKit.framework",
				"${BUILT_PRODUCTS_DIR}/Mantle/Mantle.framework",
				"${BUILT_PRODUCTS_DIR}/Mixpanel/Mixpanel.framework",
				"${BUILT_PRODUCTS_DIR}/NVActivityIndicatorView/NVActivityIndicatorView.framework",
				"${BUILT_PRODUCTS_DIR}/PromiseKit/PromiseKit.framework",
				"${BUILT_PRODUCTS_DIR}/PureLayout/PureLayout.framework",
				"${BUILT_PRODUCTS_DIR}/Reachability/Reachability.framework",
				"${BUILT_PRODUCTS_DIR}/SAMKeychain/SAMKeychain.framework",
				"${BUILT_PRODUCTS_DIR}/SQLCipher/SQLCipher.framework",
				"${BUILT_PRODUCTS_DIR}/SSZipArchive/SSZipArchive.framework",
				"${BUILT_PRODUCTS_DIR}/SignalCoreKit/SignalCoreKit.framework",
				"${BUILT_PRODUCTS_DIR}/SignalMetadataKit/SignalMetadataKit.framework",
				"${BUILT_PRODUCTS_DIR}/SignalServiceKit/SignalServiceKit.framework",
				"${BUILT_PRODUCTS_DIR}/Starscream/Starscream.framework",
				"${BUILT_PRODUCTS_DIR}/SwiftProtobuf/SwiftProtobuf.framework",
				"${BUILT_PRODUCTS_DIR}/YYImage/YYImage.framework",
				"${BUILT_PRODUCTS_DIR}/YapDatabase/YapDatabase.framework",
				"${BUILT_PRODUCTS_DIR}/libPhoneNumber-iOS/libPhoneNumber_iOS.framework",
			);
			name = "[CP] Embed Pods Frameworks";
			outputPaths = (
				"${TARGET_BUILD_DIR}/${FRAMEWORKS_FOLDER_PATH}/AFNetworking.framework",
				"${TARGET_BUILD_DIR}/${FRAMEWORKS_FOLDER_PATH}/AxolotlKit.framework",
				"${TARGET_BUILD_DIR}/${FRAMEWORKS_FOLDER_PATH}/CocoaLumberjack.framework",
				"${TARGET_BUILD_DIR}/${FRAMEWORKS_FOLDER_PATH}/CryptoSwift.framework",
				"${TARGET_BUILD_DIR}/${FRAMEWORKS_FOLDER_PATH}/Curve25519Kit.framework",
				"${TARGET_BUILD_DIR}/${FRAMEWORKS_FOLDER_PATH}/FeedKit.framework",
				"${TARGET_BUILD_DIR}/${FRAMEWORKS_FOLDER_PATH}/GCDWebServer.framework",
				"${TARGET_BUILD_DIR}/${FRAMEWORKS_FOLDER_PATH}/openssl.framework",
				"${TARGET_BUILD_DIR}/${FRAMEWORKS_FOLDER_PATH}/GoogleUtilities.framework",
				"${TARGET_BUILD_DIR}/${FRAMEWORKS_FOLDER_PATH}/HKDFKit.framework",
				"${TARGET_BUILD_DIR}/${FRAMEWORKS_FOLDER_PATH}/Mantle.framework",
				"${TARGET_BUILD_DIR}/${FRAMEWORKS_FOLDER_PATH}/Mixpanel.framework",
				"${TARGET_BUILD_DIR}/${FRAMEWORKS_FOLDER_PATH}/NVActivityIndicatorView.framework",
				"${TARGET_BUILD_DIR}/${FRAMEWORKS_FOLDER_PATH}/PromiseKit.framework",
				"${TARGET_BUILD_DIR}/${FRAMEWORKS_FOLDER_PATH}/PureLayout.framework",
				"${TARGET_BUILD_DIR}/${FRAMEWORKS_FOLDER_PATH}/Reachability.framework",
				"${TARGET_BUILD_DIR}/${FRAMEWORKS_FOLDER_PATH}/SAMKeychain.framework",
				"${TARGET_BUILD_DIR}/${FRAMEWORKS_FOLDER_PATH}/SQLCipher.framework",
				"${TARGET_BUILD_DIR}/${FRAMEWORKS_FOLDER_PATH}/SSZipArchive.framework",
				"${TARGET_BUILD_DIR}/${FRAMEWORKS_FOLDER_PATH}/SignalCoreKit.framework",
				"${TARGET_BUILD_DIR}/${FRAMEWORKS_FOLDER_PATH}/SignalMetadataKit.framework",
				"${TARGET_BUILD_DIR}/${FRAMEWORKS_FOLDER_PATH}/SignalServiceKit.framework",
				"${TARGET_BUILD_DIR}/${FRAMEWORKS_FOLDER_PATH}/Starscream.framework",
				"${TARGET_BUILD_DIR}/${FRAMEWORKS_FOLDER_PATH}/SwiftProtobuf.framework",
				"${TARGET_BUILD_DIR}/${FRAMEWORKS_FOLDER_PATH}/YYImage.framework",
				"${TARGET_BUILD_DIR}/${FRAMEWORKS_FOLDER_PATH}/YapDatabase.framework",
				"${TARGET_BUILD_DIR}/${FRAMEWORKS_FOLDER_PATH}/libPhoneNumber_iOS.framework",
			);
			runOnlyForDeploymentPostprocessing = 0;
			shellPath = /bin/sh;
			shellScript = "\"${SRCROOT}/Pods/Target Support Files/Pods-Signal/Pods-Signal-frameworks.sh\"\n";
			showEnvVarsInLog = 0;
		};
		6565655F4068F9E5CDC5687F /* [CP] Check Pods Manifest.lock */ = {
			isa = PBXShellScriptBuildPhase;
			buildActionMask = 2147483647;
			files = (
			);
			inputPaths = (
				"${PODS_PODFILE_DIR_PATH}/Podfile.lock",
				"${PODS_ROOT}/Manifest.lock",
			);
			name = "[CP] Check Pods Manifest.lock";
			outputPaths = (
				"$(DERIVED_FILE_DIR)/Pods-SignalTests-checkManifestLockResult.txt",
			);
			runOnlyForDeploymentPostprocessing = 0;
			shellPath = /bin/sh;
			shellScript = "diff \"${PODS_PODFILE_DIR_PATH}/Podfile.lock\" \"${PODS_ROOT}/Manifest.lock\" > /dev/null\nif [ $? != 0 ] ; then\n    # print error to STDERR\n    echo \"error: The sandbox is not in sync with the Podfile.lock. Run 'pod install' or update your CocoaPods installation.\" >&2\n    exit 1\nfi\n# This output is used by Xcode 'outputs' to avoid re-running this script phase.\necho \"SUCCESS\" > \"${SCRIPT_OUTPUT_FILE_0}\"\n";
			showEnvVarsInLog = 0;
		};
		B4E9B04E862FB64FC9A8F79B /* [CP] Embed Pods Frameworks */ = {
			isa = PBXShellScriptBuildPhase;
			buildActionMask = 2147483647;
			files = (
			);
			inputPaths = (
				"${SRCROOT}/Pods/Target Support Files/Pods-SignalTests/Pods-SignalTests-frameworks.sh",
				"${BUILT_PRODUCTS_DIR}/AFNetworking/AFNetworking.framework",
				"${BUILT_PRODUCTS_DIR}/AxolotlKit/AxolotlKit.framework",
				"${BUILT_PRODUCTS_DIR}/CocoaLumberjack/CocoaLumberjack.framework",
				"${BUILT_PRODUCTS_DIR}/CryptoSwift/CryptoSwift.framework",
				"${BUILT_PRODUCTS_DIR}/Curve25519Kit/Curve25519Kit.framework",
				"${PODS_ROOT}/GRKOpenSSLFramework/OpenSSL-iOS/bin/openssl.framework",
				"${BUILT_PRODUCTS_DIR}/HKDFKit/HKDFKit.framework",
				"${BUILT_PRODUCTS_DIR}/Mantle/Mantle.framework",
				"${BUILT_PRODUCTS_DIR}/PromiseKit/PromiseKit.framework",
				"${BUILT_PRODUCTS_DIR}/PureLayout/PureLayout.framework",
				"${BUILT_PRODUCTS_DIR}/Reachability/Reachability.framework",
				"${BUILT_PRODUCTS_DIR}/SAMKeychain/SAMKeychain.framework",
				"${BUILT_PRODUCTS_DIR}/SQLCipher/SQLCipher.framework",
				"${BUILT_PRODUCTS_DIR}/SignalCoreKit/SignalCoreKit.framework",
				"${BUILT_PRODUCTS_DIR}/SignalMetadataKit/SignalMetadataKit.framework",
				"${BUILT_PRODUCTS_DIR}/SignalServiceKit/SignalServiceKit.framework",
				"${BUILT_PRODUCTS_DIR}/Starscream/Starscream.framework",
				"${BUILT_PRODUCTS_DIR}/SwiftProtobuf/SwiftProtobuf.framework",
				"${BUILT_PRODUCTS_DIR}/YYImage/YYImage.framework",
				"${BUILT_PRODUCTS_DIR}/YapDatabase/YapDatabase.framework",
				"${BUILT_PRODUCTS_DIR}/libPhoneNumber-iOS/libPhoneNumber_iOS.framework",
			);
			name = "[CP] Embed Pods Frameworks";
			outputPaths = (
				"${TARGET_BUILD_DIR}/${FRAMEWORKS_FOLDER_PATH}/AFNetworking.framework",
				"${TARGET_BUILD_DIR}/${FRAMEWORKS_FOLDER_PATH}/AxolotlKit.framework",
				"${TARGET_BUILD_DIR}/${FRAMEWORKS_FOLDER_PATH}/CocoaLumberjack.framework",
				"${TARGET_BUILD_DIR}/${FRAMEWORKS_FOLDER_PATH}/CryptoSwift.framework",
				"${TARGET_BUILD_DIR}/${FRAMEWORKS_FOLDER_PATH}/Curve25519Kit.framework",
				"${TARGET_BUILD_DIR}/${FRAMEWORKS_FOLDER_PATH}/openssl.framework",
				"${TARGET_BUILD_DIR}/${FRAMEWORKS_FOLDER_PATH}/HKDFKit.framework",
				"${TARGET_BUILD_DIR}/${FRAMEWORKS_FOLDER_PATH}/Mantle.framework",
				"${TARGET_BUILD_DIR}/${FRAMEWORKS_FOLDER_PATH}/PromiseKit.framework",
				"${TARGET_BUILD_DIR}/${FRAMEWORKS_FOLDER_PATH}/PureLayout.framework",
				"${TARGET_BUILD_DIR}/${FRAMEWORKS_FOLDER_PATH}/Reachability.framework",
				"${TARGET_BUILD_DIR}/${FRAMEWORKS_FOLDER_PATH}/SAMKeychain.framework",
				"${TARGET_BUILD_DIR}/${FRAMEWORKS_FOLDER_PATH}/SQLCipher.framework",
				"${TARGET_BUILD_DIR}/${FRAMEWORKS_FOLDER_PATH}/SignalCoreKit.framework",
				"${TARGET_BUILD_DIR}/${FRAMEWORKS_FOLDER_PATH}/SignalMetadataKit.framework",
				"${TARGET_BUILD_DIR}/${FRAMEWORKS_FOLDER_PATH}/SignalServiceKit.framework",
				"${TARGET_BUILD_DIR}/${FRAMEWORKS_FOLDER_PATH}/Starscream.framework",
				"${TARGET_BUILD_DIR}/${FRAMEWORKS_FOLDER_PATH}/SwiftProtobuf.framework",
				"${TARGET_BUILD_DIR}/${FRAMEWORKS_FOLDER_PATH}/YYImage.framework",
				"${TARGET_BUILD_DIR}/${FRAMEWORKS_FOLDER_PATH}/YapDatabase.framework",
				"${TARGET_BUILD_DIR}/${FRAMEWORKS_FOLDER_PATH}/libPhoneNumber_iOS.framework",
			);
			runOnlyForDeploymentPostprocessing = 0;
			shellPath = /bin/sh;
			shellScript = "\"${SRCROOT}/Pods/Target Support Files/Pods-SignalTests/Pods-SignalTests-frameworks.sh\"\n";
			showEnvVarsInLog = 0;
		};
		C3B782012411C26000C859D8 /* Set up Crashlytics */ = {
			isa = PBXShellScriptBuildPhase;
			buildActionMask = 2147483647;
			files = (
			);
			inputFileListPaths = (
			);
			inputPaths = (
				"$(SRCROOT)/$(BUILT_PRODUCTS_DIR)/$(INFOPLIST_PATH)",
			);
			name = "Set up Crashlytics";
			outputFileListPaths = (
			);
			outputPaths = (
			);
			runOnlyForDeploymentPostprocessing = 0;
			shellPath = /bin/sh;
			shellScript = "\"${PODS_ROOT}/Fabric/run\"\n";
		};
		F4C416F20E3CB0B25DC10C56 /* [CP] Check Pods Manifest.lock */ = {
			isa = PBXShellScriptBuildPhase;
			buildActionMask = 2147483647;
			files = (
			);
			inputPaths = (
				"${PODS_PODFILE_DIR_PATH}/Podfile.lock",
				"${PODS_ROOT}/Manifest.lock",
			);
			name = "[CP] Check Pods Manifest.lock";
			outputPaths = (
				"$(DERIVED_FILE_DIR)/Pods-SignalMessaging-checkManifestLockResult.txt",
			);
			runOnlyForDeploymentPostprocessing = 0;
			shellPath = /bin/sh;
			shellScript = "diff \"${PODS_PODFILE_DIR_PATH}/Podfile.lock\" \"${PODS_ROOT}/Manifest.lock\" > /dev/null\nif [ $? != 0 ] ; then\n    # print error to STDERR\n    echo \"error: The sandbox is not in sync with the Podfile.lock. Run 'pod install' or update your CocoaPods installation.\" >&2\n    exit 1\nfi\n# This output is used by Xcode 'outputs' to avoid re-running this script phase.\necho \"SUCCESS\" > \"${SCRIPT_OUTPUT_FILE_0}\"\n";
			showEnvVarsInLog = 0;
		};
/* End PBXShellScriptBuildPhase section */

/* Begin PBXSourcesBuildPhase section */
		453518641FC635DD00210559 /* Sources */ = {
			isa = PBXSourcesBuildPhase;
			buildActionMask = 2147483647;
			files = (
				4535186B1FC635DD00210559 /* ShareViewController.swift in Sources */,
				34480B361FD0929200BC14EF /* ShareAppExtensionContext.m in Sources */,
				34641E1F2088DA6D00E2EDE5 /* SAEScreenLockViewController.m in Sources */,
				3461284B1FD0B94000532771 /* SAELoadViewController.swift in Sources */,
				347850571FD86544007B8332 /* SAEFailedViewController.swift in Sources */,
			);
			runOnlyForDeploymentPostprocessing = 0;
		};
		4535188D1FC63DBF00210559 /* Sources */ = {
			isa = PBXSourcesBuildPhase;
			buildActionMask = 2147483647;
			files = (
				45F59A0A2029140500E8D2B0 /* OWSVideoPlayer.swift in Sources */,
				340872C82239563500CB25B0 /* ApprovalRailCellView.swift in Sources */,
				45194F951FD7216600333B2C /* TSUnreadIndicatorInteraction.m in Sources */,
				4CB93DC22180FF07004B9764 /* ProximityMonitoringManager.swift in Sources */,
				34AC09E1211B39B100997B47 /* SelectThreadViewController.m in Sources */,
				34AC09EF211B39B100997B47 /* ViewControllerUtils.m in Sources */,
				346941A2215D2EE400B5BFAD /* OWSConversationColor.m in Sources */,
				B8C9689723FA1B72005F64E0 /* Fonts.swift in Sources */,
				34AC0A17211B39EA00997B47 /* VideoPlayerView.swift in Sources */,
				34BEDB1321C43F6A007B0EAE /* ImageEditorView.swift in Sources */,
				34AC09EE211B39B100997B47 /* EditContactShareNameViewController.swift in Sources */,
				346129F71FD5F31400532771 /* OWS105AttachmentFilePaths.m in Sources */,
				45194F931FD7215C00333B2C /* OWSContactOffersInteraction.m in Sources */,
				450998681FD8C0FF00D89EB3 /* AttachmentSharing.m in Sources */,
				347850711FDAEB17007B8332 /* OWSUserProfile.m in Sources */,
				346129F81FD5F31400532771 /* OWS100RemoveTSRecipientsMigration.m in Sources */,
				34AC09DF211B39B100997B47 /* OWSNavigationController.m in Sources */,
				34074F61203D0CBE004596AE /* OWSSounds.m in Sources */,
				34BEDB1721C80BCA007B0EAE /* OWSAnyTouchGestureRecognizer.m in Sources */,
				340872C92239563500CB25B0 /* AttachmentItemCollection.swift in Sources */,
				34080EFE2225F96D0087E99F /* ImageEditorPaletteView.swift in Sources */,
				34B6A909218B8824007C4606 /* OWS112TypingIndicatorsMigration.swift in Sources */,
				4C3E245D21F2B395000AE092 /* DirectionalPanGestureRecognizer.swift in Sources */,
				346129B51FD1F7E800532771 /* OWSProfileManager.m in Sources */,
				4CBBCA6321714B4500EEB37D /* OWS110SortIdMigration.swift in Sources */,
				342950832124C9750000B063 /* OWSTextView.m in Sources */,
				452EC6E1205FF5DC000E787C /* Bench.swift in Sources */,
				B8C9689923FA1B72005F64E0 /* Values.swift in Sources */,
				34BBC85D220D19D600857249 /* ImageEditorPanGestureRecognizer.swift in Sources */,
				342950882124CB0A0000B063 /* OWSSearchBar.m in Sources */,
				342950822124C9750000B063 /* OWSTextField.m in Sources */,
				34AC0A13211B39EA00997B47 /* DisappearingTimerConfigurationView.swift in Sources */,
				4CA46F4D219CFDAA0038ABDE /* GalleryRailView.swift in Sources */,
				34480B621FD0A98800BC14EF /* UIColor+OWS.m in Sources */,
				B8C9689823FA1B72005F64E0 /* Gradients.swift in Sources */,
				4C20B2B720CA0034001BAC90 /* ThreadViewModel.swift in Sources */,
				34BBC857220C7ADA00857249 /* ImageEditorItem.swift in Sources */,
				346E35BE224283B100E55D5F /* UIAlertController+OWS.swift in Sources */,
				34480B641FD0A98800BC14EF /* UIView+OWS.m in Sources */,
				34AC0A1C211B39EA00997B47 /* OWSFlatButton.swift in Sources */,
				340872D822397F4600CB25B0 /* AttachmentCaptionViewController.swift in Sources */,
				34C3C7932040B0DD0000134C /* OWSAudioPlayer.m in Sources */,
				241C6316231F64CE00B4198E /* UIColor+Helper.swift in Sources */,
				34AC09E5211B39B100997B47 /* ScreenLockViewController.m in Sources */,
				34AC09F7211B39B100997B47 /* MediaMessageView.swift in Sources */,
				34BBC858220C7ADA00857249 /* ImageEditorContents.swift in Sources */,
				3461293A1FD1B47300532771 /* OWSPreferences.m in Sources */,
				34AC09E6211B39B100997B47 /* SelectRecipientViewController.m in Sources */,
				4C858A52212DC5E1001B45D3 /* UIImage+OWS.swift in Sources */,
				34480B671FD0AA9400BC14EF /* UIFont+OWS.m in Sources */,
				346129E61FD5C0C600532771 /* OWSDatabaseMigrationRunner.m in Sources */,
				34AC0A11211B39EA00997B47 /* OWSLayerView.swift in Sources */,
				34AC0A1B211B39EA00997B47 /* GradientView.swift in Sources */,
				34AC09E2211B39B100997B47 /* ReturnToCallViewController.swift in Sources */,
				346129AB1FD1F0EE00532771 /* OWSFormat.m in Sources */,
				34AC0A12211B39EA00997B47 /* ContactTableViewCell.m in Sources */,
				451F8A461FD715BA005CB9DA /* OWSGroupAvatarBuilder.m in Sources */,
				34BBC85B220C7ADA00857249 /* OrderedDictionary.swift in Sources */,
				346129961FD1E30000532771 /* OWSDatabaseMigration.m in Sources */,
				346129FB1FD5F31400532771 /* OWS101ExistingUsersBlockOnIdentityChange.m in Sources */,
				B8544E3523D5201400299F14 /* UIView+Constraints.swift in Sources */,
				34AC09EA211B39B100997B47 /* ModalActivityIndicatorViewController.swift in Sources */,
				B8C9689523FA1B72005F64E0 /* AppMode.swift in Sources */,
				344F248D2007CCD600CFB4F4 /* DisplayableText.swift in Sources */,
				450998651FD8A34D00D89EB3 /* DeviceSleepManager.swift in Sources */,
				34AC09EB211B39B100997B47 /* ContactShareApprovalViewController.swift in Sources */,
				34AC0A1F211B39EA00997B47 /* AvatarImageView.swift in Sources */,
				3466087220E550F400AFFE73 /* ConversationStyle.swift in Sources */,
				3478506B1FD9B78A007B8332 /* NoopCallMessageHandler.swift in Sources */,
				340872CA2239563500CB25B0 /* AttachmentApprovalViewController.swift in Sources */,
				346129AD1FD1F34E00532771 /* ImageCache.swift in Sources */,
				452C7CA72037628B003D51A5 /* Weak.swift in Sources */,
				34D5872F208E2C4200D2255A /* OWS109OutgoingMessageState.m in Sources */,
				340872D02239787F00CB25B0 /* AttachmentTextToolbar.swift in Sources */,
				34AC09F8211B39B100997B47 /* CountryCodeViewController.m in Sources */,
				451F8A341FD710C3005CB9DA /* FullTextSearcher.swift in Sources */,
				34080F04222858DC0087E99F /* OWSViewController+ImageEditor.swift in Sources */,
				346129FE1FD5F31400532771 /* OWS106EnsureProfileComplete.swift in Sources */,
				34AC0A10211B39EA00997B47 /* TappableView.swift in Sources */,
				346129F91FD5F31400532771 /* OWS104CreateRecipientIdentities.m in Sources */,
				B8C9689A23FA1B95005F64E0 /* DeviceUtilities.swift in Sources */,
				346129B61FD1F7E800532771 /* ProfileFetcherJob.swift in Sources */,
				34AC09E9211B39B100997B47 /* OWSTableViewController.m in Sources */,
				340872CE2239596100CB25B0 /* AttachmentApprovalInputAccessoryView.swift in Sources */,
				346129F51FD5F31400532771 /* OWS102MoveLoggingPreferenceToUserDefaults.m in Sources */,
				45194F8F1FD71FF500333B2C /* ThreadUtil.m in Sources */,
				34BEDB0E21C405B0007B0EAE /* ImageEditorModel.swift in Sources */,
				451F8A3B1FD71297005CB9DA /* UIUtil.m in Sources */,
				340872C122394CAA00CB25B0 /* ImageEditorTransform.swift in Sources */,
				450C800F20AD1AB900F3A091 /* OWSWindowManager.m in Sources */,
				454A965A1FD6017E008D2A0E /* SignalAttachment.swift in Sources */,
				45BC829D1FD9C4B400011CF3 /* ShareViewDelegate.swift in Sources */,
				3461295B1FD1D74C00532771 /* Environment.m in Sources */,
				346129D51FD20ADC00532771 /* UIViewController+OWS.m in Sources */,
				34BBC851220B8EEF00857249 /* ImageEditorCanvasView.swift in Sources */,
				347850691FD9B78A007B8332 /* AppSetup.m in Sources */,
				346941A3215D2EE400B5BFAD /* Theme.m in Sources */,
				4C23A5F2215C4ADE00534937 /* SheetViewController.swift in Sources */,
				34BBC84D220B2D0800857249 /* ImageEditorPinchGestureRecognizer.swift in Sources */,
				340872BF22393CFA00CB25B0 /* UIGestureRecognizer+OWS.swift in Sources */,
				34080F02222853E30087E99F /* ImageEditorBrushViewController.swift in Sources */,
				34AC0A14211B39EA00997B47 /* ContactCellView.m in Sources */,
				34AC0A15211B39EA00997B47 /* ContactsViewHelper.m in Sources */,
				346129FF1FD5F31400532771 /* OWS103EnableVideoCalling.m in Sources */,
				346129E31FD5C0BE00532771 /* VersionMigrations.m in Sources */,
				4C7537892193779700DF5E37 /* OWS113MultiAttachmentMediaMessages.swift in Sources */,
				340872CB2239563500CB25B0 /* AttachmentPrepViewController.swift in Sources */,
				34AC0A16211B39EA00997B47 /* OWSNavigationBar.swift in Sources */,
				34BEDB0B21C2FA3D007B0EAE /* OWS114RemoveDynamicInteractions.swift in Sources */,
				34AC0A1A211B39EA00997B47 /* CommonStrings.swift in Sources */,
				34AC0A19211B39EA00997B47 /* OWSAlerts.swift in Sources */,
				340872DA22397FEB00CB25B0 /* AttachmentTextView.swift in Sources */,
				34FDB29221FF986600A01202 /* UIView+OWS.swift in Sources */,
				34BBC859220C7ADA00857249 /* ImageEditorStrokeItem.swift in Sources */,
				451F8A351FD710DE005CB9DA /* Searcher.swift in Sources */,
				451F8A481FD715BA005CB9DA /* OWSContactAvatarBuilder.m in Sources */,
				4503F1C3204711D300CEE724 /* OWS107LegacySounds.m in Sources */,
				34AC0A18211B39EA00997B47 /* TappableStackView.swift in Sources */,
				34B6D27520F664C900765BE2 /* OWSUnreadIndicator.m in Sources */,
				346129A61FD1F09100532771 /* OWSContactsManager.m in Sources */,
				4541B71D209D3B7A0008608F /* ContactShareViewModel.swift in Sources */,
				4C618199219DF03A009BD6B5 /* OWSButton.swift in Sources */,
				241C6314231F64C000B4198E /* JazzIcon.swift in Sources */,
				4598198F204E2F28009414F2 /* OWS108CallLoggingPreference.m in Sources */,
				34AC09F3211B39B100997B47 /* NewNonContactConversationViewController.m in Sources */,
				4C3E245C21F29FCE000AE092 /* Toast.swift in Sources */,
				34BBC84B220B2CB200857249 /* ImageEditorTextViewController.swift in Sources */,
				34AC09FA211B39B100997B47 /* SharingThreadPickerViewController.m in Sources */,
				45F59A082028E4FB00E8D2B0 /* OWSAudioSession.swift in Sources */,
				34612A071FD7238600532771 /* OWSSyncManager.m in Sources */,
				450C801220AD1D5B00F3A091 /* UIDevice+featureSupport.swift in Sources */,
				451F8A471FD715BA005CB9DA /* OWSAvatarBuilder.m in Sources */,
				349ED992221EE80D008045B0 /* AppPreferences.swift in Sources */,
				34AC09E7211B39B100997B47 /* MessageApprovalViewController.swift in Sources */,
				34480B591FD0A7A400BC14EF /* OWSScrubbingLogFormatter.m in Sources */,
				451F8A441FD7156B005CB9DA /* BlockListUIUtils.m in Sources */,
				34AC0A1E211B39EA00997B47 /* ThreadViewHelper.m in Sources */,
				34BBC85A220C7ADA00857249 /* ImageEditorTextItem.swift in Sources */,
				34641E182088D7E900E2EDE5 /* OWSScreenLock.swift in Sources */,
				346129721FD1D74C00532771 /* SignalKeyingStorage.m in Sources */,
				241C6315231F64CE00B4198E /* CGFloat+Rounding.swift in Sources */,
				349EA07C2162AEA800F7B17F /* OWS111UDAttributesMigration.swift in Sources */,
				34480B561FD0A7A400BC14EF /* DebugLogger.m in Sources */,
				459B775C207BA46C0071D0AB /* OWSQuotedReplyModel.m in Sources */,
				340872D622397E6800CB25B0 /* AttachmentCaptionToolbar.swift in Sources */,
				34ABB2C42090C59700C727A6 /* OWSResaveCollectionDBMigration.m in Sources */,
				4C948FF72146EB4800349F0D /* BlockListCache.swift in Sources */,
				B846365B22B7418B00AF1514 /* Identicon+ObjC.swift in Sources */,
				4551DB5A205C562300C8AE75 /* Collection+OWS.swift in Sources */,
				B8C9689623FA1B72005F64E0 /* Colors.swift in Sources */,
				34BBC84F220B8A0100857249 /* ImageEditorCropViewController.swift in Sources */,
				34AC09ED211B39B100997B47 /* ContactFieldView.swift in Sources */,
				B8544E3423D51EEF00299F14 /* ProfilePictureView.swift in Sources */,
				346129AF1FD1F5D900532771 /* SystemContactsFetcher.swift in Sources */,
				34AC09E3211B39B100997B47 /* OWSViewController.m in Sources */,
				346129C81FD2072E00532771 /* NSAttributedString+OWS.m in Sources */,
			);
			runOnlyForDeploymentPostprocessing = 0;
		};
		D221A085169C9E5E00537ABF /* Sources */ = {
			isa = PBXSourcesBuildPhase;
			buildActionMask = 2147483647;
			files = (
				B8CCF63723961D6D0091D419 /* NewPrivateChatVC.swift in Sources */,
				4CC0B59C20EC5F2E00CF6EE0 /* ConversationConfigurationSyncOperation.swift in Sources */,
				3461293E1FD1D72B00532771 /* ExperienceUpgradeFinder.swift in Sources */,
				34C4E2582118957600BEA353 /* WebRTCProto.swift in Sources */,
				34D1F0BD1F8D108C0066283D /* AttachmentUploadView.m in Sources */,
				452EC6DF205E9E30000E787C /* MediaGalleryViewController.swift in Sources */,
				34386A52207D0C01009F5D9C /* HomeViewCell.m in Sources */,
				34DC9BD921543E0C00FDDCEC /* DebugContactsUtils.m in Sources */,
				34DBF007206C3CB200025978 /* OWSBubbleShapeView.m in Sources */,
				4C04392A220A9EC800BAEA63 /* VoiceNoteLock.swift in Sources */,
				34D1F0BA1F8800D90066283D /* OWSAudioMessageView.m in Sources */,
				34D8C02B1ED3685800188D7C /* DebugUIContacts.m in Sources */,
				3496956E21A301A100DCFE74 /* OWSBackupExportJob.m in Sources */,
				4C1885D2218F8E1C00B67051 /* PhotoGridViewCell.swift in Sources */,
				45C9DEB81DF4E35A0065CA84 /* WebRTCCallMessageHandler.swift in Sources */,
				34D1F0501F7D45A60066283D /* GifPickerCell.swift in Sources */,
				3496957421A301A100DCFE74 /* OWSBackupAPI.swift in Sources */,
				34D99C931F2937CC00D284D6 /* OWSAnalytics.swift in Sources */,
				B8783E9E23EB948D00404FB8 /* UILabel+Interaction.swift in Sources */,
				B80C6B5B2384C7F900FDBC8B /* DeviceNameModalDelegate.swift in Sources */,
				340FC8B8204DAC8D007AEB0F /* AddToGroupViewController.m in Sources */,
				341F2C0F1F2B8AE700D07D6B /* DebugUIMisc.m in Sources */,
				B893063F2383961A005EAA8E /* ScanQRCodeWrapperVC.swift in Sources */,
				B83F2B86240C7B8F000A54AB /* NewConversationButtonSet.swift in Sources */,
				340FC8AF204DAC8D007AEB0F /* OWSLinkDeviceViewController.m in Sources */,
				34E3EF0D1EFC235B007F6822 /* DebugUIDiskUsage.m in Sources */,
				454A84042059C787008B8C75 /* MediaTileViewController.swift in Sources */,
				340FC8B4204DAC8D007AEB0F /* OWSBackupSettingsViewController.m in Sources */,
				34D1F0871F8678AA0066283D /* ConversationViewItem.m in Sources */,
				451A13B11E13DED2000A50FD /* AppNotifications.swift in Sources */,
				34D99CE4217509C2000AFB39 /* AppEnvironment.swift in Sources */,
				348570A820F67575004FF32B /* OWSMessageHeaderView.m in Sources */,
				450DF2091E0DD2C6003D14BE /* UserNotificationsAdaptee.swift in Sources */,
				B847570323D5698100759540 /* LokiPushNotificationManager.swift in Sources */,
				34B6A907218B5241007C4606 /* TypingIndicatorCell.swift in Sources */,
				4CFD151D22415AA400F2450F /* CallVideoHintView.swift in Sources */,
				34D1F0AB1F867BFC0066283D /* OWSContactOffersCell.m in Sources */,
				B82B408A2399EC0600A248E7 /* FakeChatView.swift in Sources */,
				B8BB82B92394911B00BA5194 /* Separator.swift in Sources */,
				343A65981FC4CFE7000477A1 /* ConversationScrollButton.m in Sources */,
				B82B40882399EB0E00A248E7 /* LandingVC.swift in Sources */,
				34386A51207D0C01009F5D9C /* HomeViewController.m in Sources */,
				34D1F0A91F867BFC0066283D /* ConversationViewCell.m in Sources */,
				34A4C62022175C5C0042EF2E /* OnboardingProfileViewController.swift in Sources */,
				4505C2BF1E648EA300CEBF41 /* ExperienceUpgrade.swift in Sources */,
				EF764C351DB67CC5000D9A87 /* UIViewController+Permissions.m in Sources */,
				45CD81EF1DC030E7004C9430 /* SyncPushTokensJob.swift in Sources */,
				34D2CCE0206939B400CB1A14 /* DebugUIMessagesAssetLoader.m in Sources */,
				4CEB78C92178EBAB00F315D2 /* OWSSessionResetJobRecord.m in Sources */,
				45794E861E00620000066731 /* CallUIAdapter.swift in Sources */,
				340FC8BA204DAC8D007AEB0F /* FingerprintViewScanController.m in Sources */,
				4585C4681ED8F8D200896AEA /* SafetyNumberConfirmationAlert.swift in Sources */,
				4C20B2B920CA10DE001BAC90 /* ConversationSearchViewController.swift in Sources */,
				B85357C123A1B81900AAF6CD /* SeedReminderViewDelegate.swift in Sources */,
				450D19131F85236600970622 /* RemoteVideoView.m in Sources */,
				34129B8621EF877A005457A8 /* LinkPreviewView.swift in Sources */,
				34386A54207D271D009F5D9C /* NeverClearView.swift in Sources */,
				B885D5F4233491AB00EE0D8E /* DeviceLinkingModal.swift in Sources */,
				45DF5DF21DDB843F00C936C7 /* CompareSafetyNumbersActivity.swift in Sources */,
				451166C01FD86B98000739BA /* AccountManager.swift in Sources */,
				B83F2B88240CB75A000A54AB /* UIImage+Scaling.swift in Sources */,
				3430FE181F7751D4000EC51B /* GiphyAPI.swift in Sources */,
				4C2F454F214C00E1004871FF /* AvatarTableViewCell.swift in Sources */,
				346E9D5421B040B700562252 /* RegistrationController.swift in Sources */,
				340FC8AD204DAC8D007AEB0F /* OWSLinkedDevicesTableViewController.m in Sources */,
				340FC8AA204DAC8D007AEB0F /* NotificationSettingsViewController.m in Sources */,
				B80C6B592384C4E700FDBC8B /* DeviceNameModal.swift in Sources */,
				4C090A1B210FD9C7001FD7F9 /* HapticFeedback.swift in Sources */,
				3496744F2076ACD000080B5F /* LongTextViewController.swift in Sources */,
				34B3F8931E8DF1710035BE1A /* SignalsNavigationController.m in Sources */,
				34F308A21ECB469700BB7697 /* OWSBezierPathView.m in Sources */,
				45B27B862037FFB400A539DF /* DebugUIFileBrowser.swift in Sources */,
				B886B4A92398BA1500211ABE /* QRCode.swift in Sources */,
				3496955D219B605E00DCFE74 /* PhotoCollectionPickerController.swift in Sources */,
				34CE88E71F2FB9A10098030F /* ProfileViewController.m in Sources */,
				3403B95D20EA9527001A1F44 /* OWSContactShareButtonsView.m in Sources */,
				34B0796D1FCF46B100E248C2 /* MainAppContext.m in Sources */,
				34E3EF101EFC2684007F6822 /* DebugUIPage.m in Sources */,
				B80C6B572384A56D00FDBC8B /* DeviceLinksVC.swift in Sources */,
				34A8B3512190A40E00218A25 /* MediaAlbumCellView.swift in Sources */,
				34D1F0AE1F867BFC0066283D /* OWSMessageCell.m in Sources */,
				B8BB82AB238F669C00BA5194 /* ConversationCell.swift in Sources */,
				4C4AEC4520EC343B0020E72B /* DismissableTextField.swift in Sources */,
				4CB5F26720F6E1E2004D1B42 /* MenuActionsViewController.swift in Sources */,
				3496955E219B605E00DCFE74 /* PhotoLibrary.swift in Sources */,
				B82584A02315024B001B41CB /* LokiRSSFeedPoller.swift in Sources */,
				24A830A22293CD0100F4CAC0 /* LokiP2PServer.swift in Sources */,
				B89529CC240E13110036FF5E /* VoiceMessageView.swift in Sources */,
				349ED990221B0194008045B0 /* Onboarding2FAViewController.swift in Sources */,
				45D231771DC7E8F10034FA89 /* SessionResetJob.swift in Sources */,
				340FC8A9204DAC8D007AEB0F /* NotificationSettingsOptionsViewController.m in Sources */,
				B80A579F23DFF1F300876683 /* NewClosedGroupVC.swift in Sources */,
				452037D11EE84975004E4CDF /* DebugUISessionState.m in Sources */,
				D221A09A169C9E5E00537ABF /* main.m in Sources */,
				3496957221A301A100DCFE74 /* OWSBackup.m in Sources */,
				B86BD08623399CEF000F5AE3 /* SeedModal.swift in Sources */,
<<<<<<< HEAD
				B8BB82A9238F62FB00BA5194 /* Gradients.swift in Sources */,
				B89529C5240E12D60036FF5E /* AudioVisualizationView.swift in Sources */,
=======
>>>>>>> 3537cee6
				34B3F87B1E8DF1700035BE1A /* ExperienceUpgradesPageViewController.swift in Sources */,
				3448E1622213585C004B052E /* OnboardingBaseViewController.swift in Sources */,
				34E5DC8220D8050D00C08145 /* RegistrationUtils.m in Sources */,
				45638BDC1F3DD0D400128435 /* DebugUICalling.swift in Sources */,
				34E3E5681EC4B19400495BAC /* AudioProgressView.swift in Sources */,
				34D1F0521F7E8EA30066283D /* GiphyDownloader.swift in Sources */,
				340FC8BC204DAC8D007AEB0F /* FingerprintViewController.m in Sources */,
				450DF2051E0D74AC003D14BE /* Platform.swift in Sources */,
				34A4C61E221613D00042EF2E /* OnboardingVerificationViewController.swift in Sources */,
				4CC613362227A00400E21A3A /* ConversationSearch.swift in Sources */,
				B89529C9240E12D60036FF5E /* Chronometer.swift in Sources */,
				340FC8B2204DAC8D007AEB0F /* AdvancedSettingsTableViewController.m in Sources */,
				452B999020A34B6B006F2F9E /* AddContactShareToExistingContactViewController.swift in Sources */,
				B82B408C239A068800A248E7 /* RegisterVC.swift in Sources */,
				346129991FD1E4DA00532771 /* SignalApp.m in Sources */,
				3496957121A301A100DCFE74 /* OWSBackupImportJob.m in Sources */,
				34BECE301F7ABCF800D7438D /* GifPickerLayout.swift in Sources */,
				C3DFFAC623E96F0D0058DAF8 /* Sheet.swift in Sources */,
				343A65951FC47D5E000477A1 /* DebugUISyncMessages.m in Sources */,
				45C0DC1E1E69011F00E04C47 /* UIStoryboard+OWS.swift in Sources */,
				452ECA4D1E087E7200E2F016 /* MessageFetcherJob.swift in Sources */,
				4556FA681F54AA9500AF40DD /* DebugUIProfile.swift in Sources */,
				45A6DAD61EBBF85500893231 /* ReminderView.swift in Sources */,
				34D1F0881F8678AA0066283D /* ConversationViewLayout.m in Sources */,
				B82B408E239DC00D00A248E7 /* DisplayNameVC.swift in Sources */,
				4CA485BB2232339F004B9E7D /* PhotoCaptureViewController.swift in Sources */,
				34330AA31E79686200DF2FB9 /* OWSProgressView.m in Sources */,
				344825C6211390C800DB4BD8 /* OWSOrphanDataCleaner.m in Sources */,
				45D2AC02204885170033C692 /* OWS2FAReminderViewController.swift in Sources */,
				B89529C4240E12D60036FF5E /* AudioContext.swift in Sources */,
				4542DF54208D40AC007B4E76 /* LoadingViewController.swift in Sources */,
				34D5CCA91EAE3D30005515DB /* AvatarViewHelper.m in Sources */,
				34D1F0B71F87F8850066283D /* OWSGenericAttachmentView.m in Sources */,
				3448E15C22133274004B052E /* OnboardingPermissionsViewController.swift in Sources */,
				B8B5BCEC2394D869003823C9 /* Button.swift in Sources */,
				34D920E720E179C200D51158 /* OWSMessageFooterView.m in Sources */,
				341341EF2187467A00192D59 /* ConversationViewModel.m in Sources */,
				B8BB82B12390C37000BA5194 /* SearchBar.swift in Sources */,
				348BB25D20A0C5530047AEC2 /* ContactShareViewHelper.swift in Sources */,
				34B3F8801E8DF1700035BE1A /* InviteFlow.swift in Sources */,
				B85357C523A1F13800AAF6CD /* LinkDeviceVC.swift in Sources */,
				457C87B82032645C008D52D6 /* DebugUINotifications.swift in Sources */,
				4C21D5D8223AC60F00EF8A77 /* PhotoCapture.swift in Sources */,
				4C13C9F620E57BA30089A98B /* ColorPickerViewController.swift in Sources */,
				B8162F0522892C5F00D46544 /* FriendRequestViewDelegate.swift in Sources */,
				4CC1ECFB211A553000CC13BE /* AppUpdateNag.swift in Sources */,
				3448E16022134C89004B052E /* OnboardingSplashViewController.swift in Sources */,
				34B6A903218B3F63007C4606 /* TypingIndicatorView.swift in Sources */,
				B8CCF639239721E20091D419 /* TabBar.swift in Sources */,
				B8162F0322891AD600D46544 /* FriendRequestView.swift in Sources */,
				458E38371D668EBF0094BD24 /* OWSDeviceProvisioningURLParser.m in Sources */,
				34B6A905218B4C91007C4606 /* TypingIndicatorInteraction.swift in Sources */,
				2400888E239F30A600305217 /* SessionRestorationView.swift in Sources */,
				B886B4A72398B23E00211ABE /* QRCodeVC.swift in Sources */,
				4517642B1DE939FD00EDB8B9 /* ContactCell.swift in Sources */,
				34EA69402194933900702471 /* MediaDownloadView.swift in Sources */,
				B8544E3323D50E4900299F14 /* AppearanceUtilities.swift in Sources */,
				340FC8AB204DAC8D007AEB0F /* DomainFrontingCountryViewController.m in Sources */,
				4C586926224FAB83003FD070 /* AVAudioSession+OWS.m in Sources */,
				3496744D2076768700080B5F /* OWSMessageBubbleView.m in Sources */,
				34B3F8751E8DF1700035BE1A /* CallViewController.swift in Sources */,
				4C4AE6A1224AF35700D4AF6F /* SendMediaNavigationController.swift in Sources */,
				34D8C0281ED3673300188D7C /* DebugUITableViewController.m in Sources */,
				45F32C222057297A00A300D5 /* MediaDetailViewController.m in Sources */,
				B8B26C8F234D629C004ED98C /* MentionCandidateSelectionView.swift in Sources */,
				34B3F8851E8DF1700035BE1A /* NewGroupViewController.m in Sources */,
				B8CCF63F23975CFB0091D419 /* JoinPublicChatVC.swift in Sources */,
				34ABC0E421DD20C500ED9469 /* ConversationMessageMapping.swift in Sources */,
				34D8C0271ED3673300188D7C /* DebugUIMessages.m in Sources */,
				34DBF003206BD5A500025978 /* OWSMessageTextView.m in Sources */,
				34D1F0B41F86D31D0066283D /* ConversationCollectionView.m in Sources */,
				34B3F8821E8DF1700035BE1A /* NewContactThreadViewController.m in Sources */,
				45D308AD2049A439000189E4 /* PinEntryView.m in Sources */,
				B85357C323A1BD1200AAF6CD /* SeedVC.swift in Sources */,
				340FC8B1204DAC8D007AEB0F /* BlockListViewController.m in Sources */,
				45B5360E206DD8BB00D61655 /* UIResponder+OWS.swift in Sources */,
				4CFE6B6C21F92BA700006701 /* LegacyNotificationsAdaptee.swift in Sources */,
				B8CCF6432397711F0091D419 /* SettingsVC.swift in Sources */,
				C354E75A23FE2A7600CE22E3 /* BaseVC.swift in Sources */,
				3441FD9F21A3604F00BB9542 /* BackupRestoreViewController.swift in Sources */,
				45F659821E1BE77000444429 /* NonCallKitCallUIAdaptee.swift in Sources */,
				4C5250D221E7BD7D00CE3D95 /* PhoneNumberValidator.swift in Sources */,
				45AE48511E0732D6004D96C2 /* TurnServerInfo.swift in Sources */,
				34B3F8771E8DF1700035BE1A /* ContactsPicker.swift in Sources */,
				45C0DC1B1E68FE9000E04C47 /* UIApplication+OWS.swift in Sources */,
				45FBC5C81DF8575700E9B410 /* CallKitCallManager.swift in Sources */,
				4539B5861F79348F007141FF /* PushRegistrationManager.swift in Sources */,
				45FBC5D11DF8592E00E9B410 /* SignalCall.swift in Sources */,
				B8B26C91234D8CBD004ED98C /* MentionCandidateSelectionViewDelegate.swift in Sources */,
				340FC8BB204DAC8D007AEB0F /* OWSAddToContactViewController.m in Sources */,
				45F32C232057297A00A300D5 /* MediaPageViewController.swift in Sources */,
				452C468F1E427E200087B011 /* OutboundCallInitiator.swift in Sources */,
				B82B4094239DF15900A248E7 /* ConversationTitleView.swift in Sources */,
				34D2CCDA2062E7D000CB1A14 /* OWSScreenLockUI.m in Sources */,
				45F170BB1E2FC5D3003FC1F2 /* CallAudioService.swift in Sources */,
				4CA46F4C219CCC630038ABDE /* CaptionView.swift in Sources */,
				345BC30C2047030700257B7C /* OWS2FASettingsViewController.m in Sources */,
				340FC8B7204DAC8D007AEB0F /* OWSConversationSettingsViewController.m in Sources */,
				34BECE2E1F7ABCE000D7438D /* GifPickerViewController.swift in Sources */,
				B84664F5235022F30083A1CD /* MentionUtilities.swift in Sources */,
				34D1F0C01F8EC1760066283D /* MessageRecipientStatusUtils.swift in Sources */,
				45F659731E1BD99C00444429 /* CallKitCallUIAdaptee.swift in Sources */,
				34277A5E20751BDC006049F2 /* OWSQuotedMessageView.m in Sources */,
				458DE9D61DEE3FD00071BB03 /* PeerConnectionClient.swift in Sources */,
				45DDA6242090CEB500DE97F8 /* ConversationHeaderView.swift in Sources */,
				B82B4090239DD75000A248E7 /* RestoreVC.swift in Sources */,
				3488F9362191CC4000E524CC /* ConversationMediaView.swift in Sources */,
				45F32C242057297A00A300D5 /* MessageDetailViewController.swift in Sources */,
				3496955C219B605E00DCFE74 /* ImagePickerController.swift in Sources */,
				B8BB82B523947F2D00BA5194 /* TextField.swift in Sources */,
				34D1F0841F8678AA0066283D /* ConversationInputToolbar.m in Sources */,
				457F671B20746193000EABCD /* QuotedReplyPreview.swift in Sources */,
				34A6C28021E503E700B5B12E /* OWSImagePickerController.swift in Sources */,
				4C21D5D6223A9DC500EF8A77 /* UIAlerts+iOS9.m in Sources */,
				34DBF004206BD5A500025978 /* OWSBubbleView.m in Sources */,
				3496957021A301A100DCFE74 /* OWSBackupIO.m in Sources */,
				34E88D262098C5AE00A608F4 /* ContactViewController.swift in Sources */,
				34AC0A23211C829F00997B47 /* OWSLabel.m in Sources */,
				34EA69422194DE8000702471 /* MediaUploadView.swift in Sources */,
				76EB054018170B33006006FC /* AppDelegate.m in Sources */,
				34D1F0831F8678AA0066283D /* ConversationInputTextView.m in Sources */,
				340FC8B6204DAC8D007AEB0F /* OWSQRCodeScanningViewController.m in Sources */,
				4CB5F26920F7D060004D1B42 /* MessageActions.swift in Sources */,
				340FC8B5204DAC8D007AEB0F /* AboutTableViewController.m in Sources */,
				34BECE2B1F74C12700D7438D /* DebugUIStress.m in Sources */,
				340FC8B9204DAC8D007AEB0F /* UpdateGroupViewController.m in Sources */,
				B8BB82A5238F627000BA5194 /* HomeVC.swift in Sources */,
				3448E1662215B313004B052E /* OnboardingCaptchaViewController.swift in Sources */,
				4574A5D61DD6704700C6B692 /* CallService.swift in Sources */,
				B89529C7240E12D60036FF5E /* BaseNibView.swift in Sources */,
				4521C3C01F59F3BA00B4C582 /* TextFieldHelper.swift in Sources */,
				34D2CCDF206939B400CB1A14 /* DebugUIMessagesAction.m in Sources */,
				B89529C6240E12D60036FF5E /* AVAudioFileExtensions.swift in Sources */,
				340FC8AC204DAC8D007AEB0F /* PrivacySettingsTableViewController.m in Sources */,
				B88847BC23E10BC6009836D2 /* GroupMembersVC.swift in Sources */,
				B85357BF23A1AE0800AAF6CD /* SeedReminderView.swift in Sources */,
				B85357C723A1FB5100AAF6CD /* LinkDeviceVCDelegate.swift in Sources */,
				340FC8C5204DE223007AEB0F /* DebugUIBackup.m in Sources */,
				4C11AA5020FD59C700351FBD /* MessageStatusView.swift in Sources */,
				340FC8AE204DAC8D007AEB0F /* OWSSoundSettingsViewController.m in Sources */,
				4579431E1E7C8CE9008ED0C0 /* Pastelog.m in Sources */,
				340FC8B0204DAC8D007AEB0F /* AddToBlockListViewController.m in Sources */,
				3496957321A301A100DCFE74 /* OWSBackupJob.m in Sources */,
				340FC8B3204DAC8D007AEB0F /* AppSettingsViewController.m in Sources */,
				C3DFFAC823E970080058DAF8 /* OpenGroupSuggestionSheet.swift in Sources */,
				34C4E2572118957600BEA353 /* OWSWebRTCDataProtos.pb.swift in Sources */,
				B894D0752339EDCF00B4D94D /* NukeDataModal.swift in Sources */,
				346B66311F4E29B200E5122F /* CropScaleImageViewController.swift in Sources */,
				45E5A6991F61E6DE001E4A8A /* MarqueeLabel.swift in Sources */,
				34D1F0B01F867BFC0066283D /* OWSSystemMessageCell.m in Sources */,
				45A663C51F92EC760027B59E /* GroupTableViewCell.swift in Sources */,
				B894D0712339D6F300B4D94D /* DeviceLinkingModalDelegate.swift in Sources */,
				34CA631B2097806F00E526A0 /* OWSContactShareView.m in Sources */,
				B86BD08423399ACF000F5AE3 /* Modal.swift in Sources */,
				34D1F0861F8678AA0066283D /* ConversationViewController.m in Sources */,
				3427C64320F500E000EEC730 /* OWSMessageTimerView.m in Sources */,
				B90418E6183E9DD40038554A /* DateUtil.m in Sources */,
				3448E15E221333F5004B052E /* OnboardingController.swift in Sources */,
				340FC8BD204DAC8D007AEB0F /* ShowGroupMembersViewController.m in Sources */,
				3496956F21A301A100DCFE74 /* OWSBackupLazyRestore.swift in Sources */,
				459311FC1D75C948008DD4F0 /* OWSDeviceTableViewCell.m in Sources */,
			);
			runOnlyForDeploymentPostprocessing = 0;
		};
		D221A0A5169C9E5F00537ABF /* Sources */ = {
			isa = PBXSourcesBuildPhase;
			buildActionMask = 2147483647;
			files = (
				456F6E2F1E261D1000FD2210 /* PeerConnectionClientTest.swift in Sources */,
				458967111DC117CC00E9DD21 /* AccountManagerTest.swift in Sources */,
				3491D9A121022DB7001EF5A1 /* CDSSigningCertificateTest.m in Sources */,
				34BBC861220E883300857249 /* ImageEditorModelTest.swift in Sources */,
				340B02BA1FA0D6C700F9CFEC /* ConversationViewItemTest.m in Sources */,
				458E383A1D6699FA0094BD24 /* OWSDeviceProvisioningURLParserTest.m in Sources */,
				3421981C21061D2E00C57195 /* ByteParserTest.swift in Sources */,
				34843B26214327C9004DED45 /* OWSOrphanDataCleanerTest.m in Sources */,
				4C04F58421C860C50090D0BB /* MantlePerfTest.swift in Sources */,
				45360B901F9527DA00FA666C /* SearcherTest.swift in Sources */,
				34BBC862220E883300857249 /* ImageEditorTest.swift in Sources */,
				34DB0BED2011548B007B313F /* OWSDatabaseConverterTest.m in Sources */,
				34843B2C214FE296004DED45 /* MockEnvironment.m in Sources */,
				45360B911F952AA900FA666C /* MarqueeLabel.swift in Sources */,
				454EBAB41F2BE14C00ACE0BB /* OWSAnalytics.swift in Sources */,
				954AEE6A1DF33E01002E5410 /* ContactsPickerTest.swift in Sources */,
				45666F581D9B2880008FE134 /* OWSScrubbingLogFormatterTest.m in Sources */,
				B660F6E01C29868000687D6E /* UtilTest.m in Sources */,
				4C3EF7FD2107DDEE0007EBF7 /* ParamParserTest.swift in Sources */,
				B660F6DB1C29868000687D6E /* FunctionalUtilTest.m in Sources */,
				45E7A6A81E71CA7E00D44FB5 /* DisplayableTextFilterTest.swift in Sources */,
				34843B2421432293004DED45 /* SignalBaseTest.m in Sources */,
				4C3EF802210918740007EBF7 /* SSKProtoEnvelopeTest.swift in Sources */,
				4C5250D421E7C51900CE3D95 /* PhoneNumberValidatorTest.swift in Sources */,
				452D1AF12081059C00A67F7F /* StringAdditionsTest.swift in Sources */,
				4C4BC6C32102D697004040C9 /* ContactDiscoveryOperationTest.swift in Sources */,
				455AC69E1F4F8B0300134004 /* ImageCacheTest.swift in Sources */,
				34E8A8D12085238A00B272B1 /* ProtoParsingTest.m in Sources */,
			);
			runOnlyForDeploymentPostprocessing = 0;
		};
/* End PBXSourcesBuildPhase section */

/* Begin PBXTargetDependency section */
		34480B3A1FD0950000BC14EF /* PBXTargetDependency */ = {
			isa = PBXTargetDependency;
			target = 453518911FC63DBF00210559 /* SignalMessaging */;
			targetProxy = 34480B391FD0950000BC14EF /* PBXContainerItemProxy */;
		};
		3478506E1FD9CFF4007B8332 /* PBXTargetDependency */ = {
			isa = PBXTargetDependency;
			target = 453518911FC63DBF00210559 /* SignalMessaging */;
			targetProxy = 3478506D1FD9CFF4007B8332 /* PBXContainerItemProxy */;
		};
		453518711FC635DD00210559 /* PBXTargetDependency */ = {
			isa = PBXTargetDependency;
			target = 453518671FC635DD00210559 /* SignalShareExtension */;
			targetProxy = 453518701FC635DD00210559 /* PBXContainerItemProxy */;
		};
		453518981FC63DBF00210559 /* PBXTargetDependency */ = {
			isa = PBXTargetDependency;
			target = 453518911FC63DBF00210559 /* SignalMessaging */;
			targetProxy = 453518971FC63DBF00210559 /* PBXContainerItemProxy */;
		};
		B6AFCEBB19A93DA60098CFCB /* PBXTargetDependency */ = {
			isa = PBXTargetDependency;
			target = D221A088169C9E5E00537ABF /* Signal */;
			targetProxy = B6AFCEBA19A93DA60098CFCB /* PBXContainerItemProxy */;
		};
/* End PBXTargetDependency section */

/* Begin PBXVariantGroup section */
		4535186C1FC635DD00210559 /* MainInterface.storyboard */ = {
			isa = PBXVariantGroup;
			children = (
				4535186D1FC635DD00210559 /* Base */,
			);
			name = MainInterface.storyboard;
			sourceTree = "<group>";
		};
		B6F509951AA53F760068F56A /* Localizable.strings */ = {
			isa = PBXVariantGroup;
			children = (
				B6F509961AA53F760068F56A /* en */,
				B69C2D191AA5446C00A640C2 /* bs */,
				B69C2D1A1AA5447600A640C2 /* ca */,
				B69C2D1B1AA5448300A640C2 /* cs */,
				B6BC3D0C1AA544B100C2907F /* da */,
				B676BCEF1AA544E7009637B8 /* de */,
				B676BCF11AA5451E009637B8 /* es */,
				B63FBC9E1AA545CB00548746 /* fi */,
				B646D10E1AA5461A004133BA /* fr */,
				B646D10F1AA54626004133BA /* fil */,
				B646D1141AA54674004133BA /* hu */,
				B68CB7D81AA546C30065AC3F /* lv */,
				B68CB7DA1AA546F50065AC3F /* nl */,
				B68CB7DB1AA547070065AC3F /* pl */,
				B68CB7DC1AA547100065AC3F /* pt_BR */,
				B68CB7DD1AA5471A0065AC3F /* pt_PT */,
				B68CB7E01AA548420065AC3F /* ru */,
				B68CB7E11AA5484F0065AC3F /* sl */,
				B68CB7E61AA548870065AC3F /* zh_CN */,
				B634CBB31AB10D2300C49B99 /* hr */,
				B634CBB51AB10D5400C49B99 /* ro */,
				453CC0361D08E1A60040EBA3 /* sn */,
				45E282DE1D08E67800ADD4C8 /* gl */,
				45E282DF1D08E6CC00ADD4C8 /* id */,
				454B35071D08EED80026D658 /* mk */,
				4597E94E1D8313C100040CDE /* sq */,
				4597E94F1D8313CB00040CDE /* bg */,
				3495BC911F1426B800B478F5 /* ar */,
				456D0FD51F63094D008499CD /* km */,
				456D0FD81F631F4E008499CD /* lt */,
				340B02B61F9FD31800F9CFEC /* he */,
				34491FC11FB0F78500B3E5A3 /* my */,
				341458471FBE11C4005ABCF9 /* fa */,
				3478505A1FD999D5007B8332 /* et */,
				3478505C1FD99A1F007B8332 /* zh_TW */,
				4C1D2333218B692800A0598F /* ko */,
				4C1D2334218B6A1100A0598F /* az */,
				4C1D2335218B6A7600A0598F /* el */,
				4C1D2337218B6BA000A0598F /* it */,
				4C1D2338218B6BF100A0598F /* ja */,
				4C1D2339218B6C6D00A0598F /* sv */,
				4C1D233A218B6CDB00A0598F /* th */,
				4C1D233B218B6D3100A0598F /* tr */,
				4CFB4E9B220BC56D00ECB4DE /* nb */,
			);
			name = Localizable.strings;
			sourceTree = "<group>";
		};
/* End PBXVariantGroup section */

/* Begin XCBuildConfiguration section */
		453518731FC635DD00210559 /* Debug */ = {
			isa = XCBuildConfiguration;
			baseConfigurationReference = 69349DE607F5BA6036C9AC60 /* Pods-SignalShareExtension.debug.xcconfig */;
			buildSettings = {
				CLANG_ANALYZER_NONNULL = YES;
				CLANG_ANALYZER_NUMBER_OBJECT_CONVERSION = YES_AGGRESSIVE;
				CLANG_CXX_LANGUAGE_STANDARD = "gnu++14";
				CLANG_CXX_LIBRARY = "libc++";
				CLANG_ENABLE_MODULES = YES;
				CLANG_WARN_BOOL_CONVERSION = YES;
				CLANG_WARN_DIRECT_OBJC_ISA_USAGE = YES_ERROR;
				CLANG_WARN_DOCUMENTATION_COMMENTS = YES;
				CLANG_WARN_NON_LITERAL_NULL_CONVERSION = YES;
				CLANG_WARN_OBJC_LITERAL_CONVERSION = YES;
				CLANG_WARN_OBJC_ROOT_CLASS = YES_ERROR;
				CLANG_WARN_UNGUARDED_AVAILABILITY = YES_AGGRESSIVE;
				CODE_SIGN_ENTITLEMENTS = SignalShareExtension/SignalShareExtension.entitlements;
				CODE_SIGN_IDENTITY = "iPhone Developer";
				"CODE_SIGN_IDENTITY[sdk=iphoneos*]" = "iPhone Developer";
				CODE_SIGN_STYLE = Automatic;
				COPY_PHASE_STRIP = NO;
				CURRENT_PROJECT_VERSION = 62;
				DEBUG_INFORMATION_FORMAT = dwarf;
				DEVELOPMENT_TEAM = SUQ8J2PCT7;
				FRAMEWORK_SEARCH_PATHS = "$(inherited)";
				GCC_C_LANGUAGE_STANDARD = gnu11;
				GCC_DYNAMIC_NO_PIC = NO;
				GCC_OPTIMIZATION_LEVEL = 0;
				GCC_PRECOMPILE_PREFIX_HEADER = YES;
				GCC_PREFIX_HEADER = "SignalShareExtension/SignalShareExtension-Prefix.pch";
				GCC_WARN_ABOUT_RETURN_TYPE = YES_ERROR;
				GCC_WARN_UNINITIALIZED_AUTOS = YES_AGGRESSIVE;
				INFOPLIST_FILE = SignalShareExtension/Info.plist;
				IPHONEOS_DEPLOYMENT_TARGET = 12.0;
				LD_RUNPATH_SEARCH_PATHS = "$(inherited) @executable_path/Frameworks @executable_path/../../Frameworks";
				MARKETING_VERSION = 1.0.7;
				MTL_ENABLE_DEBUG_INFO = YES;
				PRODUCT_BUNDLE_IDENTIFIER = "com.loki-project.loki-messenger.share-extension";
				PRODUCT_NAME = "$(TARGET_NAME)";
				SKIP_INSTALL = YES;
				SWIFT_ACTIVE_COMPILATION_CONDITIONS = DEBUG;
				SWIFT_OBJC_BRIDGING_HEADER = "SignalShareExtension/SignalShareExtension-Bridging-Header.h";
				SWIFT_OPTIMIZATION_LEVEL = "-Onone";
				SWIFT_VERSION = 5.0;
				TARGETED_DEVICE_FAMILY = 1;
			};
			name = Debug;
		};
		453518751FC635DD00210559 /* App Store Release */ = {
			isa = XCBuildConfiguration;
			baseConfigurationReference = 435EAC2E5E22D3F087EB3192 /* Pods-SignalShareExtension.app store release.xcconfig */;
			buildSettings = {
				ALWAYS_SEARCH_USER_PATHS = NO;
				CLANG_ANALYZER_NONNULL = YES;
				CLANG_ANALYZER_NUMBER_OBJECT_CONVERSION = YES_AGGRESSIVE;
				CLANG_CXX_LANGUAGE_STANDARD = "gnu++14";
				CLANG_CXX_LIBRARY = "libc++";
				CLANG_ENABLE_MODULES = YES;
				CLANG_ENABLE_OBJC_ARC = YES;
				CLANG_WARN_BLOCK_CAPTURE_AUTORELEASING = YES;
				CLANG_WARN_BOOL_CONVERSION = YES;
				CLANG_WARN_COMMA = YES;
				CLANG_WARN_CONSTANT_CONVERSION = YES;
				CLANG_WARN_DIRECT_OBJC_ISA_USAGE = YES_ERROR;
				CLANG_WARN_DOCUMENTATION_COMMENTS = YES;
				CLANG_WARN_EMPTY_BODY = YES;
				CLANG_WARN_ENUM_CONVERSION = YES;
				CLANG_WARN_INFINITE_RECURSION = YES;
				CLANG_WARN_INT_CONVERSION = YES;
				CLANG_WARN_NON_LITERAL_NULL_CONVERSION = YES;
				CLANG_WARN_OBJC_LITERAL_CONVERSION = YES;
				CLANG_WARN_OBJC_ROOT_CLASS = YES_ERROR;
				CLANG_WARN_RANGE_LOOP_ANALYSIS = YES;
				CLANG_WARN_STRICT_PROTOTYPES = YES;
				CLANG_WARN_SUSPICIOUS_MOVE = YES;
				CLANG_WARN_UNGUARDED_AVAILABILITY = YES_AGGRESSIVE;
				CLANG_WARN_UNREACHABLE_CODE = YES;
				CLANG_WARN__DUPLICATE_METHOD_MATCH = YES;
				CODE_SIGN_ENTITLEMENTS = SignalShareExtension/SignalShareExtension.entitlements;
				CODE_SIGN_IDENTITY = "iPhone Developer";
				"CODE_SIGN_IDENTITY[sdk=iphoneos*]" = "iPhone Developer";
				CODE_SIGN_STYLE = Automatic;
				COPY_PHASE_STRIP = NO;
				CURRENT_PROJECT_VERSION = 62;
				DEBUG_INFORMATION_FORMAT = "dwarf-with-dsym";
				DEVELOPMENT_TEAM = SUQ8J2PCT7;
				ENABLE_NS_ASSERTIONS = NO;
				ENABLE_STRICT_OBJC_MSGSEND = YES;
				FRAMEWORK_SEARCH_PATHS = "$(inherited)";
				GCC_C_LANGUAGE_STANDARD = gnu11;
				GCC_NO_COMMON_BLOCKS = YES;
				GCC_PRECOMPILE_PREFIX_HEADER = YES;
				GCC_PREFIX_HEADER = "SignalShareExtension/SignalShareExtension-Prefix.pch";
				GCC_WARN_64_TO_32_BIT_CONVERSION = YES;
				GCC_WARN_ABOUT_RETURN_TYPE = YES_ERROR;
				GCC_WARN_UNDECLARED_SELECTOR = YES;
				GCC_WARN_UNINITIALIZED_AUTOS = YES_AGGRESSIVE;
				GCC_WARN_UNUSED_FUNCTION = YES;
				GCC_WARN_UNUSED_VARIABLE = YES;
				INFOPLIST_FILE = SignalShareExtension/Info.plist;
				IPHONEOS_DEPLOYMENT_TARGET = 12.0;
				LD_RUNPATH_SEARCH_PATHS = "$(inherited) @executable_path/Frameworks @executable_path/../../Frameworks";
				MARKETING_VERSION = 1.0.7;
				MTL_ENABLE_DEBUG_INFO = NO;
				PRODUCT_BUNDLE_IDENTIFIER = "com.loki-project.loki-messenger.share-extension";
				PRODUCT_NAME = "$(TARGET_NAME)";
				SDKROOT = iphoneos;
				SKIP_INSTALL = YES;
				SWIFT_OBJC_BRIDGING_HEADER = "SignalShareExtension/SignalShareExtension-Bridging-Header.h";
				SWIFT_OPTIMIZATION_LEVEL = "-Owholemodule";
				SWIFT_VERSION = 5.0;
				TARGETED_DEVICE_FAMILY = 1;
				VALIDATE_PRODUCT = YES;
			};
			name = "App Store Release";
		};
		4535189B1FC63DBF00210559 /* Debug */ = {
			isa = XCBuildConfiguration;
			baseConfigurationReference = 9B533A9FA46206D3D99C9ADA /* Pods-SignalMessaging.debug.xcconfig */;
			buildSettings = {
				APPLICATION_EXTENSION_API_ONLY = YES;
				CLANG_ANALYZER_NONNULL = YES;
				CLANG_ANALYZER_NUMBER_OBJECT_CONVERSION = YES_AGGRESSIVE;
				CLANG_CXX_LANGUAGE_STANDARD = "gnu++14";
				CLANG_CXX_LIBRARY = "libc++";
				CLANG_ENABLE_MODULES = YES;
				CLANG_WARN_BOOL_CONVERSION = YES;
				CLANG_WARN_DIRECT_OBJC_ISA_USAGE = YES_ERROR;
				CLANG_WARN_DOCUMENTATION_COMMENTS = YES;
				CLANG_WARN_NON_LITERAL_NULL_CONVERSION = YES;
				CLANG_WARN_OBJC_LITERAL_CONVERSION = YES;
				CLANG_WARN_OBJC_ROOT_CLASS = YES_ERROR;
				CLANG_WARN_UNGUARDED_AVAILABILITY = YES_AGGRESSIVE;
				CODE_SIGN_IDENTITY = "";
				"CODE_SIGN_IDENTITY[sdk=iphoneos*]" = "iPhone Developer";
				CODE_SIGN_STYLE = Automatic;
				COPY_PHASE_STRIP = NO;
				CURRENT_PROJECT_VERSION = 62;
				DEBUG_INFORMATION_FORMAT = dwarf;
				DEFINES_MODULE = YES;
				DEVELOPMENT_TEAM = SUQ8J2PCT7;
				DYLIB_COMPATIBILITY_VERSION = 1;
				DYLIB_CURRENT_VERSION = 1;
				DYLIB_INSTALL_NAME_BASE = "@rpath";
				FRAMEWORK_SEARCH_PATHS = "$(inherited)";
				GCC_C_LANGUAGE_STANDARD = gnu11;
				GCC_DYNAMIC_NO_PIC = NO;
				GCC_OPTIMIZATION_LEVEL = 0;
				GCC_PRECOMPILE_PREFIX_HEADER = YES;
				GCC_PREFIX_HEADER = "SignalMessaging/SignalMessaging-Prefix.pch";
				GCC_WARN_ABOUT_RETURN_TYPE = YES_ERROR;
				GCC_WARN_UNINITIALIZED_AUTOS = YES_AGGRESSIVE;
				INFOPLIST_FILE = SignalMessaging/Info.plist;
				INSTALL_PATH = "$(LOCAL_LIBRARY_DIR)/Frameworks";
				IPHONEOS_DEPLOYMENT_TARGET = 12.0;
				LD_RUNPATH_SEARCH_PATHS = "$(inherited) @executable_path/Frameworks @loader_path/Frameworks";
				MARKETING_VERSION = 1.0.7;
				MTL_ENABLE_DEBUG_INFO = YES;
				PRODUCT_BUNDLE_IDENTIFIER = "com.loki-project.loki-messenger.utilities";
				PRODUCT_NAME = "$(TARGET_NAME:c99extidentifier)";
				SKIP_INSTALL = YES;
				SWIFT_ACTIVE_COMPILATION_CONDITIONS = DEBUG;
				SWIFT_OBJC_BRIDGING_HEADER = "";
				SWIFT_OPTIMIZATION_LEVEL = "-Onone";
				SWIFT_VERSION = 5.0;
				TARGETED_DEVICE_FAMILY = "1,2";
				VERSIONING_SYSTEM = "apple-generic";
				VERSION_INFO_PREFIX = "";
			};
			name = Debug;
		};
		4535189D1FC63DBF00210559 /* App Store Release */ = {
			isa = XCBuildConfiguration;
			baseConfigurationReference = 8EEE74B0753448C085B48721 /* Pods-SignalMessaging.app store release.xcconfig */;
			buildSettings = {
				ALWAYS_SEARCH_USER_PATHS = NO;
				APPLICATION_EXTENSION_API_ONLY = YES;
				CLANG_ANALYZER_NONNULL = YES;
				CLANG_ANALYZER_NUMBER_OBJECT_CONVERSION = YES_AGGRESSIVE;
				CLANG_CXX_LANGUAGE_STANDARD = "gnu++14";
				CLANG_CXX_LIBRARY = "libc++";
				CLANG_ENABLE_MODULES = YES;
				CLANG_ENABLE_OBJC_ARC = YES;
				CLANG_WARN_BLOCK_CAPTURE_AUTORELEASING = YES;
				CLANG_WARN_BOOL_CONVERSION = YES;
				CLANG_WARN_COMMA = YES;
				CLANG_WARN_CONSTANT_CONVERSION = YES;
				CLANG_WARN_DIRECT_OBJC_ISA_USAGE = YES_ERROR;
				CLANG_WARN_DOCUMENTATION_COMMENTS = YES;
				CLANG_WARN_EMPTY_BODY = YES;
				CLANG_WARN_ENUM_CONVERSION = YES;
				CLANG_WARN_INFINITE_RECURSION = YES;
				CLANG_WARN_INT_CONVERSION = YES;
				CLANG_WARN_NON_LITERAL_NULL_CONVERSION = YES;
				CLANG_WARN_OBJC_LITERAL_CONVERSION = YES;
				CLANG_WARN_OBJC_ROOT_CLASS = YES_ERROR;
				CLANG_WARN_RANGE_LOOP_ANALYSIS = YES;
				CLANG_WARN_STRICT_PROTOTYPES = YES;
				CLANG_WARN_SUSPICIOUS_MOVE = YES;
				CLANG_WARN_UNGUARDED_AVAILABILITY = YES_AGGRESSIVE;
				CLANG_WARN_UNREACHABLE_CODE = YES;
				CLANG_WARN__DUPLICATE_METHOD_MATCH = YES;
				CODE_SIGN_IDENTITY = "";
				"CODE_SIGN_IDENTITY[sdk=iphoneos*]" = "iPhone Developer";
				CODE_SIGN_STYLE = Automatic;
				COPY_PHASE_STRIP = NO;
				CURRENT_PROJECT_VERSION = 62;
				DEBUG_INFORMATION_FORMAT = "dwarf-with-dsym";
				DEFINES_MODULE = YES;
				DEVELOPMENT_TEAM = SUQ8J2PCT7;
				DYLIB_COMPATIBILITY_VERSION = 1;
				DYLIB_CURRENT_VERSION = 1;
				DYLIB_INSTALL_NAME_BASE = "@rpath";
				ENABLE_NS_ASSERTIONS = NO;
				ENABLE_STRICT_OBJC_MSGSEND = YES;
				FRAMEWORK_SEARCH_PATHS = "$(inherited)";
				GCC_C_LANGUAGE_STANDARD = gnu11;
				GCC_NO_COMMON_BLOCKS = YES;
				GCC_PRECOMPILE_PREFIX_HEADER = YES;
				GCC_PREFIX_HEADER = "SignalMessaging/SignalMessaging-Prefix.pch";
				GCC_WARN_64_TO_32_BIT_CONVERSION = YES;
				GCC_WARN_ABOUT_RETURN_TYPE = YES_ERROR;
				GCC_WARN_UNDECLARED_SELECTOR = YES;
				GCC_WARN_UNINITIALIZED_AUTOS = YES_AGGRESSIVE;
				GCC_WARN_UNUSED_FUNCTION = YES;
				GCC_WARN_UNUSED_VARIABLE = YES;
				INFOPLIST_FILE = SignalMessaging/Info.plist;
				INSTALL_PATH = "$(LOCAL_LIBRARY_DIR)/Frameworks";
				IPHONEOS_DEPLOYMENT_TARGET = 12.0;
				LD_RUNPATH_SEARCH_PATHS = "$(inherited) @executable_path/Frameworks @loader_path/Frameworks";
				MARKETING_VERSION = 1.0.7;
				MTL_ENABLE_DEBUG_INFO = NO;
				PRODUCT_BUNDLE_IDENTIFIER = "com.loki-project.loki-messenger.utilities";
				PRODUCT_NAME = "$(TARGET_NAME:c99extidentifier)";
				SDKROOT = iphoneos;
				SKIP_INSTALL = YES;
				SWIFT_OBJC_BRIDGING_HEADER = "";
				SWIFT_OPTIMIZATION_LEVEL = "-Owholemodule";
				SWIFT_VERSION = 5.0;
				TARGETED_DEVICE_FAMILY = "1,2";
				VALIDATE_PRODUCT = YES;
				VERSIONING_SYSTEM = "apple-generic";
				VERSION_INFO_PREFIX = "";
			};
			name = "App Store Release";
		};
		D221A0BA169C9E5F00537ABF /* Debug */ = {
			isa = XCBuildConfiguration;
			buildSettings = {
				ALWAYS_SEARCH_USER_PATHS = NO;
				CLANG_ANALYZER_LOCALIZABILITY_NONLOCALIZED = YES;
				CLANG_CXX_LANGUAGE_STANDARD = "gnu++0x";
				CLANG_ENABLE_MODULES = YES;
				CLANG_ENABLE_OBJC_ARC = YES;
				CLANG_WARN_BLOCK_CAPTURE_AUTORELEASING = YES;
				CLANG_WARN_COMMA = YES;
				CLANG_WARN_CONSTANT_CONVERSION = YES;
				CLANG_WARN_DEPRECATED_OBJC_IMPLEMENTATIONS = YES;
				CLANG_WARN_EMPTY_BODY = YES;
				CLANG_WARN_ENUM_CONVERSION = YES;
				CLANG_WARN_IMPLICIT_SIGN_CONVERSION = YES;
				CLANG_WARN_INFINITE_RECURSION = YES;
				CLANG_WARN_INT_CONVERSION = YES;
				CLANG_WARN_OBJC_IMPLICIT_RETAIN_SELF = YES;
				CLANG_WARN_OBJC_RECEIVER_WEAK = YES;
				CLANG_WARN_RANGE_LOOP_ANALYSIS = YES;
				CLANG_WARN_STRICT_PROTOTYPES = YES;
				CLANG_WARN_SUSPICIOUS_IMPLICIT_CONVERSION = YES;
				CLANG_WARN_SUSPICIOUS_MOVE = YES;
				CLANG_WARN_UNREACHABLE_CODE = YES;
				CLANG_WARN__ARC_BRIDGE_CAST_NONARC = YES;
				CLANG_WARN__DUPLICATE_METHOD_MATCH = YES;
				CODE_SIGN_IDENTITY = "iPhone Developer";
				ENABLE_BITCODE = NO;
				ENABLE_STRICT_OBJC_MSGSEND = YES;
				ENABLE_TESTABILITY = YES;
				FRAMEWORK_SEARCH_PATHS = (
					"$(PROJECT_DIR)/ThirdParty/WebRTC/Build",
					"$(PROJECT_DIR)/ThirdParty/Carthage/Build/iOS",
				);
				GCC_NO_COMMON_BLOCKS = YES;
				GCC_PREPROCESSOR_DEFINITIONS = (
					"DEBUG=1",
					"$(inherited)",
				);
				GCC_TREAT_IMPLICIT_FUNCTION_DECLARATIONS_AS_ERRORS = YES;
				GCC_TREAT_INCOMPATIBLE_POINTER_TYPE_WARNINGS_AS_ERRORS = YES;
				GCC_WARN_64_TO_32_BIT_CONVERSION = YES;
				GCC_WARN_ABOUT_DEPRECATED_FUNCTIONS = YES;
				GCC_WARN_ABOUT_MISSING_FIELD_INITIALIZERS = YES;
				GCC_WARN_ABOUT_MISSING_NEWLINE = YES;
				GCC_WARN_ABOUT_MISSING_PROTOTYPES = YES;
				GCC_WARN_ABOUT_POINTER_SIGNEDNESS = YES;
				GCC_WARN_ABOUT_RETURN_TYPE = YES;
				GCC_WARN_ALLOW_INCOMPLETE_PROTOCOL = YES;
				GCC_WARN_CHECK_SWITCH_STATEMENTS = YES;
				GCC_WARN_FOUR_CHARACTER_CONSTANTS = YES;
				GCC_WARN_INITIALIZER_NOT_FULLY_BRACKETED = YES;
				GCC_WARN_MISSING_PARENTHESES = YES;
				GCC_WARN_MULTIPLE_DEFINITION_TYPES_FOR_SELECTOR = YES;
				GCC_WARN_SHADOW = YES;
				GCC_WARN_SIGN_COMPARE = YES;
				GCC_WARN_STRICT_SELECTOR_MATCH = YES;
				GCC_WARN_TYPECHECK_CALLS_TO_PRINTF = YES;
				GCC_WARN_UNDECLARED_SELECTOR = YES;
				GCC_WARN_UNINITIALIZED_AUTOS = YES;
				GCC_WARN_UNKNOWN_PRAGMAS = YES;
				GCC_WARN_UNUSED_FUNCTION = YES;
				GCC_WARN_UNUSED_LABEL = YES;
				GCC_WARN_UNUSED_VALUE = YES;
				GCC_WARN_UNUSED_VARIABLE = YES;
				HEADER_SEARCH_PATHS = "";
				IPHONEOS_DEPLOYMENT_TARGET = 9.0;
				ONLY_ACTIVE_ARCH = YES;
				OTHER_CFLAGS = (
					"-fobjc-arc-exceptions",
					"-Werror=protocol",
				);
				SDKROOT = iphoneos;
				SWIFT_VERSION = 4.0;
				VALIDATE_PRODUCT = YES;
			};
			name = Debug;
		};
		D221A0BB169C9E5F00537ABF /* App Store Release */ = {
			isa = XCBuildConfiguration;
			buildSettings = {
				ALWAYS_SEARCH_USER_PATHS = NO;
				CLANG_ANALYZER_LOCALIZABILITY_NONLOCALIZED = YES;
				CLANG_CXX_LANGUAGE_STANDARD = "gnu++0x";
				CLANG_ENABLE_MODULES = YES;
				CLANG_ENABLE_OBJC_ARC = YES;
				CLANG_WARN_BLOCK_CAPTURE_AUTORELEASING = YES;
				CLANG_WARN_COMMA = YES;
				CLANG_WARN_CONSTANT_CONVERSION = YES;
				CLANG_WARN_DEPRECATED_OBJC_IMPLEMENTATIONS = YES;
				CLANG_WARN_EMPTY_BODY = YES;
				CLANG_WARN_ENUM_CONVERSION = YES;
				CLANG_WARN_IMPLICIT_SIGN_CONVERSION = YES;
				CLANG_WARN_INFINITE_RECURSION = YES;
				CLANG_WARN_INT_CONVERSION = YES;
				CLANG_WARN_OBJC_IMPLICIT_RETAIN_SELF = YES;
				CLANG_WARN_OBJC_RECEIVER_WEAK = YES;
				CLANG_WARN_RANGE_LOOP_ANALYSIS = YES;
				CLANG_WARN_STRICT_PROTOTYPES = YES;
				CLANG_WARN_SUSPICIOUS_IMPLICIT_CONVERSION = YES;
				CLANG_WARN_SUSPICIOUS_MOVE = YES;
				CLANG_WARN_UNREACHABLE_CODE = YES;
				CLANG_WARN__ARC_BRIDGE_CAST_NONARC = YES;
				CLANG_WARN__DUPLICATE_METHOD_MATCH = YES;
				CODE_SIGN_IDENTITY = "iPhone Distribution";
				ENABLE_BITCODE = NO;
				ENABLE_STRICT_OBJC_MSGSEND = YES;
				FRAMEWORK_SEARCH_PATHS = (
					"$(PROJECT_DIR)/ThirdParty/WebRTC/Build",
					"$(PROJECT_DIR)/ThirdParty/Carthage/Build/iOS",
				);
				GCC_NO_COMMON_BLOCKS = YES;
				GCC_TREAT_IMPLICIT_FUNCTION_DECLARATIONS_AS_ERRORS = YES;
				GCC_TREAT_INCOMPATIBLE_POINTER_TYPE_WARNINGS_AS_ERRORS = YES;
				GCC_WARN_64_TO_32_BIT_CONVERSION = YES;
				GCC_WARN_ABOUT_DEPRECATED_FUNCTIONS = YES;
				GCC_WARN_ABOUT_MISSING_FIELD_INITIALIZERS = YES;
				GCC_WARN_ABOUT_MISSING_NEWLINE = YES;
				GCC_WARN_ABOUT_MISSING_PROTOTYPES = YES;
				GCC_WARN_ABOUT_POINTER_SIGNEDNESS = YES;
				GCC_WARN_ABOUT_RETURN_TYPE = YES;
				GCC_WARN_ALLOW_INCOMPLETE_PROTOCOL = YES;
				GCC_WARN_CHECK_SWITCH_STATEMENTS = YES;
				GCC_WARN_FOUR_CHARACTER_CONSTANTS = YES;
				GCC_WARN_INITIALIZER_NOT_FULLY_BRACKETED = YES;
				GCC_WARN_MISSING_PARENTHESES = YES;
				GCC_WARN_MULTIPLE_DEFINITION_TYPES_FOR_SELECTOR = YES;
				GCC_WARN_SHADOW = YES;
				GCC_WARN_SIGN_COMPARE = YES;
				GCC_WARN_STRICT_SELECTOR_MATCH = YES;
				GCC_WARN_TYPECHECK_CALLS_TO_PRINTF = YES;
				GCC_WARN_UNDECLARED_SELECTOR = YES;
				GCC_WARN_UNINITIALIZED_AUTOS = YES;
				GCC_WARN_UNKNOWN_PRAGMAS = YES;
				GCC_WARN_UNUSED_FUNCTION = YES;
				GCC_WARN_UNUSED_LABEL = YES;
				GCC_WARN_UNUSED_VALUE = YES;
				GCC_WARN_UNUSED_VARIABLE = YES;
				HEADER_SEARCH_PATHS = "";
				IPHONEOS_DEPLOYMENT_TARGET = 9.0;
				ONLY_ACTIVE_ARCH = NO;
				OTHER_CFLAGS = (
					"-DNS_BLOCK_ASSERTIONS=1",
					"-fobjc-arc-exceptions",
					"-Werror=protocol",
				);
				SDKROOT = iphoneos;
				SWIFT_OPTIMIZATION_LEVEL = "-Owholemodule";
				SWIFT_VERSION = 4.0;
				VALIDATE_PRODUCT = YES;
			};
			name = "App Store Release";
		};
		D221A0BD169C9E5F00537ABF /* Debug */ = {
			isa = XCBuildConfiguration;
			baseConfigurationReference = DE2DD605305BC6EFAD731723 /* Pods-Signal.debug.xcconfig */;
			buildSettings = {
				ALWAYS_EMBED_SWIFT_STANDARD_LIBRARIES = YES;
				ASSETCATALOG_COMPILER_APPICON_NAME = AppIcon;
				CLANG_ADDRESS_SANITIZER_CONTAINER_OVERFLOW = YES;
				CLANG_ANALYZER_SECURITY_FLOATLOOPCOUNTER = YES;
				CLANG_ANALYZER_SECURITY_INSECUREAPI_RAND = YES;
				CLANG_ANALYZER_SECURITY_INSECUREAPI_STRCPY = YES;
				CLANG_ENABLE_MODULES = YES;
				CLANG_UNDEFINED_BEHAVIOR_SANITIZER_INTEGER = YES;
				CLANG_UNDEFINED_BEHAVIOR_SANITIZER_NULLABILITY = YES;
				CODE_SIGN_ENTITLEMENTS = Signal/Signal.entitlements;
				CODE_SIGN_IDENTITY = "iPhone Developer";
				"CODE_SIGN_IDENTITY[sdk=iphoneos*]" = "iPhone Developer";
				CURRENT_PROJECT_VERSION = 62;
				DEVELOPMENT_TEAM = SUQ8J2PCT7;
				FRAMEWORK_SEARCH_PATHS = (
					"$(inherited)",
					"$(SRCROOT)",
				);
				GCC_OPTIMIZATION_LEVEL = 0;
				GCC_PRECOMPILE_PREFIX_HEADER = YES;
				GCC_PREFIX_HEADER = "Signal/Signal-Prefix.pch";
				GCC_PREPROCESSOR_DEFINITIONS = (
					"DEBUG=1",
					"$(inherited)",
					HAVE_CONFIG_H,
				);
				GCC_STRICT_ALIASING = NO;
				GCC_WARN_MULTIPLE_DEFINITION_TYPES_FOR_SELECTOR = NO;
				GCC_WARN_STRICT_SELECTOR_MATCH = YES;
				GCC_WARN_UNDECLARED_SELECTOR = YES;
				HEADER_SEARCH_PATHS = (
					"$(inherited)",
					"\"${SRCROOT}/RedPhone/lib/ogg/include\"",
					"\"${SRCROOT}/RedPhone/lib/debug/include\"",
					"\"$(SRCROOT)/libtommath\"",
					"\"$(SRCROOT)/libtomcrypt/headers\"",
					"\"$(SRCROOT)/MMDrawerController\"",
					"\"$(SRCROOT)/Libraries\"/**",
				);
				INFOPLIST_FILE = "$(SRCROOT)/Signal/Signal-Info.plist";
				IPHONEOS_DEPLOYMENT_TARGET = 12.0;
				LD_RUNPATH_SEARCH_PATHS = "$(inherited) @executable_path/Frameworks";
				LIBRARY_SEARCH_PATHS = (
					"$(inherited)",
					"$(SRCROOT)",
				);
				LLVM_LTO = NO;
				MARKETING_VERSION = 1.0.7;
				OTHER_LDFLAGS = "$(inherited)";
				PRODUCT_BUNDLE_IDENTIFIER = "com.loki-project.loki-messenger";
				PRODUCT_NAME = Session;
				PROVISIONING_PROFILE = "";
				PROVISIONING_PROFILE_SPECIFIER = "";
				RUN_CLANG_STATIC_ANALYZER = YES;
				SDKROOT = iphoneos;
				SWIFT_OBJC_BRIDGING_HEADER = "Signal/src/Signal-Bridging-Header.h";
				SWIFT_OBJC_INTERFACE_HEADER_NAME = "Session-Swift.h";
				SWIFT_OPTIMIZATION_LEVEL = "-Onone";
				SWIFT_VERSION = 5.0;
				TEST_AFTER_BUILD = YES;
				VALID_ARCHS = "arm64 armv7 armv7s";
				WRAPPER_EXTENSION = app;
			};
			name = Debug;
		};
		D221A0BE169C9E5F00537ABF /* App Store Release */ = {
			isa = XCBuildConfiguration;
			baseConfigurationReference = DF728B4B438716EAF95CEC18 /* Pods-Signal.app store release.xcconfig */;
			buildSettings = {
				ALWAYS_EMBED_SWIFT_STANDARD_LIBRARIES = YES;
				ASSETCATALOG_COMPILER_APPICON_NAME = AppIcon;
				CLANG_ADDRESS_SANITIZER_CONTAINER_OVERFLOW = NO;
				CLANG_ANALYZER_SECURITY_FLOATLOOPCOUNTER = YES;
				CLANG_ANALYZER_SECURITY_INSECUREAPI_RAND = YES;
				CLANG_ANALYZER_SECURITY_INSECUREAPI_STRCPY = YES;
				CLANG_ENABLE_MODULES = YES;
				CODE_SIGN_ENTITLEMENTS = Signal/Signal.entitlements;
				CODE_SIGN_IDENTITY = "iPhone Developer";
				"CODE_SIGN_IDENTITY[sdk=iphoneos*]" = "iPhone Developer";
				CURRENT_PROJECT_VERSION = 62;
				DEVELOPMENT_TEAM = SUQ8J2PCT7;
				FRAMEWORK_SEARCH_PATHS = (
					"$(inherited)",
					"$(SRCROOT)",
				);
				GCC_OPTIMIZATION_LEVEL = 3;
				GCC_PRECOMPILE_PREFIX_HEADER = YES;
				GCC_PREFIX_HEADER = "Signal/Signal-Prefix.pch";
				GCC_PREPROCESSOR_DEFINITIONS = (
					"$(inherited)",
					HAVE_CONFIG_H,
					"RELEASE=1",
				);
				GCC_STRICT_ALIASING = NO;
				GCC_WARN_MULTIPLE_DEFINITION_TYPES_FOR_SELECTOR = NO;
				GCC_WARN_STRICT_SELECTOR_MATCH = YES;
				GCC_WARN_UNDECLARED_SELECTOR = YES;
				HEADER_SEARCH_PATHS = (
					"$(inherited)",
					"\"${SRCROOT}/RedPhone/lib/ogg/include\"",
					"\"${SRCROOT}/RedPhone/lib/debug/include\"",
					"\"$(SRCROOT)/libtommath\"",
					"\"$(SRCROOT)/libtomcrypt/headers\"",
					"\"$(SRCROOT)/MMDrawerController\"",
					"\"$(SRCROOT)/Libraries\"/**",
				);
				INFOPLIST_FILE = "$(SRCROOT)/Signal/Signal-Info.plist";
				IPHONEOS_DEPLOYMENT_TARGET = 12.0;
				LD_RUNPATH_SEARCH_PATHS = "$(inherited) @executable_path/Frameworks";
				LIBRARY_SEARCH_PATHS = (
					"$(inherited)",
					"$(SRCROOT)",
				);
				LLVM_LTO = NO;
				MARKETING_VERSION = 1.0.7;
				OTHER_LDFLAGS = "$(inherited)";
				PRODUCT_BUNDLE_IDENTIFIER = "com.loki-project.loki-messenger";
				PRODUCT_NAME = Session;
				PROVISIONING_PROFILE = "";
				RUN_CLANG_STATIC_ANALYZER = YES;
				SDKROOT = iphoneos;
				SWIFT_OBJC_BRIDGING_HEADER = "Signal/src/Signal-Bridging-Header.h";
				SWIFT_OBJC_INTERFACE_HEADER_NAME = "Session-Swift.h";
				SWIFT_VERSION = 5.0;
				TEST_AFTER_BUILD = YES;
				VALID_ARCHS = "arm64 armv7 armv7s";
				WRAPPER_EXTENSION = app;
			};
			name = "App Store Release";
		};
		D221A0C0169C9E5F00537ABF /* Debug */ = {
			isa = XCBuildConfiguration;
			baseConfigurationReference = AD2AB1207E8888E4262D781B /* Pods-SignalTests.debug.xcconfig */;
			buildSettings = {
				ALWAYS_EMBED_SWIFT_STANDARD_LIBRARIES = YES;
				BUNDLE_LOADER = "$(BUILT_PRODUCTS_DIR)/Signal.app/Signal";
				CLANG_ALLOW_NON_MODULAR_INCLUDES_IN_FRAMEWORK_MODULES = YES;
				CLANG_ENABLE_MODULES = YES;
				CODE_SIGN_IDENTITY = "iPhone Developer";
				"CODE_SIGN_IDENTITY[sdk=iphoneos*]" = "iPhone Developer";
				DEFINES_MODULE = YES;
				DEVELOPMENT_TEAM = 8SQ45X653X;
				FRAMEWORK_SEARCH_PATHS = (
					"$(inherited)",
					"$(SRCROOT)",
				);
				GCC_GENERATE_TEST_COVERAGE_FILES = NO;
				GCC_OPTIMIZATION_LEVEL = 0;
				GCC_PRECOMPILE_PREFIX_HEADER = YES;
				GCC_PREFIX_HEADER = "Signal/Signal-Prefix.pch";
				GCC_VERSION = "";
				GCC_WARN_MULTIPLE_DEFINITION_TYPES_FOR_SELECTOR = NO;
				GCC_WARN_STRICT_SELECTOR_MATCH = YES;
				GCC_WARN_UNDECLARED_SELECTOR = YES;
				HEADER_SEARCH_PATHS = (
					"${PODS_HEADERS_SEARCH_PATHS}",
					"$(inherited)",
					"\"${SRCROOT}/Signal/lib/speex/include\"",
					"\"${SRCROOT}/Signal/lib/ogg/include\"",
					"\"${SRCROOT}/Signal/lib/debug/include\"",
					"\"$(SRCROOT)/libtommath\"",
					"\"$(SRCROOT)/libtomcrypt/headers\"",
					"\"$(SRCROOT)/spandsp/spandsp/spandsp\"",
					"\"$(SRCROOT)/Libraries\"/**",
					"\"$(TARGET_TEMP_DIR)/../$(PROJECT_NAME).build/DerivedSources\"",
				);
				INFOPLIST_FILE = "Signal/test/Supporting Files/SignalTests-Info.plist";
				IPHONEOS_DEPLOYMENT_TARGET = 9.0;
				LD_RUNPATH_SEARCH_PATHS = "$(inherited) @executable_path/Frameworks @loader_path/Frameworks";
				LIBRARY_SEARCH_PATHS = (
					"$(inherited)",
					"$(SRCROOT)",
				);
				OTHER_LDFLAGS = (
					"-all_load",
					"-ObjC",
					"$(inherited)",
				);
				PRODUCT_BUNDLE_IDENTIFIER = "org.whispersystems.${PRODUCT_NAME:rfc1034identifier}";
				PRODUCT_NAME = SignalTests;
				PROVISIONING_PROFILE = "";
				SWIFT_OBJC_BRIDGING_HEADER = "Signal/test/SignalTests-Bridging-Header.h";
				SWIFT_OPTIMIZATION_LEVEL = "-Onone";
				SWIFT_VERSION = 5.0;
				TEST_HOST = "$(BUNDLE_LOADER)";
				VALID_ARCHS = "arm64 armv7s armv7 i386 x86_64";
			};
			name = Debug;
		};
		D221A0C1169C9E5F00537ABF /* App Store Release */ = {
			isa = XCBuildConfiguration;
			baseConfigurationReference = E85DB184824BA9DC302EC8B3 /* Pods-SignalTests.app store release.xcconfig */;
			buildSettings = {
				ALWAYS_EMBED_SWIFT_STANDARD_LIBRARIES = YES;
				BUNDLE_LOADER = "$(BUILT_PRODUCTS_DIR)/Signal.app/Signal";
				CLANG_ALLOW_NON_MODULAR_INCLUDES_IN_FRAMEWORK_MODULES = YES;
				CLANG_ENABLE_MODULES = YES;
				CODE_SIGN_IDENTITY = "iPhone Developer";
				"CODE_SIGN_IDENTITY[sdk=iphoneos*]" = "iPhone Developer";
				DEFINES_MODULE = YES;
				DEVELOPMENT_TEAM = 8SQ45X653X;
				FRAMEWORK_SEARCH_PATHS = (
					"$(inherited)",
					"$(SRCROOT)",
				);
				GCC_GENERATE_TEST_COVERAGE_FILES = NO;
				GCC_OPTIMIZATION_LEVEL = 0;
				GCC_PRECOMPILE_PREFIX_HEADER = YES;
				GCC_PREFIX_HEADER = "Signal/Signal-Prefix.pch";
				GCC_VERSION = "";
				GCC_WARN_MULTIPLE_DEFINITION_TYPES_FOR_SELECTOR = NO;
				GCC_WARN_STRICT_SELECTOR_MATCH = YES;
				GCC_WARN_UNDECLARED_SELECTOR = YES;
				HEADER_SEARCH_PATHS = (
					"${PODS_HEADERS_SEARCH_PATHS}",
					"$(inherited)",
					"\"${SRCROOT}/Signal/lib/speex/include\"",
					"\"${SRCROOT}/Signal/lib/ogg/include\"",
					"\"${SRCROOT}/Signal/lib/debug/include\"",
					"\"$(SRCROOT)/libtommath\"",
					"\"$(SRCROOT)/libtomcrypt/headers\"",
					"\"$(SRCROOT)/Libraries\"/**",
					"\"$(TARGET_TEMP_DIR)/../$(PROJECT_NAME).build/DerivedSources\"",
				);
				INFOPLIST_FILE = "Signal/test/Supporting Files/SignalTests-Info.plist";
				IPHONEOS_DEPLOYMENT_TARGET = 9.0;
				LD_RUNPATH_SEARCH_PATHS = "$(inherited) @executable_path/Frameworks @loader_path/Frameworks";
				LIBRARY_SEARCH_PATHS = (
					"$(inherited)",
					"$(SRCROOT)",
				);
				OTHER_LDFLAGS = (
					"-all_load",
					"-ObjC",
					"$(inherited)",
				);
				PRODUCT_BUNDLE_IDENTIFIER = "org.whispersystems.${PRODUCT_NAME:rfc1034identifier}";
				PRODUCT_NAME = SignalTests;
				PROVISIONING_PROFILE = "";
				SWIFT_OBJC_BRIDGING_HEADER = "Signal/test/SignalTests-Bridging-Header.h";
				SWIFT_OPTIMIZATION_LEVEL = "-Owholemodule";
				SWIFT_VERSION = 5.0;
				TEST_HOST = "$(BUNDLE_LOADER)";
				VALID_ARCHS = "arm64 armv7s armv7 i386 x86_64";
			};
			name = "App Store Release";
		};
/* End XCBuildConfiguration section */

/* Begin XCConfigurationList section */
		453518761FC635DD00210559 /* Build configuration list for PBXNativeTarget "SignalShareExtension" */ = {
			isa = XCConfigurationList;
			buildConfigurations = (
				453518731FC635DD00210559 /* Debug */,
				453518751FC635DD00210559 /* App Store Release */,
			);
			defaultConfigurationIsVisible = 0;
			defaultConfigurationName = "App Store Release";
		};
		4535189E1FC63DBF00210559 /* Build configuration list for PBXNativeTarget "SignalMessaging" */ = {
			isa = XCConfigurationList;
			buildConfigurations = (
				4535189B1FC63DBF00210559 /* Debug */,
				4535189D1FC63DBF00210559 /* App Store Release */,
			);
			defaultConfigurationIsVisible = 0;
			defaultConfigurationName = "App Store Release";
		};
		D221A083169C9E5E00537ABF /* Build configuration list for PBXProject "Signal" */ = {
			isa = XCConfigurationList;
			buildConfigurations = (
				D221A0BA169C9E5F00537ABF /* Debug */,
				D221A0BB169C9E5F00537ABF /* App Store Release */,
			);
			defaultConfigurationIsVisible = 0;
			defaultConfigurationName = "App Store Release";
		};
		D221A0BC169C9E5F00537ABF /* Build configuration list for PBXNativeTarget "Signal" */ = {
			isa = XCConfigurationList;
			buildConfigurations = (
				D221A0BD169C9E5F00537ABF /* Debug */,
				D221A0BE169C9E5F00537ABF /* App Store Release */,
			);
			defaultConfigurationIsVisible = 0;
			defaultConfigurationName = "App Store Release";
		};
		D221A0BF169C9E5F00537ABF /* Build configuration list for PBXNativeTarget "SignalTests" */ = {
			isa = XCConfigurationList;
			buildConfigurations = (
				D221A0C0169C9E5F00537ABF /* Debug */,
				D221A0C1169C9E5F00537ABF /* App Store Release */,
			);
			defaultConfigurationIsVisible = 0;
			defaultConfigurationName = "App Store Release";
		};
/* End XCConfigurationList section */
	};
	rootObject = D221A080169C9E5E00537ABF /* Project object */;
}<|MERGE_RESOLUTION|>--- conflicted
+++ resolved
@@ -4028,11 +4028,8 @@
 				D221A09A169C9E5E00537ABF /* main.m in Sources */,
 				3496957221A301A100DCFE74 /* OWSBackup.m in Sources */,
 				B86BD08623399CEF000F5AE3 /* SeedModal.swift in Sources */,
-<<<<<<< HEAD
 				B8BB82A9238F62FB00BA5194 /* Gradients.swift in Sources */,
 				B89529C5240E12D60036FF5E /* AudioVisualizationView.swift in Sources */,
-=======
->>>>>>> 3537cee6
 				34B3F87B1E8DF1700035BE1A /* ExperienceUpgradesPageViewController.swift in Sources */,
 				3448E1622213585C004B052E /* OnboardingBaseViewController.swift in Sources */,
 				34E5DC8220D8050D00C08145 /* RegistrationUtils.m in Sources */,
