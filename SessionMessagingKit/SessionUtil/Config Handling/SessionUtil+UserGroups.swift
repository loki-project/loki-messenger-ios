// Copyright © 2023 Rangeproof Pty Ltd. All rights reserved.

import Foundation
import GRDB
import Sodium
import SessionUtil
import SessionUtilitiesKit
import SessionSnodeKit

// MARK: - Size Restrictions

public extension SessionUtil {
    static var sizeMaxGroupNameBytes: Int { GROUP_NAME_MAX_LENGTH }
    static var sizeMaxCommunityBaseUrlBytes: Int { COMMUNITY_BASE_URL_MAX_LENGTH }
    static var sizeMaxCommunityFullUrlBytes: Int { COMMUNITY_FULL_URL_MAX_LENGTH }
    static var sizeMaxCommunityRoomBytes: Int { COMMUNITY_ROOM_MAX_LENGTH }
 
    static var sizeCommunityPubkeyBytes: Int { 32 }
    static var sizeLegacyGroupPubkeyBytes: Int { 32 }
    static var sizeLegacyGroupSecretKeyBytes: Int { 32 }
    static var sizeGroupSecretKeyBytes: Int { 64 }
    static var sizeGroupAuthDataBytes: Int { 100 }
}

// MARK: - UserGroups Handling

internal extension SessionUtil {
    static let columnsRelatedToUserGroups: [ColumnExpression] = [
        ClosedGroup.Columns.name,
        ClosedGroup.Columns.authData,
        ClosedGroup.Columns.groupIdentityPrivateKey
    ]
    
    // MARK: - Incoming Changes
    
    static func handleUserGroupsUpdate(
        _ db: Database,
        in config: Config?,
        serverTimestampMs: Int64,
        using dependencies: Dependencies
    ) throws {
        guard config.needsDump else { return }
        guard case .object(let conf) = config else { throw SessionUtilError.invalidConfigObject }
        
        var infiniteLoopGuard: Int = 0
        var communities: [PrioritisedData<OpenGroupUrlInfo>] = []
        var legacyGroups: [LegacyGroupInfo] = []
        var groups: [GroupInfo] = []
        var community: ugroups_community_info = ugroups_community_info()
        var legacyGroup: ugroups_legacy_group_info = ugroups_legacy_group_info()
        var group: ugroups_group_info = ugroups_group_info()
        let groupsIterator: OpaquePointer = user_groups_iterator_new(conf)
        
        while !user_groups_iterator_done(groupsIterator) {
            try SessionUtil.checkLoopLimitReached(&infiniteLoopGuard, for: .userGroups)
            
            if user_groups_it_is_community(groupsIterator, &community) {
                let server: String = String(libSessionVal: community.base_url)
                let roomToken: String = String(libSessionVal: community.room)
                
                communities.append(
                    PrioritisedData(
                        data: OpenGroupUrlInfo(
                            threadId: OpenGroup.idFor(roomToken: roomToken, server: server),
                            server: server,
                            roomToken: roomToken,
                            publicKey: Data(
                                libSessionVal: community.pubkey,
                                count: SessionUtil.sizeCommunityPubkeyBytes
                            ).toHexString()
                        ),
                        priority: community.priority
                    )
                )
            }
            else if user_groups_it_is_legacy_group(groupsIterator, &legacyGroup) {
                let groupId: String = String(libSessionVal: legacyGroup.session_id)
                let members: [String: Bool] = SessionUtil.memberInfo(in: &legacyGroup)
                
                legacyGroups.append(
                    LegacyGroupInfo(
                        id: groupId,
                        name: String(libSessionVal: legacyGroup.name),
                        lastKeyPair: ClosedGroupKeyPair(
                            threadId: groupId,
                            publicKey: Data(
                                libSessionVal: legacyGroup.enc_pubkey,
                                count: SessionUtil.sizeLegacyGroupPubkeyBytes
                            ),
                            secretKey: Data(
                                libSessionVal: legacyGroup.enc_seckey,
                                count: SessionUtil.sizeLegacyGroupSecretKeyBytes
                            ),
                            receivedTimestamp: TimeInterval(
                                (Double(SnodeAPI.currentOffsetTimestampMs(using: dependencies)) / 1000)
                            )
                        ),
                        disappearingConfig: DisappearingMessagesConfiguration
                            .defaultWith(groupId)
                            .with(
                                isEnabled: (legacyGroup.disappearing_timer > 0),
                                durationSeconds: TimeInterval(legacyGroup.disappearing_timer),
<<<<<<< HEAD
                                lastChangeTimestampMs: serverTimestampMs
=======
                                type: .disappearAfterSend,
                                lastChangeTimestampMs: latestConfigSentTimestampMs
>>>>>>> 60684bc9
                            ),
                        groupMembers: members
                            .filter { _, isAdmin in !isAdmin }
                            .map { memberId, _ in
                                GroupMember(
                                    groupId: groupId,
                                    profileId: memberId,
                                    role: .standard,
                                    roleStatus: .accepted,  // Legacy group members don't have role statuses
                                    isHidden: false
                                )
                            },
                        groupAdmins: members
                            .filter { _, isAdmin in isAdmin }
                            .map { memberId, _ in
                                GroupMember(
                                    groupId: groupId,
                                    profileId: memberId,
                                    role: .admin,
                                    roleStatus: .accepted,  // Legacy group members don't have role statuses
                                    isHidden: false
                                )
                            },
                        priority: legacyGroup.priority,
                        joinedAt: TimeInterval(legacyGroup.joined_at)
                    )
                )
            }
            else if user_groups_it_is_group(groupsIterator, &group) {
                let groupSessionId: String = String(libSessionVal: group.id)
                
                groups.append(
                    GroupInfo(
                        groupSessionId: groupSessionId,
                        groupIdentityPrivateKey: (!group.have_secretkey ? nil :
                            Data(
                                libSessionVal: group.secretkey,
                                count: SessionUtil.sizeGroupSecretKeyBytes,
                                nullIfEmpty: true
                            )
                        ),
                        name: String(libSessionVal: group.name),
                        authData: (!group.have_auth_data ? nil :
                            Data(
                                libSessionVal: group.auth_data,
                                count: SessionUtil.sizeGroupAuthDataBytes,
                                nullIfEmpty: true
                            )
                        ),
                        priority: group.priority,
                        joinedAt: TimeInterval(group.joined_at),
                        invited: group.invited
                    )
                )
            }
            else {
                SNLog("[SessionUtil] Ignoring unknown conversation type when iterating through volatile conversation info update")
            }
            
            user_groups_iterator_advance(groupsIterator)
        }
        user_groups_iterator_free(groupsIterator) // Need to free the iterator
        
        // Extract all community/legacyGroup/group thread priorities
        let existingThreadInfo: [String: PriorityVisibilityInfo] = (try? SessionThread
            .select(.id, .variant, .pinnedPriority, .shouldBeVisible)
            .filter(
                [
                    SessionThread.Variant.community,
                    SessionThread.Variant.legacyGroup,
                    SessionThread.Variant.group
                ].contains(SessionThread.Columns.variant)
            )
            .asRequest(of: PriorityVisibilityInfo.self)
            .fetchAll(db))
            .defaulting(to: [])
            .reduce(into: [:]) { result, next in result[next.id] = next }
        
        // MARK: -- Handle Community Changes
        
        // Add any new communities (via the OpenGroupManager)
        communities.forEach { community in
            let successfullyAddedGroup: Bool = OpenGroupManager.shared
                .add(
                    db,
                    roomToken: community.data.roomToken,
                    server: community.data.server,
                    publicKey: community.data.publicKey,
                    calledFromConfigHandling: true
                )
            
            if successfullyAddedGroup {
                db.afterNextTransactionNested { _ in
                    OpenGroupManager.shared.performInitialRequestsAfterAdd(
                        successfullyAddedGroup: successfullyAddedGroup,
                        roomToken: community.data.roomToken,
                        server: community.data.server,
                        publicKey: community.data.publicKey,
                        calledFromConfigHandling: false
                    )
                    .subscribe(on: OpenGroupAPI.workQueue)
                    .sinkUntilComplete()
                }
            }
            
            // Set the priority if it's changed (new communities will have already been inserted at
            // this stage)
            if existingThreadInfo[community.data.threadId]?.pinnedPriority != community.priority {
                _ = try? SessionThread
                    .filter(id: community.data.threadId)
                    .updateAll( // Handling a config update so don't use `updateAllAndConfig`
                        db,
                        SessionThread.Columns.pinnedPriority.set(to: community.priority)
                    )
            }
        }
        
        // Remove any communities which are no longer in the config
        let communityIdsToRemove: Set<String> = Set(existingThreadInfo
            .filter { $0.value.variant == .community }
            .keys)
            .subtracting(communities.map { $0.data.threadId })
        
        if !communityIdsToRemove.isEmpty {
            SessionUtil.kickFromConversationUIIfNeeded(removedThreadIds: Array(communityIdsToRemove))
            
            try SessionThread
                .deleteOrLeave(
                    db,
                    threadIds: Array(communityIdsToRemove),
                    threadVariant: .community,
                    groupLeaveType: .forced,
                    calledFromConfigHandling: true,
                    using: dependencies
                )
        }
        
        // MARK: -- Handle Legacy Group Changes
        
        let existingLegacyGroupIds: Set<String> = Set(existingThreadInfo
            .filter { $0.value.variant == .legacyGroup }
            .keys)
        let existingLegacyGroups: [String: ClosedGroup] = (try? ClosedGroup
            .fetchAll(db, ids: existingLegacyGroupIds))
            .defaulting(to: [])
            .reduce(into: [:]) { result, next in result[next.id] = next }
        let existingLegacyGroupMembers: [String: [GroupMember]] = (try? GroupMember
            .filter(existingLegacyGroupIds.contains(GroupMember.Columns.groupId))
            .fetchAll(db))
            .defaulting(to: [])
            .grouped(by: \.groupId)
        
        try legacyGroups.forEach { group in
            guard
                let name: String = group.name,
                let lastKeyPair: ClosedGroupKeyPair = group.lastKeyPair,
                let members: [GroupMember] = group.groupMembers,
                let updatedAdmins: Set<GroupMember> = group.groupAdmins?.asSet(),
                let joinedAt: TimeInterval = group.joinedAt
            else { return }
            
            if !existingLegacyGroupIds.contains(group.id) {
                // Add a new group if it doesn't already exist
                try MessageReceiver.handleNewLegacyClosedGroup(
                    db,
                    legacyGroupSessionId: group.id,
                    name: name,
                    encryptionKeyPair: KeyPair(
                        publicKey: lastKeyPair.publicKey.bytes,
                        secretKey: lastKeyPair.secretKey.bytes
                    ),
                    members: members
                        .asSet()
                        .inserting(contentsOf: updatedAdmins)  // Admins should also have 'standard' member entries
                        .map { $0.profileId },
                    admins: updatedAdmins.map { $0.profileId },
                    expirationTimer: UInt32(group.disappearingConfig?.durationSeconds ?? 0),
                    formationTimestamp: TimeInterval((group.joinedAt ?? (Double(serverTimestampMs) / 1000))),
                    calledFromConfigHandling: true,
                    using: dependencies
                )
            }
            else {
                // Otherwise update the existing group
                let groupChanges: [ConfigColumnAssignment] = [
                    (existingLegacyGroups[group.id]?.name == name ? nil :
                        ClosedGroup.Columns.name.set(to: name)
                    ),
                    (existingLegacyGroups[group.id]?.formationTimestamp == TimeInterval(joinedAt) ? nil :
                        ClosedGroup.Columns.formationTimestamp.set(to: TimeInterval(joinedAt))
                    )
                ].compactMap { $0 }
                
                // Apply any group changes
                if !groupChanges.isEmpty {
                    _ = try? ClosedGroup
                        .filter(id: group.id)
                        .updateAll( // Handling a config update so don't use `updateAllAndConfig`
                            db,
                            groupChanges
                        )
                }
                
                // Add the lastKey if it doesn't already exist
                let keyPairExists: Bool = ClosedGroupKeyPair
                    .filter(ClosedGroupKeyPair.Columns.threadKeyPairHash == lastKeyPair.threadKeyPairHash)
                    .isNotEmpty(db)
                
                if !keyPairExists {
                    try lastKeyPair.insert(db)
                }
                
                // Update the disappearing messages timer
                let localConfig: DisappearingMessagesConfiguration = try DisappearingMessagesConfiguration
                    .fetchOne(db, id: group.id)
                    .defaulting(to: DisappearingMessagesConfiguration.defaultWith(group.id))
                
                if
                    let remoteConfig = group.disappearingConfig,
                    let remoteLastChangeTimestampMs = remoteConfig.lastChangeTimestampMs,
                    let localLastChangeTimestampMs = localConfig.lastChangeTimestampMs,
                    remoteLastChangeTimestampMs > localLastChangeTimestampMs
                {
                    _ = try localConfig.with(
                        isEnabled: remoteConfig.isEnabled,
                        durationSeconds: remoteConfig.durationSeconds,
                        type: remoteConfig.type,
                        lastChangeTimestampMs: remoteConfig.lastChangeTimestampMs
                    ).upsert(db)
                    
                    _ = try Interaction
                        .filter(Interaction.Columns.threadId == group.id)
                        .filter(Interaction.Columns.variant == Interaction.Variant.infoDisappearingMessagesUpdate)
                        .filter(Interaction.Columns.timestampMs <= (remoteLastChangeTimestampMs - Int64(remoteConfig.durationSeconds * 1000)))
                        .deleteAll(db)
                }
                
                // Update the members
                let updatedMembers: Set<GroupMember> = members
                    .appending(
                        contentsOf: updatedAdmins.map { admin in
                            GroupMember(
                                groupId: admin.groupId,
                                profileId: admin.profileId,
                                role: .standard,
                                roleStatus: .accepted,  // Legacy group members don't have role statuses
                                isHidden: false
                            )
                        }
                    )
                    .asSet()
                
                if
                    let existingMembers: Set<GroupMember> = existingLegacyGroupMembers[group.id]?
                        .filter({ $0.role == .standard || $0.role == .zombie })
                        .asSet(),
                    existingMembers != updatedMembers
                {
                    // Add in any new members and remove any removed members
                    try updatedMembers.forEach { try $0.upsert(db) }
                    try existingMembers
                        .filter { !updatedMembers.contains($0) }
                        .forEach { member in
                            try GroupMember
                                .filter(
                                    GroupMember.Columns.groupId == group.id &&
                                    GroupMember.Columns.profileId == member.profileId && (
                                        GroupMember.Columns.role == GroupMember.Role.standard ||
                                        GroupMember.Columns.role == GroupMember.Role.zombie
                                    )
                                )
                                .deleteAll(db)
                        }
                }

                if
                    let existingAdmins: Set<GroupMember> = existingLegacyGroupMembers[group.id]?
                        .filter({ $0.role == .admin })
                        .asSet(),
                    existingAdmins != updatedAdmins
                {
                    // Add in any new admins and remove any removed admins
                    try updatedAdmins.forEach { try $0.upsert(db) }
                    try existingAdmins
                        .filter { !updatedAdmins.contains($0) }
                        .forEach { member in
                            try GroupMember
                                .filter(
                                    GroupMember.Columns.groupId == group.id &&
                                    GroupMember.Columns.profileId == member.profileId &&
                                    GroupMember.Columns.role == GroupMember.Role.admin
                                )
                                .deleteAll(db)
                        }
                }
            }
            
            // Make any thread-specific changes if needed
            if existingThreadInfo[group.id]?.pinnedPriority != group.priority {
                _ = try? SessionThread
                    .filter(id: group.id)
                    .updateAll( // Handling a config update so don't use `updateAllAndConfig`
                        db,
                        SessionThread.Columns.pinnedPriority.set(to: group.priority)
                    )
            }
        }
        
        // Remove any legacy groups which are no longer in the config
        let legacyGroupIdsToRemove: Set<String> = existingLegacyGroupIds
            .subtracting(legacyGroups.map { $0.id })
        
        if !legacyGroupIdsToRemove.isEmpty {
            SessionUtil.kickFromConversationUIIfNeeded(removedThreadIds: Array(legacyGroupIdsToRemove))
            
            try SessionThread
                .deleteOrLeave(
                    db,
                    threadIds: Array(legacyGroupIdsToRemove),
                    threadVariant: .legacyGroup,
                    groupLeaveType: .forced,
                    calledFromConfigHandling: true,
                    using: dependencies
                )
        }
        
        // MARK: -- Handle Group Changes
        
        let existingGroupSessionIds: Set<String> = Set(existingThreadInfo
            .filter { $0.value.variant == .group }
            .keys)
        let existingGroups: [String: ClosedGroup] = (try? ClosedGroup
            .fetchAll(db, ids: existingGroupSessionIds))
            .defaulting(to: [])
            .reduce(into: [:]) { result, next in result[next.id] = next }
        
        try groups.forEach { group in
            switch (existingGroups[group.groupSessionId], existingGroupSessionIds.contains(group.groupSessionId)) {
                case (.none, _), (_, false):
                    // Add a new group if it doesn't already exist
                    try MessageReceiver.handleNewGroup(
                        db,
                        groupSessionId: group.groupSessionId,
                        groupIdentityPrivateKey: group.groupIdentityPrivateKey,
                        name: group.name,
                        authData: group.authData,
                        joinedAt: TimeInterval(group.joinedAt ?? (Double(serverTimestampMs) / 1000)),
                        invited: (group.invited == true),
                        calledFromConfigHandling: true,
                        using: dependencies
                    )
                    
                case (.some(let existingGroup), _):
                    let joinedAt: TimeInterval = (
                        group.joinedAt.map { TimeInterval($0) } ??
                        existingGroup.formationTimestamp
                    )
                    
                    /// Otherwise update the existing group
                    ///
                    /// **Note:** We ignore the `name` value here as if it's an existing group then assume we will get the
                    /// proper name by polling for the `GROUP_INFO` instead of via syncing the `USER_GROUPS` data
                    let groupChanges: [ConfigColumnAssignment] = [
                        (existingGroup.formationTimestamp == joinedAt ? nil :
                            ClosedGroup.Columns.formationTimestamp.set(to: TimeInterval(joinedAt))
                        ),
                        (existingGroup.authData == group.authData ? nil :
                            ClosedGroup.Columns.authData.set(to: group.authData)
                        ),
                        (existingGroup.groupIdentityPrivateKey == group.groupIdentityPrivateKey ? nil :
                            ClosedGroup.Columns.groupIdentityPrivateKey.set(to: group.groupIdentityPrivateKey)
                        ),
                        (existingGroup.invited == group.invited ? nil :
                            ClosedGroup.Columns.invited.set(to: (group.invited ?? false))
                        )
                    ].compactMap { $0 }

                    // Apply any group changes
                    if !groupChanges.isEmpty {
                        _ = try? ClosedGroup
                            .filter(id: group.groupSessionId)
                            .updateAll( // Handling a config update so don't use `updateAllAndConfig`
                                db,
                                groupChanges
                            )
                    }
            }

            // Make any thread-specific changes if needed
            if existingThreadInfo[group.groupSessionId]?.pinnedPriority != group.priority {
                _ = try? SessionThread
                    .filter(id: group.groupSessionId)
                    .updateAll( // Handling a config update so don't use `updateAllAndConfig`
                        db,
                        SessionThread.Columns.pinnedPriority.set(to: group.priority)
                    )
            }
        }
        
        // Remove any groups which are no longer in the config
        let groupSessionIdsToRemove: Set<String> = existingGroupSessionIds
            .subtracting(groups.map { $0.groupSessionId })
        
        if !groupSessionIdsToRemove.isEmpty {
            SessionUtil.kickFromConversationUIIfNeeded(removedThreadIds: Array(groupSessionIdsToRemove))
            
            try SessionThread
                .deleteOrLeave(
                    db,
                    threadIds: Array(groupSessionIdsToRemove),
                    threadVariant: .group,
                    groupLeaveType: .forced,
                    calledFromConfigHandling: true
                )
            
            groupSessionIdsToRemove.forEach { groupSessionId in
                SessionUtil.removeGroupStateIfNeeded(
                    db,
                    groupSessionId: SessionId(.group, hex: groupSessionId),
                    using: dependencies
                )
            }
        }
    }
    
    fileprivate static func memberInfo(in legacyGroup: UnsafeMutablePointer<ugroups_legacy_group_info>) -> [String: Bool] {
        let membersIt: OpaquePointer = ugroups_legacy_members_begin(legacyGroup)
        var members: [String: Bool] = [:]
        var maybeMemberSessionId: UnsafePointer<CChar>? = nil
        var memberAdmin: Bool = false

        while ugroups_legacy_members_next(membersIt, &maybeMemberSessionId, &memberAdmin) {
            guard let memberSessionId: UnsafePointer<CChar> = maybeMemberSessionId else {
                continue
            }

            members[String(cString: memberSessionId)] = memberAdmin
        }
        
        return members
    }
    
    // MARK: - Outgoing Changes
    
    static func upsert(
        legacyGroups: [LegacyGroupInfo],
        in config: Config?
    ) throws {
        guard case .object(let conf) = config else { throw SessionUtilError.invalidConfigObject }
        guard !legacyGroups.isEmpty else { return }
        
        try legacyGroups
            .forEach { legacyGroup in
                var cGroupId: [CChar] = legacyGroup.id.cArray.nullTerminated()
                guard let userGroup: UnsafeMutablePointer<ugroups_legacy_group_info> = user_groups_get_or_construct_legacy_group(conf, &cGroupId) else {
                    /// It looks like there are some situations where this object might not get created correctly (and
                    /// will throw due to the implicit unwrapping) as a result we put it in a guard and throw instead
                    SNLog("Unable to upsert legacy group conversation to SessionUtil: \(config.lastError)")
                    throw SessionUtilError.getOrConstructFailedUnexpectedly
                }
                
                // Assign all properties to match the updated group (if there is one)
                if let updatedName: String = legacyGroup.name {
                    userGroup.pointee.name = updatedName.toLibSession()
                    
                    // Store the updated group (needs to happen before variables go out of scope)
                    user_groups_set_legacy_group(conf, userGroup)
                }
                
                if let lastKeyPair: ClosedGroupKeyPair = legacyGroup.lastKeyPair {
                    userGroup.pointee.enc_pubkey = lastKeyPair.publicKey.toLibSession()
                    userGroup.pointee.enc_seckey = lastKeyPair.secretKey.toLibSession()
                    userGroup.pointee.have_enc_keys = true
                    
                    // Store the updated group (needs to happen before variables go out of scope)
                    user_groups_set_legacy_group(conf, userGroup)
                }
                
                // Assign all properties to match the updated disappearing messages config (if there is one)
                if let updatedConfig: DisappearingMessagesConfiguration = legacyGroup.disappearingConfig {
                    userGroup.pointee.disappearing_timer = (!updatedConfig.isEnabled ? 0 :
                        Int64(floor(updatedConfig.durationSeconds))
                    )
                    
                    user_groups_set_legacy_group(conf, userGroup)
                }
                
                // Add/Remove the group members and admins
                let existingMembers: [String: Bool] = {
                    guard legacyGroup.groupMembers != nil || legacyGroup.groupAdmins != nil else { return [:] }
                    
                    return SessionUtil.memberInfo(in: userGroup)
                }()
                
                if let groupMembers: [GroupMember] = legacyGroup.groupMembers {
                    // Need to make sure we remove any admins before adding them here otherwise we will
                    // overwrite the admin permission to be a standard user permission
                    let memberIds: Set<String> = groupMembers
                        .map { $0.profileId }
                        .asSet()
                        .subtracting(legacyGroup.groupAdmins.defaulting(to: []).map { $0.profileId }.asSet())
                    let existingMemberIds: Set<String> = Array(existingMembers
                        .filter { _, isAdmin in !isAdmin }
                        .keys)
                        .asSet()
                    let membersIdsToAdd: Set<String> = memberIds.subtracting(existingMemberIds)
                    let membersIdsToRemove: Set<String> = existingMemberIds.subtracting(memberIds)
                    
                    membersIdsToAdd.forEach { memberId in
                        var cProfileId: [CChar] = memberId.cArray.nullTerminated()
                        ugroups_legacy_member_add(userGroup, &cProfileId, false)
                    }
                    
                    membersIdsToRemove.forEach { memberId in
                        var cProfileId: [CChar] = memberId.cArray.nullTerminated()
                        ugroups_legacy_member_remove(userGroup, &cProfileId)
                    }
                }
                
                if let groupAdmins: [GroupMember] = legacyGroup.groupAdmins {
                    let adminIds: Set<String> = groupAdmins.map { $0.profileId }.asSet()
                    let existingAdminIds: Set<String> = Array(existingMembers
                        .filter { _, isAdmin in isAdmin }
                        .keys)
                        .asSet()
                    let adminIdsToAdd: Set<String> = adminIds.subtracting(existingAdminIds)
                    let adminIdsToRemove: Set<String> = existingAdminIds.subtracting(adminIds)
                    
                    adminIdsToAdd.forEach { adminId in
                        var cProfileId: [CChar] = adminId.cArray.nullTerminated()
                        ugroups_legacy_member_add(userGroup, &cProfileId, true)
                    }
                    
                    adminIdsToRemove.forEach { adminId in
                        var cProfileId: [CChar] = adminId.cArray.nullTerminated()
                        ugroups_legacy_member_remove(userGroup, &cProfileId)
                    }
                }
                
                if let joinedAt: Int64 = legacyGroup.joinedAt.map({ Int64($0) }) {
                    userGroup.pointee.joined_at = joinedAt
                }
                
                // Store the updated group (can't be sure if we made any changes above)
                userGroup.pointee.priority = (legacyGroup.priority ?? userGroup.pointee.priority)
                
                // Note: Need to free the legacy group pointer
                user_groups_set_free_legacy_group(conf, userGroup)
            }
    }
    
    static func upsert(
        groups: [GroupInfo],
        in config: Config?
    ) throws {
        guard case .object(let conf) = config else { throw SessionUtilError.invalidConfigObject }
        guard !groups.isEmpty else { return }
        
        try groups
            .forEach { group in
                var cGroupSessionId: [CChar] = group.groupSessionId.cArray.nullTerminated()
                var userGroup: ugroups_group_info = ugroups_group_info()
                
                guard user_groups_get_or_construct_group(conf, &userGroup, &cGroupSessionId) else {
                    /// It looks like there are some situations where this object might not get created correctly (and
                    /// will throw due to the implicit unwrapping) as a result we put it in a guard and throw instead
                    SNLog("Unable to upsert group conversation to SessionUtil: \(String(describing: config.lastError))")
                    throw SessionUtilError.getOrConstructFailedUnexpectedly
                }
                
                /// Assign the non-admin auth data (if it exists)
                if let authData: Data = group.authData {
                    userGroup.auth_data = authData.toLibSession()
                    userGroup.have_auth_data = true
                }

                /// Assign the admin key (if it exists)
                ///
                /// **Note:** We do this after assigning the `auth_data` as generally the values are mutually
                /// exclusive and if we have a `groupIdentityPrivateKey` we want that to take priority
                if let privateKey: Data = group.groupIdentityPrivateKey {
                    userGroup.secretkey = privateKey.toLibSession()
                    userGroup.have_secretkey = true

                    // Store the updated group (needs to happen before variables go out of scope)
                    user_groups_set_group(conf, &userGroup)
                }
                
                /// Assign the group name
                if let name: String = group.name {
                    userGroup.name = name.toLibSession()
                    
                    // Store the updated group (needs to happen before variables go out of scope)
                    user_groups_set_group(conf, &userGroup)
                }

                // Store the updated group (can't be sure if we made any changes above)
                userGroup.invited = (group.invited ?? userGroup.invited)
                userGroup.joined_at = (group.joinedAt.map { Int64($0) } ?? userGroup.joined_at)
                userGroup.priority = (group.priority ?? userGroup.priority)
                user_groups_set_group(conf, &userGroup)
            }
    }
    
    static func upsert(
        communities: [CommunityInfo],
        in config: Config?
    ) throws {
        guard case .object(let conf) = config else { throw SessionUtilError.invalidConfigObject }
        guard !communities.isEmpty else { return }
        
        try communities
            .forEach { community in
                var cBaseUrl: [CChar] = community.urlInfo.server.cArray.nullTerminated()
                var cRoom: [CChar] = community.urlInfo.roomToken.cArray.nullTerminated()
                var cPubkey: [UInt8] = Data(hex: community.urlInfo.publicKey).cArray
                var userCommunity: ugroups_community_info = ugroups_community_info()
                
                guard user_groups_get_or_construct_community(conf, &userCommunity, &cBaseUrl, &cRoom, &cPubkey) else {
                    /// It looks like there are some situations where this object might not get created correctly (and
                    /// will throw due to the implicit unwrapping) as a result we put it in a guard and throw instead
                    SNLog("Unable to upsert community conversation to SessionUtil: \(String(describing: config.lastError))")
                    throw SessionUtilError.getOrConstructFailedUnexpectedly
                }
                
                userCommunity.priority = (community.priority ?? userCommunity.priority)
                user_groups_set_community(conf, &userCommunity)
            }
    }
    
    @discardableResult static func updatingGroups<T>(
        _ db: Database,
        _ updated: [T],
        using dependencies: Dependencies
    ) throws -> [T] {
        guard let updatedGroups: [ClosedGroup] = updated as? [ClosedGroup] else { throw StorageError.generic }
        
        // Exclude legacy groups as they aren't managed via SessionUtil
        let targetGroups: [ClosedGroup] = updatedGroups
            .filter { (try? SessionId(from: $0.id))?.prefix == .group }
        let userSessionId: SessionId = getUserSessionId(db, using: dependencies)
        
        // If we only updated the current user contact then no need to continue
        guard !targetGroups.isEmpty else { return updated }
        
        // Apply the changes
        try SessionUtil.performAndPushChange(
            db,
            for: .userGroups,
            sessionId: userSessionId,
            using: dependencies
        ) { config in
            try upsert(
                groups: targetGroups.map { group -> GroupInfo in
                    GroupInfo(
                        groupSessionId: group.threadId,
                        groupIdentityPrivateKey: group.groupIdentityPrivateKey,
                        name: group.name,
                        authData: group.authData
                    )
                },
                in: config
            )
        }
        
        return updated
    }
}

// MARK: - External Outgoing Changes

public extension SessionUtil {
    
    // MARK: -- Communities
    
    static func add(
        _ db: Database,
        server: String,
        rootToken: String,
        publicKey: String,
        using dependencies: Dependencies
    ) throws {
        try SessionUtil.performAndPushChange(
            db,
            for: .userGroups,
            sessionId: getUserSessionId(db, using: dependencies),
            using: dependencies
        ) { config in
            try SessionUtil.upsert(
                communities: [
                    CommunityInfo(
                        urlInfo: OpenGroupUrlInfo(
                            threadId: OpenGroup.idFor(roomToken: rootToken, server: server),
                            server: server,
                            roomToken: rootToken,
                            publicKey: publicKey
                        )
                    )
                ],
                in: config
            )
        }
    }
    
    static func remove(
        _ db: Database,
        server: String,
        roomToken: String,
        using dependencies: Dependencies
    ) throws {
        try SessionUtil.performAndPushChange(
            db,
            for: .userGroups,
            sessionId: getUserSessionId(db, using: dependencies),
            using: dependencies
        ) { config in
            guard case .object(let conf) = config else { throw SessionUtilError.invalidConfigObject }
            
            var cBaseUrl: [CChar] = server.cArray.nullTerminated()
            var cRoom: [CChar] = roomToken.cArray.nullTerminated()
            
            // Don't care if the community doesn't exist
            user_groups_erase_community(conf, &cBaseUrl, &cRoom)
        }
        
        // Remove the volatile info as well
        try SessionUtil.remove(
            db,
            volatileCommunityInfo: [
                OpenGroupUrlInfo(
                    threadId: OpenGroup.idFor(roomToken: roomToken, server: server),
                    server: server,
                    roomToken: roomToken,
                    publicKey: ""
                )
            ],
            using: dependencies
        )
    }
    
    // MARK: -- Legacy Group Changes
    
    static func add(
        _ db: Database,
        legacyGroupSessionId: String,
        name: String,
        latestKeyPairPublicKey: Data,
        latestKeyPairSecretKey: Data,
        latestKeyPairReceivedTimestamp: TimeInterval,
        disappearingConfig: DisappearingMessagesConfiguration,
        members: Set<String>,
        admins: Set<String>,
        formationTimestamp: TimeInterval,
        using dependencies: Dependencies
    ) throws {
        try SessionUtil.performAndPushChange(
            db,
            for: .userGroups,
            sessionId: getUserSessionId(db, using: dependencies),
            using: dependencies
        ) { config in
            guard case .object(let conf) = config else { throw SessionUtilError.invalidConfigObject }
            
            var cGroupSessionId: [CChar] = legacyGroupSessionId.cArray.nullTerminated()
            let userGroup: UnsafeMutablePointer<ugroups_legacy_group_info>? = user_groups_get_legacy_group(conf, &cGroupSessionId)
            
            // Need to make sure the group doesn't already exist (otherwise we will end up overriding the
            // content which could revert newer changes since this can be triggered from other 'NEW' messages
            // coming in from the legacy group swarm)
            guard userGroup == nil else {
                ugroups_legacy_group_free(userGroup)
                return
            }
            
            try SessionUtil.upsert(
                legacyGroups: [
                    LegacyGroupInfo(
                        id: legacyGroupSessionId,
                        name: name,
                        lastKeyPair: ClosedGroupKeyPair(
                            threadId: legacyGroupSessionId,
                            publicKey: latestKeyPairPublicKey,
                            secretKey: latestKeyPairSecretKey,
                            receivedTimestamp: latestKeyPairReceivedTimestamp
                        ),
                        disappearingConfig: disappearingConfig,
                        groupMembers: members
                            .map { memberId in
                                GroupMember(
                                    groupId: legacyGroupSessionId,
                                    profileId: memberId,
                                    role: .standard,
                                    roleStatus: .accepted,  // Legacy group members don't have role statuses
                                    isHidden: false
                                )
                            },
                        groupAdmins: admins
                            .map { memberId in
                                GroupMember(
                                    groupId: legacyGroupSessionId,
                                    profileId: memberId,
                                    role: .admin,
                                    roleStatus: .accepted,  // Legacy group members don't have role statuses
                                    isHidden: false
                                )
                            },
                        joinedAt: formationTimestamp
                    )
                ],
                in: config
            )
        }
    }
    
    static func update(
        _ db: Database,
        legacyGroupSessionId: String,
        name: String? = nil,
        latestKeyPair: ClosedGroupKeyPair? = nil,
        disappearingConfig: DisappearingMessagesConfiguration? = nil,
        members: Set<String>? = nil,
        admins: Set<String>? = nil,
        using dependencies: Dependencies
    ) throws {
        try SessionUtil.performAndPushChange(
            db,
            for: .userGroups,
            sessionId: getUserSessionId(db, using: dependencies),
            using: dependencies
        ) { config in
            try SessionUtil.upsert(
                legacyGroups: [
                    LegacyGroupInfo(
                        id: legacyGroupSessionId,
                        name: name,
                        lastKeyPair: latestKeyPair,
                        disappearingConfig: disappearingConfig,
                        groupMembers: members?
                            .map { memberId in
                                GroupMember(
                                    groupId: legacyGroupSessionId,
                                    profileId: memberId,
                                    role: .standard,
                                    roleStatus: .accepted,  // Legacy group members don't have role statuses
                                    isHidden: false
                                )
                            },
                        groupAdmins: admins?
                            .map { memberId in
                                GroupMember(
                                    groupId: legacyGroupSessionId,
                                    profileId: memberId,
                                    role: .admin,
                                    roleStatus: .accepted,  // Legacy group members don't have role statuses
                                    isHidden: false
                                )
                            }
                    )
                ],
                in: config
            )
        }
    }
    
    static func batchUpdate(
        _ db: Database,
        disappearingConfigs: [DisappearingMessagesConfiguration],
        using dependencies: Dependencies
    ) throws {
        try SessionUtil.performAndPushChange(
            db,
            for: .userGroups,
            sessionId: getUserSessionId(db, using: dependencies),
            using: dependencies
        ) { config in
            try SessionUtil.upsert(
                legacyGroups: disappearingConfigs.map {
                    LegacyGroupInfo(
                        id: $0.id,
                        disappearingConfig: $0
                    )
                },
                in: config
            )
        }
    }
    
    static func remove(
        _ db: Database,
        legacyGroupIds: [String],
        using dependencies: Dependencies
    ) throws {
        guard !legacyGroupIds.isEmpty else { return }
        
        try SessionUtil.performAndPushChange(
            db,
            for: .userGroups,
            sessionId: getUserSessionId(db, using: dependencies),
            using: dependencies
        ) { config in
            guard case .object(let conf) = config else { throw SessionUtilError.invalidConfigObject }
            
            legacyGroupIds.forEach { threadId in
                var cGroupId: [CChar] = threadId.cArray.nullTerminated()
                
                // Don't care if the group doesn't exist
                user_groups_erase_legacy_group(conf, &cGroupId)
            }
        }
        
        // Remove the volatile info as well
        try SessionUtil.remove(db, volatileLegacyGroupIds: legacyGroupIds, using: dependencies)
    }
    
    // MARK: -- Group Changes
    
    static func add(
        _ db: Database,
        groupSessionId: String,
        groupIdentityPrivateKey: Data?,
        name: String?,
        authData: Data?,
        joinedAt: TimeInterval,
        invited: Bool,
        using dependencies: Dependencies
    ) throws {
        try SessionUtil.performAndPushChange(
            db,
            for: .userGroups,
            sessionId: getUserSessionId(db, using: dependencies),
            using: dependencies
        ) { config in
            try SessionUtil.upsert(
                groups: [
                    GroupInfo(
                        groupSessionId: groupSessionId,
                        groupIdentityPrivateKey: groupIdentityPrivateKey,
                        name: name,
                        authData: authData,
                        joinedAt: joinedAt,
                        invited: invited
                    )
                ],
                in: config
            )
        }
    }
    
    static func update(
        _ db: Database,
        groupSessionId: String,
        groupIdentityPrivateKey: Data? = nil,
        name: String? = nil,
        authData: Data? = nil,
        invited: Bool? = nil,
        using dependencies: Dependencies
    ) throws {
        try SessionUtil.performAndPushChange(
            db,
            for: .userGroups,
            sessionId: getUserSessionId(db, using: dependencies),
            using: dependencies
        ) { config in
            try SessionUtil.upsert(
                groups: [
                    GroupInfo(
                        groupSessionId: groupSessionId,
                        groupIdentityPrivateKey: groupIdentityPrivateKey,
                        name: name,
                        authData: authData,
                        invited: invited
                    )
                ],
                in: config
            )
        }
    }
    
    static func markAsKicked(
        _ db: Database,
        groupSessionIds: [String],
        using dependencies: Dependencies
    ) throws {
        guard !groupSessionIds.isEmpty else { return }
        
        try SessionUtil.performAndPushChange(
            db,
            for: .userGroups,
            sessionId: getUserSessionId(db, using: dependencies),
            using: dependencies
        ) { config in
            guard case .object(let conf) = config else { throw SessionUtilError.invalidConfigObject }
            
            groupSessionIds.forEach { groupSessionId in
                var cGroupSessionId: [CChar] = groupSessionId.cArray.nullTerminated()
                var userGroup: ugroups_group_info = ugroups_group_info()
                
                guard user_groups_get_group(conf, &userGroup, &cGroupSessionId) else { return }
                
                ugroups_group_set_kicked(&userGroup)
                user_groups_set_group(conf, &userGroup)
            }
        }
    }
    
    static func wasKickedFromGroup(
        groupSessionId: SessionId,
        using dependencies: Dependencies = Dependencies()
    ) -> Bool {
        return (try? dependencies[cache: .sessionUtil]
            .config(for: .userGroups, sessionId: getUserSessionId(using: dependencies))
            .wrappedValue
            .map { config in
                guard case .object(let conf) = config else { throw SessionUtilError.invalidConfigObject }
                
                var cGroupId: [CChar] = groupSessionId.hexString.cArray.nullTerminated()
                var userGroup: ugroups_group_info = ugroups_group_info()
                
                // If the group doesn't exist then assume the user was kicked
                guard user_groups_get_group(conf, &userGroup, &cGroupId) else { return true }
                
                return ugroups_group_is_kicked(&userGroup)
            })
            .defaulting(to: true)
    }
    
    static func remove(
        _ db: Database,
        groupSessionIds: [String],
        using dependencies: Dependencies
    ) throws {
        guard !groupSessionIds.isEmpty else { return }
        
        try SessionUtil.performAndPushChange(
            db,
            for: .userGroups,
            sessionId: getUserSessionId(db, using: dependencies),
            using: dependencies
        ) { config in
            guard case .object(let conf) = config else { throw SessionUtilError.invalidConfigObject }
            
            groupSessionIds.forEach { groupSessionId in
                var cGroupSessionId: [CChar] = groupSessionId.cArray.nullTerminated()

                // Don't care if the group doesn't exist
                user_groups_erase_group(conf, &cGroupSessionId)
            }
        }
        
        // Remove the volatile info as well
        try SessionUtil.remove(db, volatileGroupSessionIds: groupSessionIds, using: dependencies)
    }
}

// MARK: - LegacyGroupInfo

extension SessionUtil {
    struct LegacyGroupInfo: Decodable, FetchableRecord, ColumnExpressible {
        typealias Columns = CodingKeys
        enum CodingKeys: String, CodingKey, ColumnExpression, CaseIterable {
            case threadId
            case name
            case lastKeyPair
            case disappearingConfig
            case groupMembers
            case groupAdmins
            case priority
            case joinedAt = "formationTimestamp"
        }
        
        var id: String { threadId }
        
        let threadId: String
        let name: String?
        let lastKeyPair: ClosedGroupKeyPair?
        let disappearingConfig: DisappearingMessagesConfiguration?
        let groupMembers: [GroupMember]?
        let groupAdmins: [GroupMember]?
        let priority: Int32?
        let joinedAt: TimeInterval?
        
        init(
            id: String,
            name: String? = nil,
            lastKeyPair: ClosedGroupKeyPair? = nil,
            disappearingConfig: DisappearingMessagesConfiguration? = nil,
            groupMembers: [GroupMember]? = nil,
            groupAdmins: [GroupMember]? = nil,
            priority: Int32? = nil,
            joinedAt: TimeInterval? = nil
        ) {
            self.threadId = id
            self.name = name
            self.lastKeyPair = lastKeyPair
            self.disappearingConfig = disappearingConfig
            self.groupMembers = groupMembers
            self.groupAdmins = groupAdmins
            self.priority = priority
            self.joinedAt = joinedAt
        }
        
        static func fetchAll(_ db: Database) throws -> [LegacyGroupInfo] {
            let closedGroup: TypedTableAlias<ClosedGroup> = TypedTableAlias()
            let thread: TypedTableAlias<SessionThread> = TypedTableAlias()
            let lastKeyPair: TypedTableAlias<ClosedGroupKeyPair> = TypedTableAlias(LegacyGroupInfo.self, column: .lastKeyPair)
            let disappearingConfig: TypedTableAlias<DisappearingMessagesConfiguration> = TypedTableAlias(LegacyGroupInfo.self, column: .disappearingConfig)
            
            /// **Note:** The `numColumnsBeforeTypes` value **MUST** match the number of fields before
            /// the `lastKeyPair` entry below otherwise the query will fail to
            /// parse and might throw
            ///
            /// Explicitly set default values for the fields ignored for search results
            let numColumnsBeforeTypes: Int = 4
            
            let request: SQLRequest<LegacyGroupInfo> = """
                SELECT
                    \(closedGroup[.threadId]) AS \(LegacyGroupInfo.Columns.threadId),
                    \(closedGroup[.name]) AS \(LegacyGroupInfo.Columns.name),
                    \(closedGroup[.formationTimestamp]) AS \(LegacyGroupInfo.Columns.joinedAt),
                    \(thread[.pinnedPriority]) AS \(LegacyGroupInfo.Columns.priority),
                    \(lastKeyPair.allColumns),
                    \(disappearingConfig.allColumns)
                
                FROM \(ClosedGroup.self)
                JOIN \(SessionThread.self) ON \(thread[.id]) = \(closedGroup[.threadId])
                LEFT JOIN (
                    SELECT
                        \(lastKeyPair[.threadId]),
                        \(lastKeyPair[.publicKey]),
                        \(lastKeyPair[.secretKey]),
                        MAX(\(lastKeyPair[.receivedTimestamp])) AS \(ClosedGroupKeyPair.Columns.receivedTimestamp),
                        \(lastKeyPair[.threadKeyPairHash])
                    FROM \(lastKeyPair)
                    GROUP BY \(lastKeyPair[.threadId])
                ) \(lastKeyPair, asSubquery: true) ON \(lastKeyPair[.threadId]) = \(closedGroup[.threadId])
                LEFT JOIN \(disappearingConfig) ON \(disappearingConfig[.threadId]) = \(closedGroup[.threadId])
                
                WHERE \(closedGroup[.threadId]) LIKE '\(SessionId.Prefix.standard)%'
            """
            
            let legacyGroupInfoNoMembers: [LegacyGroupInfo] = try request
                .adapted { db in
                    let adapters = try splittingRowAdapters(columnCounts: [
                        numColumnsBeforeTypes,
                        ClosedGroupKeyPair.numberOfSelectedColumns(db),
                        DisappearingMessagesConfiguration.numberOfSelectedColumns(db)
                    ])
                    
                    return ScopeAdapter.with(LegacyGroupInfo.self, [
                        .lastKeyPair: adapters[1],
                        .disappearingConfig: adapters[2]
                    ])
                }
                .fetchAll(db)
            let legacyGroupIds: [String] = legacyGroupInfoNoMembers.map { $0.threadId }
            let allLegacyGroupMembers: [String: [GroupMember]] = try GroupMember
                .filter(legacyGroupIds.contains(GroupMember.Columns.groupId))
                .fetchAll(db)
                .grouped(by: \.groupId)
            
            return legacyGroupInfoNoMembers
                .map { nonMemberGroup in
                    LegacyGroupInfo(
                        id: nonMemberGroup.id,
                        name: nonMemberGroup.name,
                        lastKeyPair: nonMemberGroup.lastKeyPair,
                        disappearingConfig: nonMemberGroup.disappearingConfig,
                        groupMembers: allLegacyGroupMembers[nonMemberGroup.id]?
                            .filter { $0.role == .standard || $0.role == .zombie },
                        groupAdmins: allLegacyGroupMembers[nonMemberGroup.id]?
                            .filter { $0.role == .admin },
                        priority: nonMemberGroup.priority,
                        joinedAt: nonMemberGroup.joinedAt
                    )
                }
        }
    }
}

// MARK: - GroupInfo

extension SessionUtil {
    struct GroupInfo {
        let groupSessionId: String
        let groupIdentityPrivateKey: Data?
        let name: String?
        let authData: Data?
        let priority: Int32?
        let joinedAt: TimeInterval?
        let invited: Bool?
        
        init(
            groupSessionId: String,
            groupIdentityPrivateKey: Data? = nil,
            name: String? = nil,
            authData: Data? = nil,
            priority: Int32? = nil,
            joinedAt: TimeInterval? = nil,
            invited: Bool? = nil
        ) {
            self.groupSessionId = groupSessionId
            self.groupIdentityPrivateKey = groupIdentityPrivateKey
            self.name = name
            self.authData = authData
            self.priority = priority
            self.joinedAt = joinedAt
            self.invited = invited
        }
    }
}

// MARK: - CommunityInfo

extension SessionUtil {
    struct CommunityInfo {
        let urlInfo: OpenGroupUrlInfo
        let priority: Int32?
        
        init(
            urlInfo: OpenGroupUrlInfo,
            priority: Int32? = nil
        ) {
            self.urlInfo = urlInfo
            self.priority = priority
        }
    }
}

// MARK: - GroupThreadData

extension SessionUtil {
    fileprivate struct GroupThreadData {
        let communities: [PrioritisedData<SessionUtil.OpenGroupUrlInfo>]
        let legacyGroups: [PrioritisedData<LegacyGroupInfo>]
        let groups: [PrioritisedData<GroupInfo>]
    }
}

// MARK: - PrioritisedData

extension SessionUtil {
    fileprivate struct PrioritisedData<T> {
        let data: T
        let priority: Int32
    }
}<|MERGE_RESOLUTION|>--- conflicted
+++ resolved
@@ -100,12 +100,8 @@
                             .with(
                                 isEnabled: (legacyGroup.disappearing_timer > 0),
                                 durationSeconds: TimeInterval(legacyGroup.disappearing_timer),
-<<<<<<< HEAD
+                                type: .disappearAfterSend,
                                 lastChangeTimestampMs: serverTimestampMs
-=======
-                                type: .disappearAfterSend,
-                                lastChangeTimestampMs: latestConfigSentTimestampMs
->>>>>>> 60684bc9
                             ),
                         groupMembers: members
                             .filter { _, isAdmin in !isAdmin }
