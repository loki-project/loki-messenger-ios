--- conflicted
+++ resolved
@@ -112,7 +112,7 @@
         // If we have no updated threads then no need to continue
         guard !updatedThreads.isEmpty else { return updated }
         
-        let userPublicKey: String = getUserHexEncodedPublicKey(db)
+        let userPublicKey: String = getUserHexEncodedPublicKey(db, using: dependencies)
         let groupedThreads: [SessionThread.Variant: [SessionThread]] = updatedThreads
             .grouped(by: \.variant)
         let urlInfo: [String: OpenGroupUrlInfo] = try OpenGroupUrlInfo
@@ -252,7 +252,7 @@
         forKey key: String,
         using dependencies: Dependencies
     ) throws -> Bool {
-        let userPublicKey: String = getUserHexEncodedPublicKey(db)
+        let userPublicKey: String = getUserHexEncodedPublicKey(db, using: dependencies)
         
         // Currently the only synced setting is 'checkForCommunityMessageRequests'
         switch key {
@@ -275,7 +275,7 @@
         // Don't current support any nullable settings
         guard let updatedSetting: Setting = updated else { return }
         
-        let userPublicKey: String = getUserHexEncodedPublicKey(db)
+        let userPublicKey: String = getUserHexEncodedPublicKey(db, using: dependencies)
         
         // Currently the only synced setting is 'checkForCommunityMessageRequests'
         switch updatedSetting.id {
@@ -388,11 +388,14 @@
         _ db: Database,
         threadId: String,
         targetConfig: ConfigDump.Variant,
-        changeTimestampMs: Int64
+        changeTimestampMs: Int64,
+        using dependencies: Dependencies = Dependencies()
     ) -> Bool {
         let targetPublicKey: String = {
             switch targetConfig {
-                case .userProfile, .contacts, .convoInfoVolatile, .userGroups: return getUserHexEncodedPublicKey(db)
+                case .userProfile, .contacts, .convoInfoVolatile, .userGroups:
+                    return getUserHexEncodedPublicKey(db, using: dependencies)
+                    
                 case .groupInfo, .groupMembers, .groupKeys: return threadId
                 case .invalid: return ""
             }
@@ -416,11 +419,7 @@
         loopCounter += 1
         
         guard loopCounter < maxLoopCount else {
-<<<<<<< HEAD
-            SNLog("[libSession] Got stuck in infinite loop processing '\(variant.description)' data")
-=======
-            SNLog("[SessionUtil] Got stuck in infinite loop processing '\(variant.configMessageKind.description)' data")
->>>>>>> 88fd1342
+            SNLog("[SessionUtil] Got stuck in infinite loop processing '\(variant.description)' data")
             throw SessionUtilError.processingLoopLimitReached
         }
     }
@@ -436,7 +435,7 @@
         visibleOnly: Bool,
         using dependencies: Dependencies = Dependencies()
     ) -> Bool {
-        let userPublicKey: String = getUserHexEncodedPublicKey(db)
+        let userPublicKey: String = getUserHexEncodedPublicKey(db, using: dependencies)
         let configVariant: ConfigDump.Variant = {
             switch threadVariant {
                 case .contact: return (threadId == userPublicKey ? .userProfile : .contacts)
