import PromiseKit
import Sodium
import Curve25519Kit
import YapDatabase

public protocol SessionMessagingKitStorageProtocol {

    // MARK: - Shared

    @discardableResult
    func write(with block: @escaping (Any) -> Void) -> Promise<Void>
    @discardableResult
    func write(with block: @escaping (Any) -> Void, completion: @escaping () -> Void) -> Promise<Void>
    func writeSync(with block: @escaping (Any) -> Void)

    // MARK: - General

    func getUserPublicKey() -> String?
    func getUserKeyPair() -> ECKeyPair?
    func getUserED25519KeyPair() -> Box.KeyPair?
    func getUser() -> Contact?
<<<<<<< HEAD
    
    // MARK: - Contacts
    
    func getContact(with sessionID: String) -> Contact?
    func getContact(with sessionID: String, using transaction: Any) -> Contact?
    func setContact(_ contact: Contact, using transaction: Any)
=======
    func getUser(using transaction: YapDatabaseReadTransaction?) -> Contact?
>>>>>>> 1b5eea7b
    func getAllContacts() -> Set<Contact>
    func getAllContacts(with transaction: YapDatabaseReadTransaction) -> Set<Contact>
    
    // MARK: - Blinded Id cache
    
    func getBlindedIdMapping(with blindedId: String) -> BlindedIdMapping?
    func getBlindedIdMapping(with blindedId: String, using transaction: YapDatabaseReadTransaction) -> BlindedIdMapping?
    func cacheBlindedIdMapping(_ mapping: BlindedIdMapping)
    func cacheBlindedIdMapping(_ mapping: BlindedIdMapping, using transaction: YapDatabaseReadWriteTransaction)
    func enumerateBlindedIdMapping(with block: @escaping (BlindedIdMapping, UnsafeMutablePointer<ObjCBool>) -> ())
    func enumerateBlindedIdMapping(using transaction: YapDatabaseReadTransaction, with block: @escaping (BlindedIdMapping, UnsafeMutablePointer<ObjCBool>) -> ())

    // MARK: - Closed Groups

    func getClosedGroupEncryptionKeyPairs(for groupPublicKey: String) -> [ECKeyPair]
    func getLatestClosedGroupEncryptionKeyPair(for groupPublicKey: String) -> ECKeyPair?
    func addClosedGroupEncryptionKeyPair(_ keyPair: ECKeyPair, for groupPublicKey: String, using transaction: Any)
    func removeAllClosedGroupEncryptionKeyPairs(for groupPublicKey: String, using transaction: Any)
    func getUserClosedGroupPublicKeys() -> Set<String>
    func getUserClosedGroupPublicKeys(using transaction: YapDatabaseReadTransaction) -> Set<String>
    func getZombieMembers(for groupPublicKey: String) -> Set<String>
    func setZombieMembers(for groupPublicKey: String, to zombies: Set<String>, using transaction: Any)
    func isClosedGroup(_ publicKey: String) -> Bool
    func isClosedGroup(_ publicKey: String, using transaction: YapDatabaseReadTransaction) -> Bool

    // MARK: - Jobs

    func persist(_ job: Job, using transaction: Any)
    func markJobAsSucceeded(_ job: Job, using transaction: Any)
    func markJobAsFailed(_ job: Job, using transaction: Any)
    func getAllPendingJobs(of type: Job.Type) -> [Job]
    func getAttachmentUploadJob(for attachmentID: String) -> AttachmentUploadJob?
    func getMessageSendJob(for messageSendJobID: String) -> MessageSendJob?
    func getMessageSendJob(for messageSendJobID: String, using transaction: Any) -> MessageSendJob?
    func resumeMessageSendJobIfNeeded(_ messageSendJobID: String)
    func isJobCanceled(_ job: Job) -> Bool

    // MARK: - Open Groups

    func getAllOpenGroups() -> [String: OpenGroup]
    func getThreadID(for openGroupID: String) -> String?
    func updateMessageIDCollectionByPruningMessagesWithIDs(_ messageIDs: Set<String>, using transaction: Any)
    
    func getOpenGroupImage(for room: String, on server: String) -> Data?
    func setOpenGroupImage(to data: Data, for room: String, on server: String, using transaction: Any)
    
    func getOpenGroup(for threadID: String) -> OpenGroup?
    func setOpenGroup(_ openGroup: OpenGroup, for threadID: String, using transaction: Any)
    func removeOpenGroup(for threadID: String, using transaction: Any)
    
    func getUserCount(forOpenGroupWithID openGroupID: String) -> UInt64?
    func setUserCount(to newValue: UInt64, forOpenGroupWithID openGroupID: String, using transaction: Any)
    
    func getOpenGroupServer(name: String) -> OpenGroupAPI.Server?
    func setOpenGroupServer(_ server: OpenGroupAPI.Server, using transaction: Any)
    func removeOpenGroupServer(name: String, using transaction: Any)
    
    // MARK: - -- Open Group Public Keys

    func getOpenGroupPublicKey(for server: String) -> String?
    func setOpenGroupPublicKey(for server: String, to newValue: String, using transaction: Any)
    func removeOpenGroupPublicKey(for server: String, using transaction: Any)

    // MARK: - -- Open Group Sequence Number

<<<<<<< HEAD
    func getOpenGroupSequenceNumber(for room: String, on server: String) -> Int64?
    func setOpenGroupSequenceNumber(for room: String, on server: String, to newValue: Int64, using transaction: Any)
    func removeOpenGroupSequenceNumber(for room: String, on server: String, using transaction: Any)
    
    // MARK: - -- Open Group Inbox Latest Message Id
=======
    func getLastDeletionServerID(for room: String, on server: String) -> Int64?
    func setLastDeletionServerID(for room: String, on server: String, to newValue: Int64, using transaction: Any)
    func removeLastDeletionServerID(for room: String, on server: String, using transaction: Any)
    
    // MARK: - OpenGroupServerIdToUniqueIdLookup

    func getOpenGroupServerIdLookup(_ serverId: UInt64, in room: String, on server: String, using transaction: YapDatabaseReadTransaction) -> OpenGroupServerIdLookup?
    func addOpenGroupServerIdLookup(_ serverId: UInt64?, tsMessageId: String?, in room: String, on server: String, using transaction: YapDatabaseReadWriteTransaction)
    func addOpenGroupServerIdLookup(_ lookup: OpenGroupServerIdLookup, using transaction: YapDatabaseReadWriteTransaction)
    func removeOpenGroupServerIdLookup(_ serverId: UInt64, in room: String, on server: String, using transaction: YapDatabaseReadWriteTransaction)
>>>>>>> 1b5eea7b

    func getOpenGroupInboxLatestMessageId(for server: String) -> Int64?
    func setOpenGroupInboxLatestMessageId(for server: String, to newValue: Int64, using transaction: Any)
    func removeOpenGroupInboxLatestMessageId(for server: String, using transaction: Any)
    
    // MARK: - -- Open Group Outbox Latest Message Id

    func getOpenGroupOutboxLatestMessageId(for server: String) -> Int64?
    func setOpenGroupOutboxLatestMessageId(for server: String, to newValue: Int64, using transaction: Any)
    func removeOpenGroupOutboxLatestMessageId(for server: String, using transaction: Any)

    // MARK: - Message Handling

    func getAllMessageRequestThreads() -> [String: TSContactThread]
    func getAllMessageRequestThreads(using transaction: YapDatabaseReadTransaction) -> [String: TSContactThread]
    
    func getReceivedMessageTimestamps(using transaction: Any) -> [UInt64]
    func removeReceivedMessageTimestamps(_ timestamps: Set<UInt64>, using transaction: Any)
    func addReceivedMessageTimestamp(_ timestamp: UInt64, using transaction: Any)
    /// Returns the ID of the thread.
    func getOrCreateThread(for publicKey: String, groupPublicKey: String?, openGroupID: String?, using transaction: Any) -> String?
    /// Returns the ID of the `TSIncomingMessage` that was constructed.
    func persist(_ message: VisibleMessage, quotedMessage: TSQuotedMessage?, linkPreview: OWSLinkPreview?, groupPublicKey: String?, openGroupID: String?, using transaction: Any) -> String?
    /// Returns the IDs of the saved attachments.
    func persist(_ attachments: [VisibleMessage.Attachment], using transaction: Any) -> [String]
    /// Also touches the associated message.
    func setAttachmentState(to state: TSAttachmentPointerState, for pointer: TSAttachmentPointer, associatedWith tsIncomingMessageID: String, using transaction: Any)
    /// Also touches the associated message.
    func persist(_ stream: TSAttachmentStream, associatedWith tsIncomingMessageID: String, using transaction: Any)
}<|MERGE_RESOLUTION|>--- conflicted
+++ resolved
@@ -18,17 +18,13 @@
     func getUserPublicKey() -> String?
     func getUserKeyPair() -> ECKeyPair?
     func getUserED25519KeyPair() -> Box.KeyPair?
-    func getUser() -> Contact?
-<<<<<<< HEAD
+    func getUser(using transaction: YapDatabaseReadTransaction?) -> Contact?
     
     // MARK: - Contacts
     
     func getContact(with sessionID: String) -> Contact?
     func getContact(with sessionID: String, using transaction: Any) -> Contact?
     func setContact(_ contact: Contact, using transaction: Any)
-=======
-    func getUser(using transaction: YapDatabaseReadTransaction?) -> Contact?
->>>>>>> 1b5eea7b
     func getAllContacts() -> Set<Contact>
     func getAllContacts(with transaction: YapDatabaseReadTransaction) -> Set<Contact>
     
@@ -94,16 +90,9 @@
 
     // MARK: - -- Open Group Sequence Number
 
-<<<<<<< HEAD
     func getOpenGroupSequenceNumber(for room: String, on server: String) -> Int64?
     func setOpenGroupSequenceNumber(for room: String, on server: String, to newValue: Int64, using transaction: Any)
     func removeOpenGroupSequenceNumber(for room: String, on server: String, using transaction: Any)
-    
-    // MARK: - -- Open Group Inbox Latest Message Id
-=======
-    func getLastDeletionServerID(for room: String, on server: String) -> Int64?
-    func setLastDeletionServerID(for room: String, on server: String, to newValue: Int64, using transaction: Any)
-    func removeLastDeletionServerID(for room: String, on server: String, using transaction: Any)
     
     // MARK: - OpenGroupServerIdToUniqueIdLookup
 
@@ -111,7 +100,8 @@
     func addOpenGroupServerIdLookup(_ serverId: UInt64?, tsMessageId: String?, in room: String, on server: String, using transaction: YapDatabaseReadWriteTransaction)
     func addOpenGroupServerIdLookup(_ lookup: OpenGroupServerIdLookup, using transaction: YapDatabaseReadWriteTransaction)
     func removeOpenGroupServerIdLookup(_ serverId: UInt64, in room: String, on server: String, using transaction: YapDatabaseReadWriteTransaction)
->>>>>>> 1b5eea7b
+    
+    // MARK: - -- Open Group Inbox Latest Message Id
 
     func getOpenGroupInboxLatestMessageId(for server: String) -> Int64?
     func setOpenGroupInboxLatestMessageId(for server: String, to newValue: Int64, using transaction: Any)
