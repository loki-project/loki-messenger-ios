// Copyright © 2022 Rangeproof Pty Ltd. All rights reserved.

import Foundation
import GRDB
import SessionUtilitiesKit

public final class ClosedGroupControlMessage: ControlMessage {
    private enum CodingKeys: String, CodingKey {
        case kind
    }
    
    public var kind: Kind?

    public override var ttl: UInt64 {
        switch kind {
            case .encryptionKeyPair: return 14 * 24 * 60 * 60 * 1000
            default: return 14 * 24 * 60 * 60 * 1000
        }
    }
    
    public override var isSelfSendValid: Bool { true }
    
    // MARK: - Kind
    
    public enum Kind: CustomStringConvertible, Codable {
        private enum CodingKeys: String, CodingKey {
            case description
            case publicKey
            case name
            case encryptionPublicKey
            case encryptionSecretKey
            case members
            case admins
            case expirationTimer
            case wrappers
        }
        
        case new(publicKey: Data, name: String, encryptionKeyPair: KeyPair, members: [Data], admins: [Data], expirationTimer: UInt32)

        /// An encryption key pair encrypted for each member individually.
        ///
        /// - Note: `publicKey` is only set when an encryption key pair is sent in a one-to-one context (i.e. not in a group).
        case encryptionKeyPair(publicKey: Data?, wrappers: [KeyPairWrapper])
        case nameChange(name: String)
        case membersAdded(members: [Data])
        case membersRemoved(members: [Data])
        case memberLeft
        case encryptionKeyPairRequest

        public var description: String {
            switch self {
                case .new: return "new" // stringlint:disable
                case .encryptionKeyPair: return "encryptionKeyPair" // stringlint:disable
                case .nameChange: return "nameChange" // stringlint:disable
                case .membersAdded: return "membersAdded" // stringlint:disable
                case .membersRemoved: return "membersRemoved" // stringlint:disable
                case .memberLeft: return "memberLeft" // stringlint:disable
                case .encryptionKeyPairRequest: return "encryptionKeyPairRequest" // stringlint:disable
            }
        }
        
        public init(from decoder: Decoder) throws {
            let container: KeyedDecodingContainer<CodingKeys> = try decoder.container(keyedBy: CodingKeys.self)
            
            // Compare the descriptions to find the appropriate case
            let description: String = try container.decode(String.self, forKey: .description)
            let newDescription: String = Kind.new(
                publicKey: Data(),
                name: "",
                encryptionKeyPair: KeyPair(publicKey: [], secretKey: []),
                members: [],
                admins: [],
                expirationTimer: 0
            ).description
            
            switch description {
                case newDescription:
                    self = .new(
                        publicKey: try container.decode(Data.self, forKey: .publicKey),
                        name: try container.decode(String.self, forKey: .name),
                        encryptionKeyPair: KeyPair(
                            publicKey: try container.decode([UInt8].self, forKey: .encryptionPublicKey),
                            secretKey: try container.decode([UInt8].self, forKey: .encryptionSecretKey)
                        ),
                        members: try container.decode([Data].self, forKey: .members),
                        admins: try container.decode([Data].self, forKey: .admins),
                        expirationTimer: try container.decode(UInt32.self, forKey: .expirationTimer)
                    )
                    
                case Kind.encryptionKeyPair(publicKey: nil, wrappers: []).description:
                    self = .encryptionKeyPair(
                        publicKey: try? container.decode(Data.self, forKey: .publicKey),
                        wrappers: try container.decode([ClosedGroupControlMessage.KeyPairWrapper].self, forKey: .wrappers)
                    )
                    
                case Kind.nameChange(name: "").description:
                    self = .nameChange(
                        name: try container.decode(String.self, forKey: .name)
                    )
                    
                case Kind.membersAdded(members: []).description:
                    self = .membersAdded(
                        members: try container.decode([Data].self, forKey: .members)
                    )
                    
                case Kind.membersRemoved(members: []).description:
                    self = .membersRemoved(
                        members: try container.decode([Data].self, forKey: .members)
                    )
                    
                case Kind.memberLeft.description:
                    self = .memberLeft
                    
                case Kind.encryptionKeyPairRequest.description:
                    self = .encryptionKeyPairRequest
                    
                default: fatalError("Invalid case when trying to decode ClosedGroupControlMessage.Kind")
            }
        }
        
        public func encode(to encoder: Encoder) throws {
            var container: KeyedEncodingContainer<CodingKeys> = encoder.container(keyedBy: CodingKeys.self)

            try container.encode(description, forKey: .description)
            
            // Note: If you modify the below make sure to update the above 'init(from:)' method
            switch self {
                case .new(let publicKey, let name, let encryptionKeyPair, let members, let admins, let expirationTimer):
                    try container.encode(publicKey, forKey: .publicKey)
                    try container.encode(name, forKey: .name)
                    try container.encode(encryptionKeyPair.publicKey, forKey: .encryptionPublicKey)
                    try container.encode(encryptionKeyPair.secretKey, forKey: .encryptionSecretKey)
                    try container.encode(members, forKey: .members)
                    try container.encode(admins, forKey: .admins)
                    try container.encode(expirationTimer, forKey: .expirationTimer)
                    
                case .encryptionKeyPair(let publicKey, let wrappers):
                    try container.encode(publicKey, forKey: .publicKey)
                    try container.encode(wrappers, forKey: .wrappers)
                    
                case .nameChange(let name):
                    try container.encode(name, forKey: .name)
                    
                case .membersAdded(let members), .membersRemoved(let members):
                    try container.encode(members, forKey: .members)
                    
                case .memberLeft: break                 // Only 'description'
                case .encryptionKeyPairRequest: break   // Only 'description'
            }
        }
    }

    // MARK: - Key Pair Wrapper
    
    public struct KeyPairWrapper: Codable {
        public var publicKey: String?
        public var encryptedKeyPair: Data?

        public func isValid(using dependencies: Dependencies) -> Bool { publicKey != nil && encryptedKeyPair != nil }

        public init(publicKey: String, encryptedKeyPair: Data) {
            self.publicKey = publicKey
            self.encryptedKeyPair = encryptedKeyPair
        }
        
        // MARK: - Proto Conversion

        public static func fromProto(_ proto: SNProtoDataMessageClosedGroupControlMessageKeyPairWrapper) -> KeyPairWrapper? {
            return KeyPairWrapper(publicKey: proto.publicKey.toHexString(), encryptedKeyPair: proto.encryptedKeyPair)
        }

        public func toProto() -> SNProtoDataMessageClosedGroupControlMessageKeyPairWrapper? {
            guard let publicKey = publicKey, let encryptedKeyPair = encryptedKeyPair else { return nil }
            let result = SNProtoDataMessageClosedGroupControlMessageKeyPairWrapper.builder(publicKey: Data(hex: publicKey), encryptedKeyPair: encryptedKeyPair)
            do {
                return try result.build()
            } catch {
                SNLog("Couldn't construct key pair wrapper proto from: \(self).")
                return nil
            }
        }
    }

    // MARK: - Initialization

    internal init(kind: Kind, sentTimestampMs: UInt64? = nil) {
        super.init(sentTimestamp: sentTimestampMs)
        
        self.kind = kind
    }

    // MARK: - Validation
    
    public override func isValid(using dependencies: Dependencies) -> Bool {
        guard super.isValid(using: dependencies), let kind = kind else { return false }
        
        switch kind {
            case .new(let publicKey, let name, let encryptionKeyPair, let members, let admins, _):
                return (
                    !publicKey.isEmpty &&
                    !name.isEmpty &&
                    !encryptionKeyPair.publicKey.isEmpty &&
                    !encryptionKeyPair.secretKey.isEmpty &&
                    !members.isEmpty &&
                    !admins.isEmpty
                )
                
            case .encryptionKeyPair: return true
            case .nameChange(let name): return !name.isEmpty
            case .membersAdded(let members): return !members.isEmpty
            case .membersRemoved(let members): return !members.isEmpty
            case .memberLeft: return true
            case .encryptionKeyPairRequest: return true
        }
    }
    
    // MARK: - Codable
    
    required init(from decoder: Decoder) throws {
        try super.init(from: decoder)
        
        let container: KeyedDecodingContainer<CodingKeys> = try decoder.container(keyedBy: CodingKeys.self)
        
        kind = try container.decode(Kind.self, forKey: .kind)
    }
    
    public override func encode(to encoder: Encoder) throws {
        try super.encode(to: encoder)
        
        var container: KeyedEncodingContainer<CodingKeys> = encoder.container(keyedBy: CodingKeys.self)
        
        try container.encode(kind, forKey: .kind)
    }

    // MARK: - Proto Conversion
    
    public override class func fromProto(_ proto: SNProtoContent, sender: String, using dependencies: Dependencies) -> ClosedGroupControlMessage? {
        guard let closedGroupControlMessageProto = proto.dataMessage?.closedGroupControlMessage else {
            return nil
        }
        
        switch closedGroupControlMessageProto.type {
            case .new:
                guard
                    let publicKey = closedGroupControlMessageProto.publicKey,
                    let name = closedGroupControlMessageProto.name,
                    let encryptionKeyPairAsProto = closedGroupControlMessageProto.encryptionKeyPair
                else { return nil }
                
                return ClosedGroupControlMessage(
                    kind: .new(
                        publicKey: publicKey,
                        name: name,
                        encryptionKeyPair: KeyPair(
                            publicKey: SessionId(
                                .standard,
                                publicKey: Array(encryptionKeyPairAsProto.publicKey)
                            ).publicKey,
                            secretKey: encryptionKeyPairAsProto.privateKey.bytes
                        ),
                        members: closedGroupControlMessageProto.members,
                        admins: closedGroupControlMessageProto.admins,
                        expirationTimer: closedGroupControlMessageProto.expirationTimer
                    )
                )
                
            case .encryptionKeyPair:
                return ClosedGroupControlMessage(
                    kind: .encryptionKeyPair(
                        publicKey: closedGroupControlMessageProto.publicKey,
                        wrappers: closedGroupControlMessageProto.wrappers
                            .compactMap { KeyPairWrapper.fromProto($0) }
                    )
                )
                
            case .nameChange:
                guard let name = closedGroupControlMessageProto.name else { return nil }
                
                return ClosedGroupControlMessage(kind: .nameChange(name: name))
                
            case .membersAdded:
                return ClosedGroupControlMessage(
                    kind: .membersAdded(members: closedGroupControlMessageProto.members)
                )
                
            case .membersRemoved:
                return ClosedGroupControlMessage(
                    kind: .membersRemoved(members: closedGroupControlMessageProto.members)
                )
                
            case .memberLeft: return ClosedGroupControlMessage(kind: .memberLeft)
                
            case .encryptionKeyPairRequest:
                return ClosedGroupControlMessage(kind: .encryptionKeyPairRequest)
        }
    }

    public override func toProto(_ db: Database, threadId: String) -> SNProtoContent? {
        guard let kind = kind else {
            SNLog("Couldn't construct closed group update proto from: \(self).")
            return nil
        }
        do {
            let closedGroupControlMessage: SNProtoDataMessageClosedGroupControlMessage.SNProtoDataMessageClosedGroupControlMessageBuilder
            switch kind {
            case .new(let publicKey, let name, let encryptionKeyPair, let members, let admins, let expirationTimer):
                closedGroupControlMessage = SNProtoDataMessageClosedGroupControlMessage.builder(type: .new)
                closedGroupControlMessage.setPublicKey(publicKey)
                closedGroupControlMessage.setName(name)
                let encryptionKeyPairAsProto = SNProtoKeyPair.builder(publicKey: Data(encryptionKeyPair.publicKey), privateKey: Data(encryptionKeyPair.secretKey))
                do {
                    closedGroupControlMessage.setEncryptionKeyPair(try encryptionKeyPairAsProto.build())
                } catch {
                    SNLog("Couldn't construct closed group update proto from: \(self).")
                    return nil
                }
                closedGroupControlMessage.setMembers(members)
                closedGroupControlMessage.setAdmins(admins)
                closedGroupControlMessage.setExpirationTimer(expirationTimer)
            case .encryptionKeyPair(let publicKey, let wrappers):
                closedGroupControlMessage = SNProtoDataMessageClosedGroupControlMessage.builder(type: .encryptionKeyPair)
                if let publicKey = publicKey {
                    closedGroupControlMessage.setPublicKey(publicKey)
                }
                closedGroupControlMessage.setWrappers(wrappers.compactMap { $0.toProto() })
            case .nameChange(let name):
                closedGroupControlMessage = SNProtoDataMessageClosedGroupControlMessage.builder(type: .nameChange)
                closedGroupControlMessage.setName(name)
            case .membersAdded(let members):
                closedGroupControlMessage = SNProtoDataMessageClosedGroupControlMessage.builder(type: .membersAdded)
                closedGroupControlMessage.setMembers(members)
            case .membersRemoved(let members):
                closedGroupControlMessage = SNProtoDataMessageClosedGroupControlMessage.builder(type: .membersRemoved)
                closedGroupControlMessage.setMembers(members)
            case .memberLeft:
                closedGroupControlMessage = SNProtoDataMessageClosedGroupControlMessage.builder(type: .memberLeft)
            case .encryptionKeyPairRequest:
                closedGroupControlMessage = SNProtoDataMessageClosedGroupControlMessage.builder(type: .encryptionKeyPairRequest)
            }
            let contentProto = SNProtoContent.builder()
            let dataMessageProto = SNProtoDataMessage.builder()
            dataMessageProto.setClosedGroupControlMessage(try closedGroupControlMessage.build())

            contentProto.setDataMessage(try dataMessageProto.build())
            return try contentProto.build()
        } catch {
            SNLog("Couldn't construct closed group update proto from: \(self).")
            return nil
        }
    }

    // MARK: - Description
    
    public var description: String {
        """
        ClosedGroupControlMessage(
            kind: \(kind?.description ?? "null")
        )
        """
    }
}

// MARK: - Convenience

public extension ClosedGroupControlMessage.Kind {
    func infoMessage(_ db: Database, sender: String, using dependencies: Dependencies) throws -> String? {
        switch self {
            case .nameChange(let name):
                return "groupNameNew"
                    .put(key: "group_name", value: name)
                    .localized()
                
            case .membersAdded(let membersAsData):
                let memberIds: [String] = membersAsData.map { $0.toHexString() }
                let knownMemberNameMap: [String: String] = try Profile
                    .fetchAll(db, ids: memberIds)
                    .reduce(into: [:]) { result, next in result[next.id] = next.displayName() }
                let addedMemberNames: [String] = memberIds
                    .map {
                        knownMemberNameMap[$0] ??
                        Profile.truncated(id: $0, threadVariant: .legacyGroup)
                    }
                
                return "legacyGroupMemberNew"
                    .put(key: "name", value: addedMemberNames.joined(separator: ", "))
                    .localized()
                
            case .membersRemoved(let membersAsData):
                let userSessionId: SessionId = dependencies[cache: .general].sessionId
                let memberIds: Set<String> = membersAsData
                    .map { $0.toHexString() }
                    .asSet()
                
                var infoMessage: String = ""
                
                if !memberIds.removing(userSessionId.hexString).isEmpty {
                    let knownMemberNameMap: [String: String] = try Profile
                        .fetchAll(db, ids: memberIds.removing(userSessionId.hexString))
                        .reduce(into: [:]) { result, next in result[next.id] = next.displayName() }
                    let removedMemberNames: [String] = memberIds.removing(userSessionId.hexString)
                        .map {
                            knownMemberNameMap[$0] ??
                            Profile.truncated(id: $0, threadVariant: .legacyGroup)
                        }
                    infoMessage = infoMessage.appending(
                        "groupRemoved"
                            .put(key: "name", value: removedMemberNames.joined(separator: ", "))
                            .localized()
                    )
                }
<<<<<<< HEAD
                
                if memberIds.contains(userSessionId.hexString) {
                    infoMessage = infoMessage.appending("YOU_WERE_REMOVED".localized())
=======
                if memberIds.contains(userPublicKey) {
                    infoMessage = infoMessage
                        .appending(
                            "groupRemovedYou"
                                .put(key: "group_name", value: "")
                                .localized()
                        )
>>>>>>> bd34d1a9
                }
                
                return infoMessage
                
            case .memberLeft:
                let userSessionId: SessionId = dependencies[cache: .general].sessionId
                
<<<<<<< HEAD
                guard sender != userSessionId.hexString else { return "GROUP_YOU_LEFT".localized() }
                
                if let displayName: String = Profile.displayNameNoFallback(db, id: sender, using: dependencies) {
                    return String(format: "GROUP_MEMBER_LEFT".localized(), displayName)
=======
                guard sender != userPublicKey else { return "groupMemberYouLeft".localized() }
                
                if let displayName: String = Profile.displayNameNoFallback(db, id: sender) {
                    return "groupMemberLeft"
                        .put(key: "name", value: displayName)
                        .localized()
>>>>>>> bd34d1a9
                }
                
                return "groupUpdated".localized()
                
            default: return nil
        }
    }
}<|MERGE_RESOLUTION|>--- conflicted
+++ resolved
@@ -408,39 +408,24 @@
                             .localized()
                     )
                 }
-<<<<<<< HEAD
-                
                 if memberIds.contains(userSessionId.hexString) {
-                    infoMessage = infoMessage.appending("YOU_WERE_REMOVED".localized())
-=======
-                if memberIds.contains(userPublicKey) {
                     infoMessage = infoMessage
                         .appending(
                             "groupRemovedYou"
                                 .put(key: "group_name", value: "")
                                 .localized()
                         )
->>>>>>> bd34d1a9
                 }
                 
                 return infoMessage
                 
             case .memberLeft:
-                let userSessionId: SessionId = dependencies[cache: .general].sessionId
-                
-<<<<<<< HEAD
-                guard sender != userSessionId.hexString else { return "GROUP_YOU_LEFT".localized() }
+                guard sender != dependencies[cache: .general].sessionId.hexString else { return "groupMemberYouLeft".localized() }
                 
                 if let displayName: String = Profile.displayNameNoFallback(db, id: sender, using: dependencies) {
-                    return String(format: "GROUP_MEMBER_LEFT".localized(), displayName)
-=======
-                guard sender != userPublicKey else { return "groupMemberYouLeft".localized() }
-                
-                if let displayName: String = Profile.displayNameNoFallback(db, id: sender) {
                     return "groupMemberLeft"
                         .put(key: "name", value: displayName)
                         .localized()
->>>>>>> bd34d1a9
                 }
                 
                 return "groupUpdated".localized()
