import SessionUtilitiesKit

extension ConfigurationMessage {

    public static func getCurrent(with transaction: YapDatabaseReadTransaction) -> ConfigurationMessage? {
        let storage = Storage.shared
        guard let user = storage.getUser(using: transaction) else { return nil }
        
        let displayName = user.name
        let profilePictureURL = user.profilePictureURL
        let profileKey = user.profileEncryptionKey?.keyData
        var closedGroups: Set<ClosedGroup> = []
        var openGroups: Set<String> = []
        var contacts: Set<ConfigurationMessage.Contact> = []
        
<<<<<<< HEAD
        let populateDataClosure: (YapDatabaseReadTransaction) -> () = { transaction in
            TSGroupThread.enumerateCollectionObjects(with: transaction) { object, _ in
                guard let thread = object as? TSGroupThread else { return }
                
                switch thread.groupModel.groupType {
                    case .closedGroup:
                        guard thread.isCurrentUserMemberInGroup() else { return }
                        
                        let groupID = thread.groupModel.groupId
                        let groupPublicKey = LKGroupUtilities.getDecodedGroupID(groupID)
                        
                        guard storage.isClosedGroup(groupPublicKey), let encryptionKeyPair = storage.getLatestClosedGroupEncryptionKeyPair(for: groupPublicKey) else {
                            return
                        }
                        
                        let closedGroup = ClosedGroup(
                            publicKey: groupPublicKey,
                            name: thread.groupModel.groupName!,
                            encryptionKeyPair: encryptionKeyPair,
                            members: Set(thread.groupModel.groupMemberIds),
                            admins: Set(thread.groupModel.groupAdminIds),
                            expirationTimer: thread.disappearingMessagesDuration(with: transaction)
                        )
                        closedGroups.insert(closedGroup)
                        
                    case .openGroup:
                        if let openGroup = storage.getOpenGroup(for: thread.uniqueId!) {
                            openGroups.insert("\(openGroup.server)/\(openGroup.room)?public_key=\(openGroup.publicKey)")
                        }
                        
                    default: break
                }
            }
            
            let currentUserPublicKey: String = getUserHexEncodedPublicKey()
=======
        TSGroupThread.enumerateCollectionObjects(with: transaction) { object, _ in
            guard let thread = object as? TSGroupThread else { return }
>>>>>>> 1b5eea7b
            
            switch thread.groupModel.groupType {
                case .closedGroup:
                    guard thread.isCurrentUserMemberInGroup() else { return }
                    
                    let groupID = thread.groupModel.groupId
                    let groupPublicKey = LKGroupUtilities.getDecodedGroupID(groupID)
                    
                    guard
                        storage.isClosedGroup(groupPublicKey, using: transaction),
                        let encryptionKeyPair = storage.getLatestClosedGroupEncryptionKeyPair(for: groupPublicKey, using: transaction)
                    else {
                        return
                    }
                    
                    let closedGroup = ClosedGroup(
                        publicKey: groupPublicKey,
                        name: (thread.groupModel.groupName ?? ""),
                        encryptionKeyPair: encryptionKeyPair,
                        members: Set(thread.groupModel.groupMemberIds),
                        admins: Set(thread.groupModel.groupAdminIds),
                        expirationTimer: thread.disappearingMessagesDuration(with: transaction)
                    )
                    closedGroups.insert(closedGroup)
                    
                case .openGroup:
                    if let threadId: String = thread.uniqueId, let v2OpenGroup = storage.getV2OpenGroup(for: threadId) {
                        openGroups.insert("\(v2OpenGroup.server)/\(v2OpenGroup.room)?public_key=\(v2OpenGroup.publicKey)")
                    }
                    
                default: break
            }
        }
        
        let currentUserPublicKey: String = getUserHexEncodedPublicKey()
        
        contacts = storage.getAllContacts(with: transaction)
            .compactMap { contact -> ConfigurationMessage.Contact? in
                let threadID = TSContactThread.threadID(fromContactSessionID: contact.sessionID)
                
                guard
                    // Skip the current user
                    contact.sessionID != currentUserPublicKey &&
                    // Contacts which have visible threads
                    TSContactThread.fetch(uniqueId: threadID, transaction: transaction)?.shouldBeVisible == true && (
                        
                        // Include already approved contacts
                        contact.isApproved ||
                        contact.didApproveMe ||
                        
                        // Sync blocked contacts
                        SSKEnvironment.shared.blockingManager.isRecipientIdBlocked(contact.sessionID)
                    )
                else {
                    return nil
                }
                
                // Can just default the 'hasX' values to true as they will be set to this
                // when converting to proto anyway
                let profilePictureURL = contact.profilePictureURL
                let profileKey = contact.profileEncryptionKey?.keyData
                
                return ConfigurationMessage.Contact(
                    publicKey: contact.sessionID,
                    displayName: (contact.name ?? contact.sessionID),
                    profilePictureURL: profilePictureURL,
                    profileKey: profileKey,
                    hasIsApproved: true,
                    isApproved: contact.isApproved,
                    hasIsBlocked: true,
                    isBlocked: SSKEnvironment.shared.blockingManager.isRecipientIdBlocked(contact.sessionID),
                    hasDidApproveMe: true,
                    didApproveMe: contact.didApproveMe
                )
            }
            .asSet()
        
        return ConfigurationMessage(
            displayName: displayName,
            profilePictureURL: profilePictureURL,
            profileKey: profileKey,
            closedGroups: closedGroups,
            openGroups: openGroups,
            contacts: contacts
        )
    }
}<|MERGE_RESOLUTION|>--- conflicted
+++ resolved
@@ -13,46 +13,8 @@
         var openGroups: Set<String> = []
         var contacts: Set<ConfigurationMessage.Contact> = []
         
-<<<<<<< HEAD
-        let populateDataClosure: (YapDatabaseReadTransaction) -> () = { transaction in
-            TSGroupThread.enumerateCollectionObjects(with: transaction) { object, _ in
-                guard let thread = object as? TSGroupThread else { return }
-                
-                switch thread.groupModel.groupType {
-                    case .closedGroup:
-                        guard thread.isCurrentUserMemberInGroup() else { return }
-                        
-                        let groupID = thread.groupModel.groupId
-                        let groupPublicKey = LKGroupUtilities.getDecodedGroupID(groupID)
-                        
-                        guard storage.isClosedGroup(groupPublicKey), let encryptionKeyPair = storage.getLatestClosedGroupEncryptionKeyPair(for: groupPublicKey) else {
-                            return
-                        }
-                        
-                        let closedGroup = ClosedGroup(
-                            publicKey: groupPublicKey,
-                            name: thread.groupModel.groupName!,
-                            encryptionKeyPair: encryptionKeyPair,
-                            members: Set(thread.groupModel.groupMemberIds),
-                            admins: Set(thread.groupModel.groupAdminIds),
-                            expirationTimer: thread.disappearingMessagesDuration(with: transaction)
-                        )
-                        closedGroups.insert(closedGroup)
-                        
-                    case .openGroup:
-                        if let openGroup = storage.getOpenGroup(for: thread.uniqueId!) {
-                            openGroups.insert("\(openGroup.server)/\(openGroup.room)?public_key=\(openGroup.publicKey)")
-                        }
-                        
-                    default: break
-                }
-            }
-            
-            let currentUserPublicKey: String = getUserHexEncodedPublicKey()
-=======
         TSGroupThread.enumerateCollectionObjects(with: transaction) { object, _ in
             guard let thread = object as? TSGroupThread else { return }
->>>>>>> 1b5eea7b
             
             switch thread.groupModel.groupType {
                 case .closedGroup:
@@ -79,8 +41,8 @@
                     closedGroups.insert(closedGroup)
                     
                 case .openGroup:
-                    if let threadId: String = thread.uniqueId, let v2OpenGroup = storage.getV2OpenGroup(for: threadId) {
-                        openGroups.insert("\(v2OpenGroup.server)/\(v2OpenGroup.room)?public_key=\(v2OpenGroup.publicKey)")
+                    if let threadId: String = thread.uniqueId, let openGroup = storage.getOpenGroup(for: threadId) {
+                        openGroups.insert("\(openGroup.server)/\(openGroup.room)?public_key=\(openGroup.publicKey)")
                     }
                     
                 default: break
