// Copyright © 2022 Rangeproof Pty Ltd. All rights reserved.

import Foundation
import Combine
import GRDB
import SessionSnodeKit
import SessionUtilitiesKit

public final class MessageSender {
    // MARK: - Message Preparation
    
    public static func preparedSend(
        _ db: Database,
        message: Message,
        to destination: Message.Destination,
        namespace: SnodeAPI.Namespace?,
        interactionId: Int64?,
        fileIds: [String],
        using dependencies: Dependencies
    ) throws -> HTTP.PreparedRequest<Void> {
        // Common logic for all destinations
        let userSessionId: SessionId = getUserSessionId(db, using: dependencies)
        let messageSendTimestamp: Int64 = SnodeAPI.currentOffsetTimestampMs(using: dependencies)
        let updatedMessage: Message = message
        
        // Set the message 'sentTimestamp' (Visible messages will already have their sent timestamp set)
        updatedMessage.sentTimestamp = (
            updatedMessage.sentTimestamp ??
            UInt64(messageSendTimestamp)
        )
        
        do {
            switch destination {
                case .contact, .syncMessage, .closedGroup:
                    return try preparedSendToSnodeDestination(
                        db,
                        message: updatedMessage,
                        to: destination,
                        namespace: namespace,
                        interactionId: interactionId,
                        fileIds: fileIds,
                        userSessionId: userSessionId,
                        messageSendTimestamp: messageSendTimestamp,
                        using: dependencies
                    )
                    .map { _, _ in () }
                    
                case .openGroup:
                    return try preparedSendToOpenGroupDestination(
                        db,
                        message: updatedMessage,
                        to: destination,
                        interactionId: interactionId,
                        fileIds: fileIds,
                        messageSendTimestamp: messageSendTimestamp,
                        using: dependencies
                    )
                    
                case .openGroupInbox:
                    return try preparedSendToOpenGroupInboxDestination(
                        db,
                        message: message,
                        to: destination,
                        interactionId: interactionId,
                        fileIds: fileIds,
                        userSessionId: userSessionId,
                        messageSendTimestamp: messageSendTimestamp,
                        using: dependencies
                    )
            }
        }
        catch let error as MessageSenderError {
            throw MessageSender.handleFailedMessageSend(
                db,
                message: message,
                destination: destination,
                error: error,
                interactionId: interactionId,
                using: dependencies
            )
        }
    }
    
    internal static func preparedSendToSnodeDestination(
        _ db: Database,
        message: Message,
        to destination: Message.Destination,
        namespace: SnodeAPI.Namespace?,
        interactionId: Int64?,
        fileIds: [String],
        userSessionId: SessionId,
        messageSendTimestamp: Int64,
        using dependencies: Dependencies
    ) throws -> HTTP.PreparedRequest<SendMessagesResponse> {
        guard let namespace: SnodeAPI.Namespace = namespace else { throw MessageSenderError.invalidMessage }
        
        /// Set the sender/recipient info (needed to be valid)
        ///
        /// **Note:** The `sentTimestamp` will differ from the `messageSendTimestamp` as it's the time the user originally
        /// sent the message whereas the `messageSendTimestamp` is the time it will be uploaded to the swarm
        let sentTimestamp: UInt64 = (message.sentTimestamp ?? UInt64(messageSendTimestamp))
        let recipient: String = {
            switch destination {
                case .contact(let publicKey): return publicKey
                case .syncMessage: return userSessionId.hexString
                case .closedGroup(let groupPublicKey): return groupPublicKey
                case .openGroup, .openGroupInbox: preconditionFailure()
            }
        }()
        message.sender = userSessionId.hexString
        message.recipient = recipient
        message.sentTimestamp = sentTimestamp
        
        // Ensure the message is valid
        try MessageSender.ensureValidMessage(message, destination: destination, fileIds: fileIds, using: dependencies)
        
        // Attach the user's profile if needed (no need to do so for 'Note to Self' or sync
        // messages as they will be managed by the user config handling
        switch (destination, (message.recipient == userSessionId.hexString), message as? MessageWithProfile) {
            case (.syncMessage, _, _), (_, true, _), (_, _, .none): break
            case (_, _, .some(var messageWithProfile)):
                let profile: Profile = Profile.fetchOrCreateCurrentUser(db)
                
                if let profileKey: Data = profile.profileEncryptionKey, let profilePictureUrl: String = profile.profilePictureUrl {
                    messageWithProfile.profile = VisibleMessage.VMProfile(
                        displayName: profile.name,
                        profileKey: profileKey,
                        profilePictureUrl: profilePictureUrl
                    )
                }
                else {
                    messageWithProfile.profile = VisibleMessage.VMProfile(displayName: profile.name)
                }
        }
        
        // Perform any pre-send actions
        handleMessageWillSend(db, message: message, destination: destination, interactionId: interactionId)
        
        // Convert and prepare the data for sending
        let threadId: String = Message.threadId(forMessage: message, destination: destination)
        let plaintext: Data = try {
            switch namespace {
                case .revokedRetrievableGroupMessages:
                    return try BencodeEncoder(using: dependencies).encode(message)
                    
                default:
                    guard let proto = message.toProto(db, threadId: threadId) else {
                        throw MessageSenderError.protoConversionFailed
                    }
                    
                    return try Result(proto.serializedData())
                        .map { serialisedData -> Data in
                            switch destination {
                                case .closedGroup(let groupId) where (try? SessionId.Prefix(from: groupId)) == .group:
                                    return serialisedData
                                    
                                default: return serialisedData.paddedMessageBody()
                            }
                        }
                        .mapError { MessageSenderError.other("Couldn't serialize proto", $0) }
                        .successOrThrow()
            }
        }()
        let base64EncodedData: String = try {
            switch (destination, namespace) {
                // Updated group messages should be wrapped _before_ encrypting
                case (.closedGroup(let groupId), .groupMessages) where (try? SessionId.Prefix(from: groupId)) == .group:
                    let messageData: Data = try Result(
                        MessageWrapper.wrap(
                            type: .closedGroupMessage,
                            timestamp: sentTimestamp,
                            base64EncodedContent: plaintext.base64EncodedString(),
                            wrapInWebSocketMessage: false
                        )
                    )
                    .mapError { MessageSenderError.other("Couldn't wrap message", $0) }
                    .successOrThrow()
                    
                    return try SessionUtil
                        .encrypt(
                            message: messageData,
                            groupSessionId: SessionId(.group, hex: groupId),
                            using: dependencies
                        )
                        .base64EncodedString()
                    
                // revokedRetrievableGroupMessages should be sent in plaintext (their content has custom encryption)
                case (.closedGroup(let groupId), .revokedRetrievableGroupMessages) where (try? SessionId.Prefix(from: groupId)) == .group:
                    return plaintext.base64EncodedString()
                    
                // Config messages should be sent directly rather than via this method
                case (.closedGroup(let groupId), _) where (try? SessionId.Prefix(from: groupId)) == .group:
                    throw MessageSenderError.invalidConfigMessageHandling
                    
                // Standard one-to-one messages and legacy groups (which used a `05` prefix)
                case (.contact(let publicKey), .default), (.syncMessage(let publicKey), _), (.closedGroup(let publicKey), _):
                    let ciphertext: Data = try dependencies[singleton: .crypto].tryGenerate(
                        .ciphertextWithSessionProtocol(
                            db,
                            plaintext: plaintext,
                            destination: destination,
                            using: dependencies
                        )
                    )
                    
                    return try Result(
                        try MessageWrapper.wrap(
                            type: try {
                                switch destination {
                                    case .contact, .syncMessage: return .sessionMessage
                                    case .closedGroup: return .closedGroupMessage
                                    default: throw MessageSenderError.invalidMessage
                                }
                            }(),
                            timestamp: sentTimestamp,
                            senderPublicKey: {
                                switch destination {
                                    case .closedGroup: return publicKey // Needed for Android
                                    default: return ""                  // Empty for all other cases
                                }
                            }(),
                            base64EncodedContent: ciphertext.base64EncodedString()
                        )
                    )
                    .mapError { MessageSenderError.other("Couldn't wrap message", $0) }
                    .successOrThrow()
                    .base64EncodedString()
                    
                // Config messages should be sent directly rather than via this method
                case (.contact, _): throw MessageSenderError.invalidConfigMessageHandling
                case (.openGroup, _), (.openGroupInbox, _): preconditionFailure()
            }
        }()
        
        // Send the result
        let snodeMessage = SnodeMessage(
            recipient: recipient,
            data: base64EncodedData,
            ttl: Message.getSpecifiedTTL(message: message, destination: destination),
            timestampMs: UInt64(messageSendTimestamp)
        )
        
        return try SnodeAPI
            .preparedSendMessage(
                message: snodeMessage,
                in: namespace,
                authMethod: try Authentication.with(db, sessionIdHexString: threadId, using: dependencies),
                using: dependencies
            )
            .handleEvents(
                receiveOutput: { _, response in
                    let updatedMessage: Message = message
                    updatedMessage.serverHash = response.hash
                    
                    let job: Job? = Job(
                        variant: .notifyPushServer,
                        behaviour: .runOnce,
                        details: NotifyPushServerJob.Details(message: snodeMessage)
                    )
                    let shouldNotify: Bool = {
                        switch (updatedMessage, destination) {
                            // New groups only run via the updated push server so don't notify
                            case (_, .closedGroup(let groupId)) where (try? SessionId.Prefix(from: groupId)) == .group: return false
                            case (is VisibleMessage, .syncMessage), (is UnsendRequest, .syncMessage): return false
                            case (is VisibleMessage, _), (is UnsendRequest, _): return true
                            case (let callMessage as CallMessage, _):
                                // Note: Other 'CallMessage' types are too big to send as push notifications
                                // so only send the 'preOffer' message as a notification
                                switch callMessage.kind {
                                    case .preOffer: return true
                                    default: return false
                                }
                            
                            default: return false
                        }
                    }()
                    
                    // Save the updated message info and send a PN if needed
                    dependencies[singleton: .storage].write(using: dependencies) { db -> Void in
                        try MessageSender.handleSuccessfulMessageSend(
                            db,
                            message: updatedMessage,
                            to: destination,
                            interactionId: interactionId,
                            using: dependencies
                        )

                        guard shouldNotify else { return }

                        dependencies[singleton: .jobRunner].add(
                            db,
                            job: job,
                            canStartJob: true,
                            using: dependencies
                        )
                    }
                    
                    // If we should send a push notification and are sending from the background then
                    // we want to send it on this thread
                    guard
                        let job: Job = job,
                        shouldNotify &&
                        !dependencies[defaults: .appGroup, key: .isMainAppActive]
                    else { return }
                    
                    NotifyPushServerJob.run(
                        job,
                        queue: .main,
                        success: { _, _, _ in },
                        failure: { _, _, _, _ in },
                        deferred: { _, _ in },
                        using: dependencies
                    )
                },
                receiveCompletion: { result in
                    switch result {
                        case .finished: break
                        case .failure(let error):
                            dependencies[singleton: .storage].read(using: dependencies) { db in
                                MessageSender.handleFailedMessageSend(
                                    db,
                                    message: message,
                                    destination: destination,
                                    error: .other("Couldn't send message", error),     // stringlint:disable
                                    interactionId: interactionId,
                                    using: dependencies
                                )
                            }
                    }
                }
            )
    }
    
    private static func preparedSendToOpenGroupDestination(
        _ db: Database,
        message: Message,
        to destination: Message.Destination,
        interactionId: Int64?,
        fileIds: [String],
        messageSendTimestamp: Int64,
        using dependencies: Dependencies
    ) throws -> HTTP.PreparedRequest<Void> {
        // Note: It's possible to send a message and then delete the open group you sent the message to
        // which would go into this case, so rather than handling it as an invalid state we just want to
        // error in a non-retryable way
        guard
            let message: VisibleMessage = message as? VisibleMessage,
            case .openGroup(let roomToken, let server, let whisperTo, let whisperMods) = destination,
            let openGroup: OpenGroup = try? OpenGroup.fetchOne(
                db,
                id: OpenGroup.idFor(roomToken: roomToken, server: server)
            ),
            let userEdKeyPair: KeyPair = Identity.fetchUserEd25519KeyPair(db, using: dependencies)
        else { throw MessageSenderError.invalidMessage }
        
        // Set the sender/recipient info (needed to be valid)
        let threadId: String = OpenGroup.idFor(roomToken: roomToken, server: server)
        message.recipient = [
            server,
            roomToken,
            whisperTo,
            (whisperMods ? "mods" : nil)    // stringlint:disable
        ]
        .compactMap { $0 }
        .joined(separator: ".")
        message.sender = try {
            let capabilities: [Capability.Variant] = (try? Capability
                .select(.variant)
                .filter(Capability.Columns.openGroupServer == server)
                .filter(Capability.Columns.isMissing == false)
                .asRequest(of: Capability.Variant.self)
                .fetchAll(db))
                .defaulting(to: [])
            
            // If the server doesn't support blinding then go with an unblinded id
            guard capabilities.isEmpty || capabilities.contains(.blind) else {
                return SessionId(.unblinded, publicKey: userEdKeyPair.publicKey).hexString
            }
            guard
                let blinded15KeyPair: KeyPair = dependencies[singleton: .crypto].generate(
                    .blinded15KeyPair(serverPublicKey: openGroup.publicKey, ed25519SecretKey: userEdKeyPair.secretKey)
                )
            else { throw MessageSenderError.signingFailed }
            
            return SessionId(.blinded15, publicKey: blinded15KeyPair.publicKey).hexString
        }()
        
        // Ensure the message is valid
        try MessageSender.ensureValidMessage(message, destination: destination, fileIds: fileIds, using: dependencies)
        
        // Attach the user's profile
        message.profile = VisibleMessage.VMProfile(
            profile: Profile.fetchOrCreateCurrentUser(db),
            blocksCommunityMessageRequests: !db[.checkForCommunityMessageRequests]
        )

        guard !(message.profile?.displayName ?? "").isEmpty else { throw MessageSenderError.noUsername }
        
        // Perform any pre-send actions
        handleMessageWillSend(db, message: message, destination: destination, interactionId: interactionId)
        
        // Convert it to protobuf
        guard let proto = message.toProto(db, threadId: threadId) else {
            throw MessageSenderError.protoConversionFailed
        }
        
        // Serialize the protobuf
        let plaintext: Data
        
        do { plaintext = try proto.serializedData().paddedMessageBody() }
        catch { throw MessageSenderError.other("Couldn't serialize proto", error) }
        
        return try OpenGroupAPI
            .preparedSend(
                db,
                plaintext: plaintext,
                to: roomToken,
                on: server,
                whisperTo: whisperTo,
                whisperMods: whisperMods,
                fileIds: fileIds,
                using: dependencies
            )
            .handleEvents(
                receiveOutput: { _, response in
                    let serverTimestampMs: UInt64? = response.posted.map { UInt64(floor($0 * 1000)) }
                    let updatedMessage: Message = message
                    updatedMessage.openGroupServerMessageId = UInt64(response.id)
                    
                    dependencies[singleton: .storage].write(using: dependencies) { db in
                        // The `posted` value is in seconds but we sent it in ms so need that for de-duping
                        try MessageSender.handleSuccessfulMessageSend(
                            db,
                            message: updatedMessage,
                            to: destination,
                            interactionId: interactionId,
                            serverTimestampMs: serverTimestampMs,
                            using: dependencies
                        )
                    }
                },
                receiveCompletion: { result in
                    switch result {
                        case .finished: break
                        case .failure(let error):
                            dependencies[singleton: .storage].read(using: dependencies) { db in
                                MessageSender.handleFailedMessageSend(
                                    db,
                                    message: message,
                                    destination: destination,
                                    error: .other("Couldn't send message", error),   // stringlint:disable
                                    interactionId: interactionId,
                                    using: dependencies
                                )
                            }
                    }
                }
            )
            .map { _, _ in () }
    }
    
    private static func preparedSendToOpenGroupInboxDestination(
        _ db: Database,
        message: Message,
        to destination: Message.Destination,
        interactionId: Int64?,
        fileIds: [String],
        userSessionId: SessionId,
        messageSendTimestamp: Int64,
        using dependencies: Dependencies
    ) throws -> HTTP.PreparedRequest<Void> {
        // The `openGroupInbox` destination does not support attachments
        guard
            fileIds.isEmpty,
            case .openGroupInbox(let server, let openGroupPublicKey, let recipientBlindedPublicKey) = destination
        else { throw MessageSenderError.invalidMessage }
        
        message.sender = userSessionId.hexString
        message.recipient = recipientBlindedPublicKey
        
        // Attach the user's profile if needed
        if let message: VisibleMessage = message as? VisibleMessage {
            let profile: Profile = Profile.fetchOrCreateCurrentUser(db)
            
            if let profileKey: Data = profile.profileEncryptionKey, let profilePictureUrl: String = profile.profilePictureUrl {
                message.profile = VisibleMessage.VMProfile(
                    displayName: profile.name,
                    profileKey: profileKey,
                    profilePictureUrl: profilePictureUrl
                )
            }
            else {
                message.profile = VisibleMessage.VMProfile(displayName: profile.name)
            }
        }
        
        // Perform any pre-send actions
        handleMessageWillSend(db, message: message, destination: destination, interactionId: interactionId)
        
        // Convert it to protobuf
        guard let proto = message.toProto(db, threadId: recipientBlindedPublicKey) else {
            throw MessageSenderError.protoConversionFailed
        }
        
        // Serialize the protobuf
        let plaintext: Data
        
        do { plaintext = try proto.serializedData().paddedMessageBody() }
        catch { throw MessageSenderError.other("Couldn't serialize proto", error) }
        
        // Encrypt the serialized protobuf
        let ciphertext: Data = try dependencies[singleton: .crypto].generateResult(
            .ciphertextWithSessionBlindingProtocol(
                db,
                plaintext: plaintext,
                recipientBlindedId: recipientBlindedPublicKey,
                serverPublicKey: openGroupPublicKey,
                using: dependencies
            )
        )
        .mapError { MessageSenderError.other("Couldn't encrypt message for destination: \(destination)", $0) }
        .successOrThrow()
        
        return try OpenGroupAPI
            .preparedSend(
                db,
                ciphertext: ciphertext,
                toInboxFor: recipientBlindedPublicKey,
                on: server,
                using: dependencies
            )
            .handleEvents(
                receiveOutput: { _, response in
                    let updatedMessage: Message = message
                    updatedMessage.openGroupServerMessageId = UInt64(response.id)
                    
<<<<<<< HEAD
                    dependencies[singleton: .storage].write(using: dependencies) { db in
                        // The `posted` value is in seconds but we sent it in ms so need that for de-duping
=======
                    return Fail(error: MessageSenderError.attachmentsNotUploaded)
                        .eraseToAnyPublisher()
                }
                
                break
                
            default: break
        }
        
        switch data.destination {
            case .contact, .syncMessage, .closedGroup: return sendToSnodeDestination(data: data, using: dependencies)
            case .openGroup: return sendToOpenGroupDestination(data: data, using: dependencies)
            case .openGroupInbox: return sendToOpenGroupInbox(data: data, using: dependencies)
        }
    }
    
    // MARK: - One-to-One
    
    private static func sendToSnodeDestination(
        data: PreparedSendData,
        using dependencies: Dependencies
    ) -> AnyPublisher<Void, Error> {
        guard
            let message: Message = data.message,
            let namespace: SnodeAPI.Namespace = data.namespace,
            let snodeMessage: SnodeMessage = data.snodeMessage
        else {
            return Fail(error: MessageSenderError.invalidMessage)
                .eraseToAnyPublisher()
        }
        
        return dependencies.network
            .send(.message(snodeMessage, in: namespace), using: dependencies)
            .flatMap { info, response -> AnyPublisher<Void, Error> in
                let updatedMessage: Message = message
                updatedMessage.serverHash = response.hash

                let job: Job? = Job(
                    variant: .notifyPushServer,
                    behaviour: .runOnce,
                    details: NotifyPushServerJob.Details(message: snodeMessage)
                )
                let shouldNotify: Bool = {
                    switch (updatedMessage, data.destination) {
                        case (is VisibleMessage, .syncMessage), (is UnsendRequest, .syncMessage): return false
                        case (is VisibleMessage, _), (is UnsendRequest, _): return true
                        case (let callMessage as CallMessage, _):
                            // Note: Other 'CallMessage' types are too big to send as push notifications
                            // so only send the 'preOffer' message as a notification
                            switch callMessage.kind {
                                case .preOffer: return true
                                default: return false
                            }

                        default: return false
                    }
                }()

                return dependencies.storage
                    .writePublisher { db -> Void in
>>>>>>> 82767494
                        try MessageSender.handleSuccessfulMessageSend(
                            db,
                            message: updatedMessage,
                            to: destination,
                            interactionId: interactionId,
                            serverTimestampMs: UInt64(floor(response.posted * 1000)),
                            using: dependencies
                        )
                    }
                },
                receiveCompletion: { result in
                    switch result {
                        case .finished: break
                        case .failure(let error):
                            dependencies[singleton: .storage].read(using: dependencies) { db in
                                MessageSender.handleFailedMessageSend(
                                    db,
                                    message: message,
                                    destination: destination,
                                    error: .other("Couldn't send message", error),   // stringlint:disable
                                    interactionId: interactionId,
                                    using: dependencies
                                )
                            }
                    }
                }
            )
            .map { _, _ in () }
    }

    // MARK: - Success & Failure Handling
    
    private static func ensureValidMessage(
        _ message: Message,
        destination: Message.Destination,
        fileIds: [String],
        using dependencies: Dependencies
<<<<<<< HEAD
    ) throws {
        /// Check the message itself is valid
        guard message.isValid(using: dependencies) else { throw MessageSenderError.invalidMessage }
        
        /// We now allow the creation of message data without validating it's attachments have finished uploading first, this is here to
        /// ensure we don't send a message which should have uploaded files
        ///
        /// If you see this error then you need to upload the associated attachments prior to sending the message
        if let visibleMessage: VisibleMessage = message as? VisibleMessage {
            let expectedAttachmentUploadCount: Int = (
                visibleMessage.attachmentIds.count +
                (visibleMessage.linkPreview?.attachmentId != nil ? 1 : 0) +
                (visibleMessage.quote?.attachmentId != nil ? 1 : 0)
            )
            
            guard expectedAttachmentUploadCount == fileIds.count else {
                throw MessageSenderError.attachmentsNotUploaded
=======
    ) -> AnyPublisher<Void, Error> {
        guard
            let message: Message = data.message,
            case .openGroup(let roomToken, let server, let whisperTo, let whisperMods, let fileIds) = data.destination,
            let plaintext: Data = data.plaintext
        else {
            return Fail(error: MessageSenderError.invalidMessage)
                .eraseToAnyPublisher()
        }
        
        // Send the result
        return dependencies.storage
            .readPublisher { db in
                try OpenGroupAPI
                    .preparedSend(
                        db,
                        plaintext: plaintext,
                        to: roomToken,
                        on: server,
                        whisperTo: whisperTo,
                        whisperMods: whisperMods,
                        fileIds: fileIds,
                        using: dependencies
                    )
            }
            .flatMap { $0.send(using: dependencies) }
            .flatMap { (responseInfo, responseData) -> AnyPublisher<Void, Error> in
                let serverTimestampMs: UInt64? = responseData.posted.map { UInt64(floor($0 * 1000)) }
                let updatedMessage: Message = message
                updatedMessage.openGroupServerMessageId = UInt64(responseData.id)
                
                return dependencies.storage.writePublisher { db in
                    // The `posted` value is in seconds but we sent it in ms so need that for de-duping
                    try MessageSender.handleSuccessfulMessageSend(
                        db,
                        message: updatedMessage,
                        to: data.destination,
                        interactionId: data.interactionId,
                        serverTimestampMs: serverTimestampMs,
                        using: dependencies
                    )
                    
                    return ()
                }
            }
            .handleEvents(
                receiveCompletion: { result in
                    switch result {
                        case .finished: break
                        case .failure(let error):
                            dependencies.storage.read { db in
                                MessageSender.handleFailedMessageSend(
                                    db,
                                    message: message,
                                    destination: data.destination,
                                    with: .other(error),
                                    interactionId: data.interactionId,
                                    using: dependencies
                                )
                            }
                    }
                }
            )
            .eraseToAnyPublisher()
    }
    
    private static func sendToOpenGroupInbox(
        data: PreparedSendData,
        using dependencies: Dependencies
    ) -> AnyPublisher<Void, Error> {
        guard
            let message: Message = data.message,
            case .openGroupInbox(let server, _, let recipientBlindedPublicKey) = data.destination,
            let ciphertext: Data = data.ciphertext
        else {
            return Fail(error: MessageSenderError.invalidMessage)
                .eraseToAnyPublisher()
        }
        
        // Send the result
        return dependencies.storage
            .readPublisher { db in
                try OpenGroupAPI
                    .preparedSend(
                        db,
                        ciphertext: ciphertext,
                        toInboxFor: recipientBlindedPublicKey,
                        on: server,
                        using: dependencies
                    )
            }
            .flatMap { $0.send(using: dependencies) }
            .flatMap { (responseInfo, responseData) -> AnyPublisher<Void, Error> in
                let updatedMessage: Message = message
                updatedMessage.openGroupServerMessageId = UInt64(responseData.id)
                
                return dependencies.storage.writePublisher { db in
                    // The `posted` value is in seconds but we sent it in ms so need that for de-duping
                    try MessageSender.handleSuccessfulMessageSend(
                        db,
                        message: updatedMessage,
                        to: data.destination,
                        interactionId: data.interactionId,
                        serverTimestampMs: UInt64(floor(responseData.posted * 1000)),
                        using: dependencies
                    )

                    return ()
                }
>>>>>>> 82767494
            }
        }
    }
    
    public static func handleMessageWillSend(
        _ db: Database,
        message: Message,
        destination: Message.Destination,
        interactionId: Int64?
    ) {
        // If the message was a reaction then we don't want to do anything to the original
        // interaction (which the 'interactionId' is pointing to
        guard (message as? VisibleMessage)?.reaction == nil else { return }
        
        // Mark messages as "sending"/"syncing" if needed (this is for retries)
        switch destination {
            case .syncMessage:
                _ = try? RecipientState
                    .filter(RecipientState.Columns.interactionId == interactionId)
                    .filter(RecipientState.Columns.state == RecipientState.State.failedToSync)
                    .updateAll(
                        db,
                        RecipientState.Columns.state.set(to: RecipientState.State.syncing)
                    )
                
            default:
                _ = try? RecipientState
                    .filter(RecipientState.Columns.interactionId == interactionId)
                    .filter(RecipientState.Columns.state == RecipientState.State.failed)
                    .updateAll(
                        db,
                        RecipientState.Columns.state.set(to: RecipientState.State.sending)
                    )
        }
    }
    
    private static func handleSuccessfulMessageSend(
        _ db: Database,
        message: Message,
        to destination: Message.Destination,
        interactionId: Int64?,
        serverTimestampMs: UInt64? = nil,
        using dependencies: Dependencies
    ) throws {
        // If the message was a reaction then we want to update the reaction instead of the original
        // interaction (which the 'interactionId' is pointing to
        if let visibleMessage: VisibleMessage = message as? VisibleMessage, let reaction: VisibleMessage.VMReaction = visibleMessage.reaction {
            try Reaction
                .filter(Reaction.Columns.interactionId == interactionId)
                .filter(Reaction.Columns.authorId == reaction.publicKey)
                .filter(Reaction.Columns.emoji == reaction.emoji)
                .updateAll(db, Reaction.Columns.serverHash.set(to: message.serverHash))
        }
        else {
            // Otherwise we do want to try and update the referenced interaction
            let interaction: Interaction? = try interaction(db, for: message, interactionId: interactionId)
            
            // Get the visible message if possible
            if let interaction: Interaction = interaction {
                // Only store the server hash of a sync message if the message is self send valid
                switch (message.isSelfSendValid, destination) {
                    case (false, .syncMessage): break
                    case (true, .syncMessage), (_, .contact), (_, .closedGroup), (_, .openGroup), (_, .openGroupInbox):
                        try interaction.with(
                            serverHash: message.serverHash,
                            // Track the open group server message ID and update server timestamp (use server
                            // timestamp for open group messages otherwise the quote messages may not be able
                            // to be found by the timestamp on other devices
                            timestampMs: (message.openGroupServerMessageId == nil ?
                                nil :
                                serverTimestampMs.map { Int64($0) }
                            ),
                            openGroupServerMessageId: message.openGroupServerMessageId.map { Int64($0) }
                        ).update(db)
                        
                        if interaction.isExpiringMessage {
                            // Start disappearing messages job after a message is successfully sent.
                            // For DAR and DAS outgoing messages, the expiration start time are the
                            // same as message sentTimestamp. So do this once, DAR and DAS messages
                            // should all be covered.
                            dependencies[singleton: .jobRunner].upsert(
                                db,
                                job: DisappearingMessagesJob.updateNextRunIfNeeded(
                                    db,
                                    interaction: interaction,
                                    startedAtMs: Double(interaction.timestampMs),
                                    using: dependencies
                                ),
                                canStartJob: true,
                                using: dependencies
                            )
                        
                            if
                                case .syncMessage = destination,
                                let startedAtMs: Double = interaction.expiresStartedAtMs,
                                let expiresInSeconds: TimeInterval = interaction.expiresInSeconds,
                                let serverHash: String = message.serverHash
                            {
                                let expirationTimestampMs: Int64 = Int64(startedAtMs + expiresInSeconds * 1000)
                                dependencies[singleton: .jobRunner].add(
                                    db,
                                    job: Job(
                                        variant: .expirationUpdate,
                                        behaviour: .runOnce,
                                        threadId: interaction.threadId,
                                        details: ExpirationUpdateJob.Details(
                                            serverHashes: [serverHash],
                                            expirationTimestampMs: expirationTimestampMs
                                        )
                                    ),
                                    canStartJob: true,
                                    using: dependencies
                                )
                            }
                        }
                    }
                
                // Mark the message as sent
                try interaction.recipientStates
                    .filter(RecipientState.Columns.state != RecipientState.State.sent)
                    .updateAll(db, RecipientState.Columns.state.set(to: RecipientState.State.sent))
            }
        }
        
        // Extract the threadId from the message
        let threadId: String = Message.threadId(forMessage: message, destination: destination)
        
        // Prevent ControlMessages from being handled multiple times if not supported
        try? ControlMessageProcessRecord(
            threadId: threadId,
            message: message,
            serverExpirationTimestamp: (
                TimeInterval(Double(SnodeAPI.currentOffsetTimestampMs(using: dependencies)) / 1000) +
                ControlMessageProcessRecord.defaultExpirationSeconds
            )
        )?.insert(db)

        // Sync the message if needed
        scheduleSyncMessageIfNeeded(
            db,
            message: message,
            destination: destination,
            threadId: threadId,
            interactionId: interactionId,
            after: nil,
            using: dependencies
        )
    }

    @discardableResult internal static func handleFailedMessageSend(
        _ db: Database,
        message: Message,
        destination: Message.Destination?,
        error: MessageSenderError,
        interactionId: Int64?,
        using dependencies: Dependencies
    ) -> Error {
<<<<<<< HEAD
        // Log a message for any 'other' errors
        switch error {
            case .other(let description, let error): SNLog("\(description) due to error: \(error).")
            default: break
        }
        
        // If the message was a reaction then we don't want to do anything to the original
        // interaciton (which the 'interactionId' is pointing to
        guard (message as? VisibleMessage)?.reaction == nil else { return error }
=======
        // Only 'VisibleMessage' messages can show a status so don't bother updating
        // the other cases (if the VisibleMessage was a reaction then we also don't
        // want to do anything as the `interactionId` points to the original message
        // which has it's own status)
        switch message {
            case let message as VisibleMessage where message.reaction != nil: return error
            case is VisibleMessage: break
            default: return error
        }
>>>>>>> 82767494
        
        // Check if we need to mark any "sending" recipients as "failed"
        //
        // Note: The 'db' could be either read-only or writeable so we determine
        // if a change is required, and if so dispatch to a separate queue for the
        // actual write
        let rowIds: [Int64] = (try? {
            switch destination {
                case .syncMessage:
                    return RecipientState
                        .select(Column.rowID)
                        .filter(RecipientState.Columns.interactionId == interactionId)
                        .filter(
                            RecipientState.Columns.state == RecipientState.State.syncing ||
                            RecipientState.Columns.state == RecipientState.State.sent
                        )
                    
                default:
                    return RecipientState
                        .select(Column.rowID)
                        .filter(RecipientState.Columns.interactionId == interactionId)
                        .filter(RecipientState.Columns.state == RecipientState.State.sending)
            }
        }()
        .asRequest(of: Int64.self)
        .fetchAll(db))
        .defaulting(to: [])
        
        guard !rowIds.isEmpty else { return error }
        
        // Need to dispatch to a different thread as this function is most commonly called within a read
        // thread and we want to write to the db and don't want to run into a re-entrancy error
        DispatchQueue.global(qos: .background).async(using: dependencies) {
            dependencies[singleton: .storage].write(using: dependencies) { db in
                switch destination {
                    case .syncMessage:
                        try RecipientState
                            .filter(rowIds.contains(Column.rowID))
                            .updateAll(
                                db,
                                RecipientState.Columns.state.set(to: RecipientState.State.failedToSync),
                                RecipientState.Columns.mostRecentFailureText.set(to: "\(error)")
                            )
                        
                    default:
                        try RecipientState
                            .filter(rowIds.contains(Column.rowID))
                            .updateAll(
                                db,
                                RecipientState.Columns.state.set(to: RecipientState.State.failed),
                                RecipientState.Columns.mostRecentFailureText.set(to: "\(error)")
                            )
                }
            }
        }
        
        return error
    }
    
    // MARK: - Convenience
    
    private static func interaction(_ db: Database, for message: Message, interactionId: Int64?) throws -> Interaction? {
        if let interactionId: Int64 = interactionId {
            return try Interaction.fetchOne(db, id: interactionId)
        }
        
        if let sentTimestamp: Double = message.sentTimestamp.map({ Double($0) }) {
            return try Interaction
                .filter(Interaction.Columns.timestampMs == sentTimestamp)
                .fetchOne(db)
        }
        
        return nil
    }
    
    public static func scheduleSyncMessageIfNeeded(
        _ db: Database,
        message: Message,
        destination: Message.Destination,
        threadId: String?,
        interactionId: Int64?,
        after blockingJob: Job?,
        using dependencies: Dependencies
    ) {
        // Sync the message if it's not a sync message, wasn't already sent to the current user and
        // it's a message type which should be synced
        let userSessionId = getUserSessionId(db, using: dependencies)
        
        if
            case .contact(let publicKey) = destination,
            publicKey != userSessionId.hexString,
            Message.shouldSync(message: message)
        {
            if let message = message as? VisibleMessage { message.syncTarget = publicKey }
            if let message = message as? ExpirationTimerUpdate { message.syncTarget = publicKey }
            
            dependencies[singleton: .jobRunner].add(
                db,
                job: Job(
                    variant: .messageSend,
                    threadId: threadId,
                    interactionId: interactionId,
                    details: MessageSendJob.Details(
                        destination: .syncMessage(originalRecipientPublicKey: publicKey),
                        message: message
                    )
                ),
                dependantJob: blockingJob,
                canStartJob: true,
                using: dependencies
            )
        }
    }
}<|MERGE_RESOLUTION|>--- conflicted
+++ resolved
@@ -17,7 +17,7 @@
         interactionId: Int64?,
         fileIds: [String],
         using dependencies: Dependencies
-    ) throws -> HTTP.PreparedRequest<Void> {
+    ) throws -> Network.PreparedRequest<Void> {
         // Common logic for all destinations
         let userSessionId: SessionId = getUserSessionId(db, using: dependencies)
         let messageSendTimestamp: Int64 = SnodeAPI.currentOffsetTimestampMs(using: dependencies)
@@ -91,7 +91,7 @@
         userSessionId: SessionId,
         messageSendTimestamp: Int64,
         using dependencies: Dependencies
-    ) throws -> HTTP.PreparedRequest<SendMessagesResponse> {
+    ) throws -> Network.PreparedRequest<SendMessagesResponse> {
         guard let namespace: SnodeAPI.Namespace = namespace else { throw MessageSenderError.invalidMessage }
         
         /// Set the sender/recipient info (needed to be valid)
@@ -176,7 +176,7 @@
                     .mapError { MessageSenderError.other("Couldn't wrap message", $0) }
                     .successOrThrow()
                     
-                    return try SessionUtil
+                    return try LibSession
                         .encrypt(
                             message: messageData,
                             groupSessionId: SessionId(.group, hex: groupId),
@@ -236,7 +236,7 @@
         let snodeMessage = SnodeMessage(
             recipient: recipient,
             data: base64EncodedData,
-            ttl: Message.getSpecifiedTTL(message: message, destination: destination),
+            ttl: Message.getSpecifiedTTL(message: message, destination: destination, using: dependencies),
             timestampMs: UInt64(messageSendTimestamp)
         )
         
@@ -244,7 +244,7 @@
             .preparedSendMessage(
                 message: snodeMessage,
                 in: namespace,
-                authMethod: try Authentication.with(db, sessionIdHexString: threadId, using: dependencies),
+                authMethod: try Authentication.with(db, swarmPublicKey: threadId, using: dependencies),
                 using: dependencies
             )
             .handleEvents(
@@ -339,7 +339,7 @@
         fileIds: [String],
         messageSendTimestamp: Int64,
         using dependencies: Dependencies
-    ) throws -> HTTP.PreparedRequest<Void> {
+    ) throws -> Network.PreparedRequest<Void> {
         // Note: It's possible to send a message and then delete the open group you sent the message to
         // which would go into this case, so rather than handling it as an invalid state we just want to
         // error in a non-retryable way
@@ -468,7 +468,7 @@
         userSessionId: SessionId,
         messageSendTimestamp: Int64,
         using dependencies: Dependencies
-    ) throws -> HTTP.PreparedRequest<Void> {
+    ) throws -> Network.PreparedRequest<Void> {
         // The `openGroupInbox` destination does not support attachments
         guard
             fileIds.isEmpty,
@@ -534,71 +534,8 @@
                     let updatedMessage: Message = message
                     updatedMessage.openGroupServerMessageId = UInt64(response.id)
                     
-<<<<<<< HEAD
                     dependencies[singleton: .storage].write(using: dependencies) { db in
                         // The `posted` value is in seconds but we sent it in ms so need that for de-duping
-=======
-                    return Fail(error: MessageSenderError.attachmentsNotUploaded)
-                        .eraseToAnyPublisher()
-                }
-                
-                break
-                
-            default: break
-        }
-        
-        switch data.destination {
-            case .contact, .syncMessage, .closedGroup: return sendToSnodeDestination(data: data, using: dependencies)
-            case .openGroup: return sendToOpenGroupDestination(data: data, using: dependencies)
-            case .openGroupInbox: return sendToOpenGroupInbox(data: data, using: dependencies)
-        }
-    }
-    
-    // MARK: - One-to-One
-    
-    private static func sendToSnodeDestination(
-        data: PreparedSendData,
-        using dependencies: Dependencies
-    ) -> AnyPublisher<Void, Error> {
-        guard
-            let message: Message = data.message,
-            let namespace: SnodeAPI.Namespace = data.namespace,
-            let snodeMessage: SnodeMessage = data.snodeMessage
-        else {
-            return Fail(error: MessageSenderError.invalidMessage)
-                .eraseToAnyPublisher()
-        }
-        
-        return dependencies.network
-            .send(.message(snodeMessage, in: namespace), using: dependencies)
-            .flatMap { info, response -> AnyPublisher<Void, Error> in
-                let updatedMessage: Message = message
-                updatedMessage.serverHash = response.hash
-
-                let job: Job? = Job(
-                    variant: .notifyPushServer,
-                    behaviour: .runOnce,
-                    details: NotifyPushServerJob.Details(message: snodeMessage)
-                )
-                let shouldNotify: Bool = {
-                    switch (updatedMessage, data.destination) {
-                        case (is VisibleMessage, .syncMessage), (is UnsendRequest, .syncMessage): return false
-                        case (is VisibleMessage, _), (is UnsendRequest, _): return true
-                        case (let callMessage as CallMessage, _):
-                            // Note: Other 'CallMessage' types are too big to send as push notifications
-                            // so only send the 'preOffer' message as a notification
-                            switch callMessage.kind {
-                                case .preOffer: return true
-                                default: return false
-                            }
-
-                        default: return false
-                    }
-                }()
-
-                return dependencies.storage
-                    .writePublisher { db -> Void in
->>>>>>> 82767494
                         try MessageSender.handleSuccessfulMessageSend(
                             db,
                             message: updatedMessage,
@@ -636,7 +573,6 @@
         destination: Message.Destination,
         fileIds: [String],
         using dependencies: Dependencies
-<<<<<<< HEAD
     ) throws {
         /// Check the message itself is valid
         guard message.isValid(using: dependencies) else { throw MessageSenderError.invalidMessage }
@@ -654,117 +590,6 @@
             
             guard expectedAttachmentUploadCount == fileIds.count else {
                 throw MessageSenderError.attachmentsNotUploaded
-=======
-    ) -> AnyPublisher<Void, Error> {
-        guard
-            let message: Message = data.message,
-            case .openGroup(let roomToken, let server, let whisperTo, let whisperMods, let fileIds) = data.destination,
-            let plaintext: Data = data.plaintext
-        else {
-            return Fail(error: MessageSenderError.invalidMessage)
-                .eraseToAnyPublisher()
-        }
-        
-        // Send the result
-        return dependencies.storage
-            .readPublisher { db in
-                try OpenGroupAPI
-                    .preparedSend(
-                        db,
-                        plaintext: plaintext,
-                        to: roomToken,
-                        on: server,
-                        whisperTo: whisperTo,
-                        whisperMods: whisperMods,
-                        fileIds: fileIds,
-                        using: dependencies
-                    )
-            }
-            .flatMap { $0.send(using: dependencies) }
-            .flatMap { (responseInfo, responseData) -> AnyPublisher<Void, Error> in
-                let serverTimestampMs: UInt64? = responseData.posted.map { UInt64(floor($0 * 1000)) }
-                let updatedMessage: Message = message
-                updatedMessage.openGroupServerMessageId = UInt64(responseData.id)
-                
-                return dependencies.storage.writePublisher { db in
-                    // The `posted` value is in seconds but we sent it in ms so need that for de-duping
-                    try MessageSender.handleSuccessfulMessageSend(
-                        db,
-                        message: updatedMessage,
-                        to: data.destination,
-                        interactionId: data.interactionId,
-                        serverTimestampMs: serverTimestampMs,
-                        using: dependencies
-                    )
-                    
-                    return ()
-                }
-            }
-            .handleEvents(
-                receiveCompletion: { result in
-                    switch result {
-                        case .finished: break
-                        case .failure(let error):
-                            dependencies.storage.read { db in
-                                MessageSender.handleFailedMessageSend(
-                                    db,
-                                    message: message,
-                                    destination: data.destination,
-                                    with: .other(error),
-                                    interactionId: data.interactionId,
-                                    using: dependencies
-                                )
-                            }
-                    }
-                }
-            )
-            .eraseToAnyPublisher()
-    }
-    
-    private static func sendToOpenGroupInbox(
-        data: PreparedSendData,
-        using dependencies: Dependencies
-    ) -> AnyPublisher<Void, Error> {
-        guard
-            let message: Message = data.message,
-            case .openGroupInbox(let server, _, let recipientBlindedPublicKey) = data.destination,
-            let ciphertext: Data = data.ciphertext
-        else {
-            return Fail(error: MessageSenderError.invalidMessage)
-                .eraseToAnyPublisher()
-        }
-        
-        // Send the result
-        return dependencies.storage
-            .readPublisher { db in
-                try OpenGroupAPI
-                    .preparedSend(
-                        db,
-                        ciphertext: ciphertext,
-                        toInboxFor: recipientBlindedPublicKey,
-                        on: server,
-                        using: dependencies
-                    )
-            }
-            .flatMap { $0.send(using: dependencies) }
-            .flatMap { (responseInfo, responseData) -> AnyPublisher<Void, Error> in
-                let updatedMessage: Message = message
-                updatedMessage.openGroupServerMessageId = UInt64(responseData.id)
-                
-                return dependencies.storage.writePublisher { db in
-                    // The `posted` value is in seconds but we sent it in ms so need that for de-duping
-                    try MessageSender.handleSuccessfulMessageSend(
-                        db,
-                        message: updatedMessage,
-                        to: data.destination,
-                        interactionId: data.interactionId,
-                        serverTimestampMs: UInt64(floor(responseData.posted * 1000)),
-                        using: dependencies
-                    )
-
-                    return ()
-                }
->>>>>>> 82767494
             }
         }
     }
@@ -922,17 +747,12 @@
         interactionId: Int64?,
         using dependencies: Dependencies
     ) -> Error {
-<<<<<<< HEAD
         // Log a message for any 'other' errors
         switch error {
             case .other(let description, let error): SNLog("\(description) due to error: \(error).")
             default: break
         }
         
-        // If the message was a reaction then we don't want to do anything to the original
-        // interaciton (which the 'interactionId' is pointing to
-        guard (message as? VisibleMessage)?.reaction == nil else { return error }
-=======
         // Only 'VisibleMessage' messages can show a status so don't bother updating
         // the other cases (if the VisibleMessage was a reaction then we also don't
         // want to do anything as the `interactionId` points to the original message
@@ -942,7 +762,6 @@
             case is VisibleMessage: break
             default: return error
         }
->>>>>>> 82767494
         
         // Check if we need to mark any "sending" recipients as "failed"
         //
