// Copyright © 2022 Rangeproof Pty Ltd. All rights reserved.

import Foundation
import Combine
import GRDB
import SessionSnodeKit
import SessionUtilitiesKit

public enum PushNotificationAPI {
    private static let keychainService: String = "PNKeyChainService"
    private static let encryptionKeyKey: String = "PNEncryptionKeyKey"
    private static let encryptionKeyLength: Int = 32
    private static let maxRetryCount: Int = 4
    private static let tokenExpirationInterval: TimeInterval = (12 * 60 * 60)
    
    public static let server = "https://push.getsession.org"
    public static let serverPublicKey = "d7557fe563e2610de876c0ac7341b62f3c82d5eea4b62c702392ea4368f51b3b"
    public static let legacyServer = "https://live.apns.getsession.org"
    public static let legacyServerPublicKey = "642a6585919742e5a2d4dc51244964fbcd8bcab2b75612407de58b810740d049"
        
    // MARK: - Batch Requests
    
    public static func subscribeAll(
        token: Data,
        isForcedUpdate: Bool,
        using dependencies: Dependencies = Dependencies()
    ) -> AnyPublisher<Void, Error> {
        typealias SubscribeAllPreparedRequests = (
            HTTP.PreparedRequest<PushNotificationAPI.SubscribeResponse>,
            HTTP.PreparedRequest<PushNotificationAPI.LegacyPushServerResponse>?
        )
        let hexEncodedToken: String = token.toHexString()
        let oldToken: String? = dependencies[singleton: .standardUserDefaults][.deviceToken]
        let lastUploadTime: Double = dependencies[singleton: .standardUserDefaults][.lastDeviceTokenUpload]
        let now: TimeInterval = Date().timeIntervalSince1970
        
        guard isForcedUpdate || hexEncodedToken != oldToken || now - lastUploadTime > tokenExpirationInterval else {
            SNLog("Device token hasn't changed or expired; no need to re-upload.")
            return Just(())
                .setFailureType(to: Error.self)
                .eraseToAnyPublisher()
        }
        
        return dependencies[singleton: .storage]
            .readPublisher(using: dependencies) { db -> SubscribeAllPreparedRequests in
                let currentUserPublicKey: String = getUserHexEncodedPublicKey(db, using: dependencies)
<<<<<<< HEAD
                let preparedUserRequest = try PushNotificationAPI
                    .preparedSubscribe(
                        db,
                        publicKey: currentUserPublicKey,
                        using: dependencies
                    )
                    .handleEvents(
                        receiveOutput: { _, response in
                            guard response.success == true else { return }
                            
                            dependencies[singleton: .standardUserDefaults][.deviceToken] = hexEncodedToken
                            dependencies[singleton: .standardUserDefaults][.lastDeviceTokenUpload] = now
                            dependencies[singleton: .standardUserDefaults][.isUsingFullAPNs] = true
                        }
                    )
                let preparedLegacyGroupRequest = try PushNotificationAPI
                    .preparedSubscribeToLegacyGroups(
                        forced: true,
                        token: hexEncodedToken,
                        currentUserPublicKey: currentUserPublicKey,
                        legacyGroupIds: try ClosedGroup
                            .select(.threadId)
                            .filter(!ClosedGroup.Columns.threadId.like("\(SessionId.Prefix.group.rawValue)%"))
                            .joining(
                                required: ClosedGroup.members
                                    .filter(GroupMember.Columns.profileId == currentUserPublicKey)
                            )
                            .asRequest(of: String.self)
                            .fetchSet(db),
                        using: dependencies
                    )
=======
                let request: SubscribeRequest = SubscribeRequest(
                    pubkey: currentUserPublicKey,
                    namespaces: [.default, .configConvoInfoVolatile],
                    // Note: Unfortunately we always need the message content because without the content
                    // control messages can't be distinguished from visible messages which results in the
                    // 'generic' notification being shown when receiving things like typing indicator updates
                    includeMessageData: true,
                    serviceInfo: SubscribeRequest.ServiceInfo(
                        token: hexEncodedToken
                    ),
                    notificationsEncryptionKey: notificationsEncryptionKey,
                    subkey: nil,
                    timestamp: (TimeInterval(SnodeAPI.currentOffsetTimestampMs()) / 1000),  // Seconds
                    ed25519PublicKey: userED25519KeyPair.publicKey,
                    ed25519SecretKey: userED25519KeyPair.secretKey
                )
>>>>>>> 65acd798
                
                return (
                    preparedUserRequest,
                    preparedLegacyGroupRequest
                )
            }
            .flatMap { userRequest, legacyGroupRequest -> AnyPublisher<Void, Error> in
                Publishers
                    .MergeMany(
                        [
                            userRequest
                                .send(using: dependencies)
                                .map { _, _ in () }
                                .eraseToAnyPublisher(),
                            // FIXME: Remove this once legacy groups are deprecated
                            legacyGroupRequest?
                                .send(using: dependencies)
                                .map { _, _ in () }
                                .eraseToAnyPublisher()
                        ].compactMap { $0 }
                    )
                    .collect()
                    .map { _ in () }
                    .eraseToAnyPublisher()
            }
            .eraseToAnyPublisher()
    }
    
    public static func unsubscribeAll(
        token: Data,
        using dependencies: Dependencies = Dependencies()
    ) -> AnyPublisher<Void, Error> {
        typealias UnsubscribeAllPreparedRequests = (
            HTTP.PreparedRequest<PushNotificationAPI.UnsubscribeResponse>,
            [HTTP.PreparedRequest<PushNotificationAPI.LegacyPushServerResponse>]
        )
        
        return dependencies[singleton: .storage]
            .readPublisher(using: dependencies) { db -> UnsubscribeAllPreparedRequests in
                guard let userED25519KeyPair: KeyPair = Identity.fetchUserEd25519KeyPair(db) else {
                    throw SnodeAPIError.noKeyPair
                }
                
                let currentUserPublicKey: String = getUserHexEncodedPublicKey(db, using: dependencies)
                let preparedUserRequest = try PushNotificationAPI
                    .preparedUnsubscribe(
                        db,
                        token: token,
                        publicKey: currentUserPublicKey,
                        subkey: nil,
                        ed25519KeyPair: userED25519KeyPair
                    )
                    .handleEvents(
                        receiveOutput: { _, response in
                            guard response.success == true else { return }
                            
                            dependencies[singleton: .standardUserDefaults][.deviceToken] = nil
                        }
                    )
                
                // FIXME: Remove this once legacy groups are deprecated
                let preparedLegacyUnsubscribeRequests = (try? ClosedGroup
                    .select(.threadId)
                    .filter(!ClosedGroup.Columns.threadId.like("\(SessionId.Prefix.group.rawValue)%"))
                    .asRequest(of: String.self)
                    .fetchSet(db))
                    .defaulting(to: [])
                    .compactMap { legacyGroupId in
                        try? PushNotificationAPI.preparedUnsubscribeFromLegacyGroup(
                            legacyGroupId: legacyGroupId,
                            currentUserPublicKey: currentUserPublicKey
                        )
                    }
                
                return (preparedUserRequest, preparedLegacyUnsubscribeRequests)
            }
            .flatMap { preparedUserRequest, preparedLegacyUnsubscribeRequests in
                // FIXME: Remove this once legacy groups are deprecated
                /// Unsubscribe from all legacy groups (including ones the user is no longer a member of, just in case)
                Publishers
                    .MergeMany(preparedLegacyUnsubscribeRequests.map { $0.send(using: dependencies) })
                    .collect()
                    .subscribe(on: DispatchQueue.global(qos: .userInitiated), using: dependencies)
                    .receive(on: DispatchQueue.global(qos: .userInitiated), using: dependencies)
                    .sinkUntilComplete()
                
                return preparedUserRequest.send(using: dependencies)
            }
            .map { _ in () }
            .eraseToAnyPublisher()
    }
    
    // MARK: - Prepared Requests
    
    public static func preparedSubscribe(
        _ db: Database,
        publicKey: String,
        using dependencies: Dependencies = Dependencies()
    ) throws -> HTTP.PreparedRequest<SubscribeResponse> {
        guard
            dependencies[singleton: .standardUserDefaults][.isUsingFullAPNs],
            let token: String = dependencies[singleton: .standardUserDefaults][.deviceToken]
        else { throw HTTPError.invalidRequest }
        
        guard let notificationsEncryptionKey: Data = try? getOrGenerateEncryptionKey(using: dependencies) else {
            SNLog("Unable to retrieve PN encryption key.")
            throw StorageError.invalidKeySpec
        }
        
        return try PushNotificationAPI
            .prepareRequest(
                request: Request(
                    method: .post,
                    endpoint: .subscribe,
                    body: SubscribeRequest(
                        namespaces: {
                            switch SessionId.Prefix(from: publicKey) {
                                case .group: return [.default]
                                default: return [.default, .configConvoInfoVolatile]
                            }
                        }(),
                        // Note: Unfortunately we always need the message content because without the content
                        // control messages can't be distinguished from visible messages which results in the
                        // 'generic' notification being shown when receiving things like typing indicator updates
                        includeMessageData: true,
                        serviceInfo: SubscribeRequest.ServiceInfo(
                            token: token
                        ),
                        notificationsEncryptionKey: notificationsEncryptionKey,
                        authInfo: try SnodeAPI.AuthenticationInfo(db, threadId: publicKey, using: dependencies),
                        timestamp: (TimeInterval(SnodeAPI.currentOffsetTimestampMs()) / 1000)  // Seconds
                    )
                ),
                responseType: SubscribeResponse.self,
                retryCount: PushNotificationAPI.maxRetryCount
            )
            .handleEvents(
                receiveOutput: { _, response in
                    guard response.success == true else {
                        return SNLog("Couldn't subscribe for push notifications for: \(publicKey) due to error (\(response.error ?? -1)): \(response.message ?? "nil").")
                    }
                },
                receiveCompletion: { result in
                    switch result {
                        case .finished: break
                        case .failure: SNLog("Couldn't subscribe for push notifications for: \(publicKey).")
                    }
                }
            )
    }
    
    public static func preparedUnsubscribe(
        _ db: Database,
        token: Data,
        publicKey: String,
        subkey: String?,
        ed25519KeyPair: KeyPair,
        using dependencies: Dependencies = Dependencies()
    ) throws -> HTTP.PreparedRequest<UnsubscribeResponse> {
        return try PushNotificationAPI
            .prepareRequest(
                request: Request(
                    method: .post,
                    endpoint: .unsubscribe,
                    body: UnsubscribeRequest(
                        serviceInfo: UnsubscribeRequest.ServiceInfo(
                            token: token.toHexString()
                        ),
                        authInfo: try SnodeAPI.AuthenticationInfo(db, threadId: publicKey, using: dependencies),
                        timestamp: (TimeInterval(SnodeAPI.currentOffsetTimestampMs()) / 1000)  // Seconds
                    )
                ),
                responseType: UnsubscribeResponse.self,
                retryCount: PushNotificationAPI.maxRetryCount
            )
            .handleEvents(
                receiveOutput: { _, response in
                    guard response.success == true else {
                        return SNLog("Couldn't unsubscribe for push notifications for: \(publicKey) due to error (\(response.error ?? -1)): \(response.message ?? "nil").")
                    }
                },
                receiveCompletion: { result in
                    switch result {
                        case .finished: break
                        case .failure: SNLog("Couldn't unsubscribe for push notifications for: \(publicKey).")
                    }
                }
            )
    }
    
    // MARK: - Legacy Notifications
    
    // FIXME: Remove this once legacy notifications and legacy groups are deprecated
    public static func preparedLegacyNotify(
        recipient: String,
        with message: String,
        maxRetryCount: Int? = nil,
        using dependencies: Dependencies = Dependencies()
    ) throws -> HTTP.PreparedRequest<LegacyPushServerResponse> {
        return try PushNotificationAPI
            .prepareRequest(
                request: Request(
                    method: .post,
                    endpoint: .legacyNotify,
                    body: LegacyNotifyRequest(
                        data: message,
                        sendTo: recipient
                    )
                ),
                responseType: LegacyPushServerResponse.self,
                retryCount: (maxRetryCount ?? PushNotificationAPI.maxRetryCount)
            )
            .handleEvents(
                receiveOutput: { _, response in
                    guard response.code != 0 else {
                        return SNLog("Couldn't send push notification due to error: \(response.message ?? "nil").")
                    }
                },
                receiveCompletion: { result in
                    switch result {
                        case .finished: break
                        case .failure: SNLog("Couldn't send push notification.")
                    }
                }
            )
    }
    
    // MARK: - Legacy Groups
    
    // FIXME: Remove this once legacy groups are deprecated
    public static func preparedSubscribeToLegacyGroups(
        forced: Bool = false,
        token: String? = nil,
        currentUserPublicKey: String,
        legacyGroupIds: Set<String>,
        using dependencies: Dependencies = Dependencies()
    ) throws -> HTTP.PreparedRequest<LegacyPushServerResponse>? {
        let isUsingFullAPNs = dependencies[singleton: .standardUserDefaults][.isUsingFullAPNs]
        
        // Only continue if PNs are enabled and we have a device token
        guard
            !legacyGroupIds.isEmpty,
            (forced || isUsingFullAPNs),
            let deviceToken: String = (token ?? dependencies[singleton: .standardUserDefaults][.deviceToken])
        else { return nil }
        
        return try PushNotificationAPI
            .prepareRequest(
                request: Request(
                    method: .post,
                    endpoint: .legacyGroupsOnlySubscribe,
                    body: LegacyGroupOnlyRequest(
                        token: deviceToken,
                        pubKey: currentUserPublicKey,
                        device: "ios",
                        legacyGroupPublicKeys: legacyGroupIds
                    )
                ),
                responseType: LegacyPushServerResponse.self,
                retryCount: PushNotificationAPI.maxRetryCount
            )
            .handleEvents(
                receiveOutput: { _, response in
                    guard response.code != 0 else {
                        return SNLog("Couldn't subscribe for legacy groups due to error: \(response.message ?? "nil").")
                    }
                },
                receiveCompletion: { result in
                    switch result {
                        case .finished: break
                        case .failure: SNLog("Couldn't subscribe for legacy groups.")
                    }
                }
            )
    }
    
    // FIXME: Remove this once legacy groups are deprecated
    public static func preparedUnsubscribeFromLegacyGroup(
        legacyGroupId: String,
        currentUserPublicKey: String,
        using dependencies: Dependencies = Dependencies()
    ) throws -> HTTP.PreparedRequest<LegacyPushServerResponse> {
        return try PushNotificationAPI
            .prepareRequest(
                request: Request(
                    method: .post,
                    endpoint: .legacyGroupUnsubscribe,
                    body: LegacyGroupRequest(
                        pubKey: currentUserPublicKey,
                        closedGroupPublicKey: legacyGroupId
                    )
                ),
                responseType: LegacyPushServerResponse.self,
                retryCount: PushNotificationAPI.maxRetryCount
            )
            .handleEvents(
                receiveOutput: { _, response in
                    guard response.code != 0 else {
                        return SNLog("Couldn't unsubscribe for legacy group: \(legacyGroupId) due to error: \(response.message ?? "nil").")
                    }
                },
                receiveCompletion: { result in
                    switch result {
                        case .finished: break
                        case .failure: SNLog("Couldn't unsubscribe for legacy group: \(legacyGroupId).")
                    }
                }
            )
    }
    
    // MARK: - Notification Handling
    
    public static func processNotification(
        notificationContent: UNNotificationContent,
        dependencies: Dependencies = Dependencies()
    ) -> (envelope: SNProtoEnvelope?, result: ProcessResult) {
        // Make sure the notification is from the updated push server
        guard notificationContent.userInfo["spns"] != nil else {
            guard
                let base64EncodedData: String = notificationContent.userInfo["ENCRYPTED_DATA"] as? String,
                let data: Data = Data(base64Encoded: base64EncodedData),
                let envelope: SNProtoEnvelope = try? MessageWrapper.unwrap(data: data)
            else { return (nil, .legacyFailure) }
            
            // We only support legacy notifications for legacy group conversations
            guard envelope.type == .closedGroupMessage else { return (envelope, .legacyForceSilent) }

            return (envelope, .legacySuccess)
        }
        
        guard let base64EncodedEncString: String = notificationContent.userInfo["enc_payload"] as? String else {
            return (nil, .failureNoContent)
        }
        
        guard
            let encData: Data = Data(base64Encoded: base64EncodedEncString),
            let notificationsEncryptionKey: Data = try? getOrGenerateEncryptionKey(using: dependencies),
            encData.count > dependencies[singleton: .crypto].size(.aeadXChaCha20NonceBytes)
        else { return (nil, .failure) }
        
        let nonce: Data = encData[0..<dependencies[singleton: .crypto].size(.aeadXChaCha20NonceBytes)]
        let payload: Data = encData[dependencies[singleton: .crypto].size(.aeadXChaCha20NonceBytes)...]
        
        guard
            let paddedData: [UInt8] = try? dependencies[singleton: .crypto].perform(
                .decryptAeadXChaCha20(
                    authenticatedCipherText: payload.bytes,
                    secretKey: notificationsEncryptionKey.bytes,
                    nonce: nonce.bytes
                )
            )
        else { return (nil, .failure) }
        
        let decryptedData: Data = Data(paddedData.reversed().drop(while: { $0 == 0 }).reversed())
        
        // Decode the decrypted data
        guard let notification: BencodeResponse<NotificationMetadata> = try? Bencode.decodeResponse(from: decryptedData) else {
            return (nil, .failure)
        }
        
        // If the metadata says that the message was too large then we should show the generic
        // notification (this is a valid case)
        guard !notification.info.dataTooLong else { return (nil, .successTooLong) }
        
        // Check that the body we were given is valid
        guard
            let notificationData: Data = notification.data,
            notification.info.dataLength == notificationData.count,
            let envelope = try? MessageWrapper.unwrap(data: notificationData)
        else { return (nil, .failure) }
        
        // Success, we have the notification content
        return (envelope, .success)
    }
                        
    // MARK: - Security
    
    @discardableResult private static func getOrGenerateEncryptionKey(using dependencies: Dependencies) throws -> Data {
        do {
            var encryptionKey: Data = try SSKDefaultKeychainStorage.shared.data(
                forService: keychainService,
                key: encryptionKeyKey
            )
            defer { encryptionKey.resetBytes(in: 0..<encryptionKey.count) }
            
            guard encryptionKey.count == encryptionKeyLength else { throw StorageError.invalidKeySpec }
            
            return encryptionKey
        }
        catch {
            switch (error, (error as? KeychainStorageError)?.code) {
                case (StorageError.invalidKeySpec, _), (_, errSecItemNotFound):
                    // No keySpec was found so we need to generate a new one
                    do {
                        var keySpec: Data = try Randomness.generateRandomBytes(numberBytes: encryptionKeyLength)
                        defer { keySpec.resetBytes(in: 0..<keySpec.count) } // Reset content immediately after use
                        
                        try SSKDefaultKeychainStorage.shared.set(
                            data: keySpec,
                            service: keychainService,
                            key: encryptionKeyKey
                        )
                        return keySpec
                    }
                    catch {
                        SNLog("Setting keychain value failed with error: \(error.localizedDescription)")
                        throw StorageError.keySpecCreationFailed
                    }
                    
                default:
                    // Because we use kSecAttrAccessibleAfterFirstUnlockThisDeviceOnly, the keychain will be inaccessible
                    // after device restart until device is unlocked for the first time. If the app receives a push
                    // notification, we won't be able to access the keychain to process that notification, so we should
                    // just terminate by throwing an uncaught exception
                    if CurrentAppContext().isMainApp || CurrentAppContext().isInBackground() {
                        let appState: UIApplication.State = CurrentAppContext().reportedApplicationState
                        SNLog("CipherKeySpec inaccessible. New install or no unlock since device restart?, ApplicationState: \(NSStringForUIApplicationState(appState))")
                        throw StorageError.keySpecInaccessible
                    }
                    
                    SNLog("CipherKeySpec inaccessible; not main app.")
                    throw StorageError.keySpecInaccessible
            }
        }
    }
                        
    // MARK: - Convenience
    
    private static func send<T: Encodable>(
        request: PushNotificationAPIRequest<T>,
        using dependencies: Dependencies
    ) -> AnyPublisher<(ResponseInfoType, Data?), Error> {
        guard
            let url: URL = URL(string: "\(request.endpoint.server)/\(request.endpoint.path)"),
            let payload: Data = try? JSONEncoder(using: dependencies).encode(request.body)
        else {
            return Fail(error: HTTPError.invalidJSON)
                .eraseToAnyPublisher()
        }
        
        guard Features.useOnionRequests else {
            return HTTP
                .execute(
                    .post,
                    "\(request.endpoint.server)/\(request.endpoint.path)",
                    body: payload
                )
                .map { response in (HTTP.ResponseInfo(code: -1, headers: [:]), response) }
                .eraseToAnyPublisher()
        }
        
        var urlRequest: URLRequest = URLRequest(url: url)
        urlRequest.httpMethod = "POST"
        urlRequest.allHTTPHeaderFields = [ HTTPHeader.contentType: "application/json" ]
        urlRequest.httpBody = payload
        
        return dependencies[singleton: .network]
            .send(
                .onionRequest(
                    urlRequest,
                    to: request.endpoint.server,
                    with: request.endpoint.serverPublicKey
                )
            )
            .eraseToAnyPublisher()
    }
    
    // MARK: - Convenience
    
    private static func prepareRequest<T: Encodable, R: Decodable>(
        request: Request<T, Endpoint>,
        responseType: R.Type,
        retryCount: Int = 0,
        timeout: TimeInterval = HTTP.defaultTimeout,
        using dependencies: Dependencies = Dependencies()
    ) throws -> HTTP.PreparedRequest<R> {
        return HTTP.PreparedRequest<R>(
            request: request,
            urlRequest: try request.generateUrlRequest(using: dependencies),
            responseType: responseType,
            retryCount: retryCount,
            timeout: timeout
        )
    }
}<|MERGE_RESOLUTION|>--- conflicted
+++ resolved
@@ -44,7 +44,6 @@
         return dependencies[singleton: .storage]
             .readPublisher(using: dependencies) { db -> SubscribeAllPreparedRequests in
                 let currentUserPublicKey: String = getUserHexEncodedPublicKey(db, using: dependencies)
-<<<<<<< HEAD
                 let preparedUserRequest = try PushNotificationAPI
                     .preparedSubscribe(
                         db,
@@ -76,24 +75,6 @@
                             .fetchSet(db),
                         using: dependencies
                     )
-=======
-                let request: SubscribeRequest = SubscribeRequest(
-                    pubkey: currentUserPublicKey,
-                    namespaces: [.default, .configConvoInfoVolatile],
-                    // Note: Unfortunately we always need the message content because without the content
-                    // control messages can't be distinguished from visible messages which results in the
-                    // 'generic' notification being shown when receiving things like typing indicator updates
-                    includeMessageData: true,
-                    serviceInfo: SubscribeRequest.ServiceInfo(
-                        token: hexEncodedToken
-                    ),
-                    notificationsEncryptionKey: notificationsEncryptionKey,
-                    subkey: nil,
-                    timestamp: (TimeInterval(SnodeAPI.currentOffsetTimestampMs()) / 1000),  // Seconds
-                    ed25519PublicKey: userED25519KeyPair.publicKey,
-                    ed25519SecretKey: userED25519KeyPair.secretKey
-                )
->>>>>>> 65acd798
                 
                 return (
                     preparedUserRequest,
