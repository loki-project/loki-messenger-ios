--- conflicted
+++ resolved
@@ -103,7 +103,6 @@
                     preparedLegacyGroupRequest
                 )
             }
-<<<<<<< HEAD
             .flatMap { subscriptionRequest, legacyGroupRequest -> AnyPublisher<Void, Error> in
                 Publishers
                     .MergeMany(
@@ -111,43 +110,6 @@
                             subscriptionRequest
                                 .send(using: dependencies)
                                 .map { _, _ in () }
-=======
-            .tryFlatMap { request, currentUserPublicKey, legacyGroupIds -> AnyPublisher<Void, Error> in
-                Publishers
-                    .MergeMany(
-                        [
-                            try PushNotificationAPI
-                                .prepareRequest(
-                                    request: Request(
-                                        method: .post,
-                                        endpoint: .subscribe,
-                                        body: request,
-                                        using: dependencies
-                                    ),
-                                    responseType: SubscribeResponse.self,
-                                    using: dependencies
-                                )
-                                .send(using: dependencies)
-                                .retry(maxRetryCount, using: dependencies)
-                                .handleEvents(
-                                    receiveOutput: { _, response in
-                                        guard response.success == true else {
-                                            return SNLog("Couldn't subscribe for push notifications due to error (\(response.error ?? -1)): \(response.message ?? "nil").")
-                                        }
-                                        
-                                        dependencies.standardUserDefaults[.deviceToken] = hexEncodedToken
-                                        dependencies.standardUserDefaults[.lastDeviceTokenUpload] = now
-                                        dependencies.standardUserDefaults[.isUsingFullAPNs] = true
-                                    },
-                                    receiveCompletion: { result in
-                                        switch result {
-                                            case .finished: break
-                                            case .failure: SNLog("Couldn't subscribe for push notifications.")
-                                        }
-                                    }
-                                )
-                                .map { _ in () }
->>>>>>> 82767494
                                 .eraseToAnyPublisher(),
                             // FIXME: Remove this once legacy groups are deprecated
                             legacyGroupRequest?
@@ -169,11 +131,10 @@
         using dependencies: Dependencies
     ) -> AnyPublisher<Void, Error> {
         typealias UnsubscribeAllPreparedRequests = (
-            HTTP.PreparedRequest<PushNotificationAPI.UnsubscribeResponse>,
-            [HTTP.PreparedRequest<PushNotificationAPI.LegacyPushServerResponse>]
+            Network.PreparedRequest<PushNotificationAPI.UnsubscribeResponse>,
+            [Network.PreparedRequest<PushNotificationAPI.LegacyPushServerResponse>]
         )
         
-<<<<<<< HEAD
         return dependencies[singleton: .storage]
             .readPublisher(using: dependencies) { db -> UnsubscribeAllPreparedRequests in
                 let userSessionId: SessionId = getUserSessionId(db, using: dependencies)
@@ -191,72 +152,6 @@
                                 .map { SessionId(.group, hex: $0) }),
                         using: dependencies
                     )
-=======
-        // FIXME: Remove this once legacy groups are deprecated
-        /// Unsubscribe from all legacy groups (including ones the user is no longer a member of, just in case)
-        dependencies.storage
-            .readPublisher(using: dependencies) { db -> (String, Set<String>) in
-                (
-                    getUserHexEncodedPublicKey(db, using: dependencies),
-                    try ClosedGroup
-                        .select(.threadId)
-                        .filter(!ClosedGroup.Columns.threadId.like("\(SessionId.Prefix.group.rawValue)%"))
-                        .asRequest(of: String.self)
-                        .fetchSet(db)
-                )
-            }
-            .flatMap { currentUserPublicKey, legacyGroupIds in
-                Publishers
-                    .MergeMany(
-                        legacyGroupIds
-                            .map { legacyGroupId -> AnyPublisher<Void, Error> in
-                                PushNotificationAPI
-                                    .unsubscribeFromLegacyGroup(
-                                        legacyGroupId: legacyGroupId,
-                                        currentUserPublicKey: currentUserPublicKey,
-                                        using: dependencies
-                                    )
-                            }
-                    )
-                    .collect()
-                    .eraseToAnyPublisher()
-            }
-            .subscribe(on: DispatchQueue.global(qos: .userInitiated), using: dependencies)
-            .sinkUntilComplete()
-        
-        // TODO: Need to generate requests for each updated group as well
-        return dependencies.storage
-            .readPublisher(using: dependencies) { db -> UnsubscribeRequest in
-                guard let userED25519KeyPair: KeyPair = Identity.fetchUserEd25519KeyPair(db) else {
-                    throw SnodeAPIError.noKeyPair
-                }
-                
-                return UnsubscribeRequest(
-                    pubkey: getUserHexEncodedPublicKey(db, using: dependencies),
-                    serviceInfo: UnsubscribeRequest.ServiceInfo(
-                        token: hexEncodedToken
-                    ),
-                    subkey: nil,
-                    timestamp: (TimeInterval(SnodeAPI.currentOffsetTimestampMs()) / 1000),  // Seconds
-                    ed25519PublicKey: userED25519KeyPair.publicKey,
-                    ed25519SecretKey: userED25519KeyPair.secretKey
-                )
-            }
-            .tryFlatMap { request -> AnyPublisher<Void, Error> in
-                try PushNotificationAPI
-                    .prepareRequest(
-                        request: Request(
-                            method: .post,
-                            endpoint: .unsubscribe,
-                            body: request,
-                            using: dependencies
-                        ),
-                        responseType: UnsubscribeResponse.self,
-                        using: dependencies
-                    )
-                    .send(using: dependencies)
-                    .retry(maxRetryCount, using: dependencies)
->>>>>>> 82767494
                     .handleEvents(
                         receiveOutput: { _, response in
                             guard response.subResponses.first?.success == true else { return }
@@ -428,9 +323,8 @@
         recipient: String,
         with message: String,
         maxRetryCount: Int? = nil,
-<<<<<<< HEAD
-        using dependencies: Dependencies
-    ) throws -> HTTP.PreparedRequest<LegacyPushServerResponse> {
+        using dependencies: Dependencies
+    ) throws -> Network.PreparedRequest<LegacyPushServerResponse> {
         return try PushNotificationAPI
             .prepareRequest(
                 request: Request(
@@ -459,44 +353,6 @@
                     }
                 }
             )
-=======
-        using dependencies: Dependencies = Dependencies()
-    ) -> AnyPublisher<Void, Error> {
-        do {
-            return try PushNotificationAPI
-                .prepareRequest(
-                    request: Request(
-                        method: .post,
-                        endpoint: .legacyNotify,
-                        body: LegacyNotifyRequest(
-                            data: message,
-                            sendTo: recipient
-                        ),
-                        using: dependencies
-                    ),
-                    responseType: LegacyPushServerResponse.self,
-                    using: dependencies
-                )
-                .send(using: dependencies)
-                .retry(maxRetryCount ?? PushNotificationAPI.maxRetryCount, using: dependencies)
-                .handleEvents(
-                    receiveOutput: { _, response in
-                        guard response.code != 0 else {
-                            return SNLog("Couldn't send push notification due to error: \(response.message ?? "nil").")
-                        }
-                    },
-                    receiveCompletion: { result in
-                        switch result {
-                            case .finished: break
-                            case .failure: SNLog("Couldn't send push notification.")
-                        }
-                    }
-                )
-                .map { _ in () }
-                .eraseToAnyPublisher()
-        }
-        catch { return Fail(error: error).eraseToAnyPublisher() }
->>>>>>> 82767494
     }
     
     // MARK: - Legacy Groups
@@ -518,7 +374,6 @@
             let deviceToken: String = (token ?? dependencies[defaults: .standard, key: .deviceToken])
         else { return nil }
         
-<<<<<<< HEAD
         return try PushNotificationAPI
             .prepareRequest(
                 request: Request(
@@ -549,53 +404,14 @@
                     }
                 }
             )
-=======
-        do {
-            return try PushNotificationAPI
-                .prepareRequest(
-                    request: Request(
-                        method: .post,
-                        endpoint: .legacyGroupsOnlySubscribe,
-                        body: LegacyGroupOnlyRequest(
-                            token: deviceToken,
-                            pubKey: currentUserPublicKey,
-                            device: "ios",
-                            legacyGroupPublicKeys: legacyGroupIds
-                        ),
-                        using: dependencies
-                    ),
-                    responseType: LegacyPushServerResponse.self,
-                    using: dependencies
-                )
-                .send(using: dependencies)
-                .retry(maxRetryCount, using: dependencies)
-                .handleEvents(
-                    receiveOutput: { _, response in
-                        guard response.code != 0 else {
-                            return SNLog("Couldn't subscribe for legacy groups due to error: \(response.message ?? "nil").")
-                        }
-                    },
-                    receiveCompletion: { result in
-                        switch result {
-                            case .finished: break
-                            case .failure: SNLog("Couldn't subscribe for legacy groups.")
-                        }
-                    }
-                )
-                .map { _ in () }
-                .eraseToAnyPublisher()
-        }
-        catch { return Fail(error: error).eraseToAnyPublisher() }
->>>>>>> 82767494
     }
     
     // FIXME: Remove this once legacy groups are deprecated
     public static func preparedUnsubscribeFromLegacyGroup(
         legacyGroupId: String,
-<<<<<<< HEAD
         userSessionId: SessionId,
         using dependencies: Dependencies
-    ) throws -> HTTP.PreparedRequest<LegacyPushServerResponse> {
+    ) throws -> Network.PreparedRequest<LegacyPushServerResponse> {
         return try PushNotificationAPI
             .prepareRequest(
                 request: Request(
@@ -624,56 +440,13 @@
                     }
                 }
             )
-=======
-        currentUserPublicKey: String,
-        using dependencies: Dependencies = Dependencies()
-    ) -> AnyPublisher<Void, Error> {
-        do {
-            return try PushNotificationAPI
-                .prepareRequest(
-                    request: Request(
-                        method: .post,
-                        endpoint: .legacyGroupUnsubscribe,
-                        body: LegacyGroupRequest(
-                            pubKey: currentUserPublicKey,
-                            closedGroupPublicKey: legacyGroupId
-                        ),
-                        using: dependencies
-                    ),
-                    responseType: LegacyPushServerResponse.self,
-                    using: dependencies
-                )
-                .send(using: dependencies)
-                .retry(maxRetryCount, using: dependencies)
-                .handleEvents(
-                    receiveOutput: { _, response in
-                        guard response.code != 0 else {
-                            return SNLog("Couldn't unsubscribe for legacy group: \(legacyGroupId) due to error: \(response.message ?? "nil").")
-                        }
-                    },
-                    receiveCompletion: { result in
-                        switch result {
-                            case .finished: break
-                            case .failure: SNLog("Couldn't unsubscribe for legacy group: \(legacyGroupId).")
-                        }
-                    }
-                )
-                .map { _ in () }
-                .eraseToAnyPublisher()
-        }
-        catch { return Fail(error: error).eraseToAnyPublisher() }
->>>>>>> 82767494
     }
     
     // MARK: - Notification Handling
     
     public static func processNotification(
         notificationContent: UNNotificationContent,
-<<<<<<< HEAD
-        using dependencies: Dependencies
-=======
-        dependencies: Dependencies = Dependencies()
->>>>>>> 82767494
+        using dependencies: Dependencies
     ) -> (data: Data?, metadata: NotificationMetadata, result: ProcessResult) {
         // Make sure the notification is from the updated push server
         guard notificationContent.userInfo["spns"] != nil else {
@@ -700,7 +473,6 @@
         guard
             let encryptedData: Data = Data(base64Encoded: base64EncodedEncString),
             let notificationsEncryptionKey: Data = try? getOrGenerateEncryptionKey(using: dependencies),
-<<<<<<< HEAD
             let decryptedData: Data = dependencies[singleton: .crypto].generate(
                 .plaintextWithPushNotificationPayload(
                     payload: encryptedData,
@@ -710,30 +482,6 @@
             let notification: BencodeResponse<NotificationMetadata> = try? BencodeDecoder(using: dependencies)
                 .decode(BencodeResponse<NotificationMetadata>.self, from: decryptedData)
         else { return (nil, .invalid, .failure) }
-=======
-            encryptedData.count > dependencies.crypto.size(.aeadXChaCha20NonceBytes)
-        else { return (nil, .invalid, .failure) }
-        
-        let nonce: Data = encryptedData[0..<dependencies.crypto.size(.aeadXChaCha20NonceBytes)]
-        let payload: Data = encryptedData[dependencies.crypto.size(.aeadXChaCha20NonceBytes)...]
-        
-        guard
-            let paddedData: [UInt8] = try? dependencies.crypto.perform(
-                .decryptAeadXChaCha20(
-                    authenticatedCipherText: payload.bytes,
-                    secretKey: notificationsEncryptionKey.bytes,
-                    nonce: nonce.bytes
-                )
-            )
-        else { return (nil, .invalid, .failure) }
-        
-        let decryptedData: Data = Data(paddedData.reversed().drop(while: { $0 == 0 }).reversed())
-        
-        // Decode the decrypted data
-        guard let notification: BencodeResponse<NotificationMetadata> = try? Bencode.decodeResponse(from: decryptedData) else {
-            return (nil, .invalid, .failure)
-        }
->>>>>>> 82767494
         
         // If the metadata says that the message was too large then we should show the generic
         // notification (this is a valid case)
@@ -801,30 +549,20 @@
         }
     }
     
-<<<<<<< HEAD
     public static func deleteKeys(using dependencies: Dependencies = Dependencies()) {
         try? dependencies[singleton: .keychain].remove(service: .pushNotificationAPI, key: .pushNotificationEncryptionKey)
     }
     
-=======
->>>>>>> 82767494
     // MARK: - Convenience
     
     private static func prepareRequest<T: Encodable, R: Decodable>(
         request: Request<T, Endpoint>,
         responseType: R.Type,
         retryCount: Int = 0,
-<<<<<<< HEAD
-        timeout: TimeInterval = HTTP.defaultTimeout,
-        using dependencies: Dependencies
-    ) throws -> HTTP.PreparedRequest<R> {
-        return HTTP.PreparedRequest<R>(
-=======
         timeout: TimeInterval = Network.defaultTimeout,
         using dependencies: Dependencies
     ) throws -> Network.PreparedRequest<R> {
         return Network.PreparedRequest<R>(
->>>>>>> 82767494
             request: request,
             urlRequest: try request.generateUrlRequest(using: dependencies),
             responseType: responseType,
