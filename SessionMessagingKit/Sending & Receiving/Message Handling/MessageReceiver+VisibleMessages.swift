// Copyright © 2022 Rangeproof Pty Ltd. All rights reserved.

import Foundation
import GRDB
import Sodium
import SessionSnodeKit
import SessionUtilitiesKit

extension MessageReceiver {
    @discardableResult public static func handleVisibleMessage(
        _ db: Database,
        threadId: String,
        threadVariant: SessionThread.Variant,
        message: VisibleMessage,
        associatedWithProto proto: SNProtoContent,
        dependencies: Dependencies = Dependencies()
    ) throws -> Int64 {
        guard let sender: String = message.sender, let dataMessage = proto.dataMessage else {
            throw MessageReceiverError.invalidMessage
        }
        
        // Note: `message.sentTimestamp` is in ms (convert to TimeInterval before converting to
        // seconds to maintain the accuracy)
        let messageSentTimestamp: TimeInterval = (TimeInterval(message.sentTimestamp ?? 0) / 1000)
        let isMainAppActive: Bool = (UserDefaults.sharedLokiProject?[.isMainAppActive]).defaulting(to: false)
<<<<<<< HEAD
        let currentUserPublicKey: String = getUserHexEncodedPublicKey(db, dependencies: dependencies)
        let expiresInSeconds: TimeInterval? = proto.hasExpirationTimer ? TimeInterval(proto.expirationTimer) : nil
        
        /// Only process the message if the thread `shouldBeVisible` or it was sent after the libSession buffer period
        guard
            SessionThread
                .filter(id: threadId)
                .filter(SessionThread.Columns.shouldBeVisible == true)
                .isNotEmpty(db) ||
            SessionUtil.conversationInConfig(
                db,
                threadId: threadId,
                threadVariant: threadVariant,
                visibleOnly: true
            ) ||
            SessionUtil.canPerformChange(
                db,
                threadId: threadId,
                targetConfig: {
                    switch threadVariant {
                        case .contact: return (threadId == currentUserPublicKey ? .userProfile : .contacts)
                        default: return .userGroups
                    }
                }(),
                changeTimestampMs: (message.sentTimestamp.map { Int64($0) } ?? SnodeAPI.currentOffsetTimestampMs())
            )
        else { throw MessageReceiverError.outdatedMessage }
=======
>>>>>>> 44f8b7f5
        
        // Update profile if needed (want to do this regardless of whether the message exists or
        // not to ensure the profile info gets sync between a users devices at every chance)
        if let profile = message.profile {
            try ProfileManager.updateProfileIfNeeded(
                db,
                publicKey: sender,
                name: profile.displayName,
                avatarUpdate: {
                    guard
                        let profilePictureUrl: String = profile.profilePictureUrl,
                        let profileKey: Data = profile.profileKey
                    else { return .none }
                    
                    return .updateTo(
                        url: profilePictureUrl,
                        key: profileKey,
                        fileName: nil
                    )
                }(),
                sentTimestamp: messageSentTimestamp
            )
        }
        
        switch threadVariant {
            case .contact: break // Always continue
            
            case .community:
                // Only process visible messages for communities if they have an existing thread
                guard (try? SessionThread.exists(db, id: threadId)) == true else {
                    throw MessageReceiverError.noThread
                }
                        
            case .legacyGroup, .group:
                // Only process visible messages for groups if they have a ClosedGroup record
                guard (try? ClosedGroup.exists(db, id: threadId)) == true else {
                    throw MessageReceiverError.noThread
                }
        }
        
        // Store the message variant so we can run variant-specific behaviours
        let currentUserPublicKey: String = getUserHexEncodedPublicKey(db, dependencies: dependencies)
        let thread: SessionThread = try SessionThread
            .fetchOrCreate(db, id: threadId, variant: threadVariant, shouldBeVisible: nil)
        let maybeOpenGroup: OpenGroup? = {
            guard threadVariant == .community else { return nil }
            
            return try? OpenGroup.fetchOne(db, id: threadId)
        }()
        let variant: Interaction.Variant = {
            guard
                let senderSessionId: SessionId = SessionId(from: sender),
                let openGroup: OpenGroup = maybeOpenGroup
            else {
                return (sender == currentUserPublicKey ?
                    .standardOutgoing :
                    .standardIncoming
                )
            }

            // Need to check if the blinded id matches for open groups
            switch senderSessionId.prefix {
                case .blinded:
                    let sodium: Sodium = Sodium()
                    
                    guard
                        let userEdKeyPair: KeyPair = Identity.fetchUserEd25519KeyPair(db),
                        let blindedKeyPair: KeyPair = sodium.blindedKeyPair(
                            serverPublicKey: openGroup.publicKey,
                            edKeyPair: userEdKeyPair,
                            genericHash: sodium.genericHash
                        )
                    else { return .standardIncoming }
                    
                    return (sender == SessionId(.blinded, publicKey: blindedKeyPair.publicKey).hexString ?
                        .standardOutgoing :
                        .standardIncoming
                    )
                    
                case .standard, .unblinded:
                    return (sender == currentUserPublicKey ?
                        .standardOutgoing :
                        .standardIncoming
                    )
            }
        }()
        
        // Handle emoji reacts first (otherwise it's essentially an invalid message)
        if let interactionId: Int64 = try handleEmojiReactIfNeeded(
            db,
            thread: thread,
            message: message,
            associatedWithProto: proto,
            sender: sender,
            messageSentTimestamp: messageSentTimestamp
        ) {
            return interactionId
        }
        // Try to insert the interaction
        //
        // Note: There are now a number of unique constraints on the database which
        // prevent the ability to insert duplicate interactions at a database level
        // so we don't need to check for the existance of a message beforehand anymore
        let interaction: Interaction
        
        do {
            interaction = try Interaction(
                serverHash: message.serverHash, // Keep track of server hash
                threadId: thread.id,
                authorId: sender,
                variant: variant,
                body: message.text,
                timestampMs: Int64(messageSentTimestamp * 1000),
                wasRead: (
                    // Auto-mark sent messages or messages older than the 'lastReadTimestampMs' as read
                    variant == .standardOutgoing ||
                    SessionUtil.timestampAlreadyRead(
                        threadId: thread.id,
                        threadVariant: thread.variant,
                        timestampMs: Int64(messageSentTimestamp * 1000),
                        userPublicKey: currentUserPublicKey,
                        openGroup: maybeOpenGroup
                    )
                ),
                hasMention: Interaction.isUserMentioned(
                    db,
                    threadId: thread.id,
                    body: message.text,
                    quoteAuthorId: dataMessage.quote?.author
                ),
                expiresInSeconds: expiresInSeconds,
                // OpenGroupInvitations are stored as LinkPreview's in the database
                linkPreviewUrl: (message.linkPreview?.url ?? message.openGroupInvitation?.url),
                // Keep track of the open group server message ID ↔ message ID relationship
                openGroupServerMessageId: message.openGroupServerMessageId.map { Int64($0) },
                openGroupWhisperMods: (message.recipient?.contains(".mods") == true),
                openGroupWhisperTo: {
                    guard
                        let recipientParts: [String] = message.recipient?.components(separatedBy: "."),
                        recipientParts.count >= 3  // 'server.roomToken.whisperTo.whisperMods'
                    else { return nil }
                    
                    return recipientParts[2]
                }()
            ).inserted(db)
        }
        catch {
            switch error {
                case DatabaseError.SQLITE_CONSTRAINT_UNIQUE:
                    guard
                        variant == .standardOutgoing,
                        let existingInteractionId: Int64 = try? thread.interactions
                            .select(.id)
                            .filter(Interaction.Columns.timestampMs == (messageSentTimestamp * 1000))
                            .filter(Interaction.Columns.variant == variant)
                            .filter(Interaction.Columns.authorId == sender)
                            .asRequest(of: Int64.self)
                            .fetchOne(db)
                    else { break }
                    
                    // If we receive an outgoing message that already exists in the database
                    // then we still need up update the recipient and read states for the
                    // message (even if we don't need to do anything else)
                    try updateRecipientAndReadStatesForOutgoingInteraction(
                        db,
                        thread: thread,
                        interactionId: existingInteractionId,
                        messageSentTimestamp: messageSentTimestamp,
                        variant: variant,
                        syncTarget: message.syncTarget
                    )
                    
                default: break
            }
            
            throw error
        }
        
        guard let interactionId: Int64 = interaction.id else { throw StorageError.failedToSave }
        
        // Update and recipient and read states as needed
        try updateRecipientAndReadStatesForOutgoingInteraction(
            db,
            thread: thread,
            interactionId: interactionId,
            messageSentTimestamp: messageSentTimestamp,
            variant: variant,
            syncTarget: message.syncTarget
        )
        
        // Parse & persist attachments
        let attachments: [Attachment] = try dataMessage.attachments
            .compactMap { proto -> Attachment? in
                let attachment: Attachment = Attachment(proto: proto)
                
                // Attachments on received messages must have a 'downloadUrl' otherwise
                // they are invalid and we can ignore them
                return (attachment.downloadUrl != nil ? attachment : nil)
            }
            .enumerated()
            .map { index, attachment in
                let savedAttachment: Attachment = try attachment.saved(db)
                
                // Link the attachment to the interaction and add to the id lookup
                try InteractionAttachment(
                    albumIndex: index,
                    interactionId: interactionId,
                    attachmentId: savedAttachment.id
                ).insert(db)
                
                return savedAttachment
            }
        
        message.attachmentIds = attachments.map { $0.id }
        
        // Persist quote if needed
        let quote: Quote? = try? Quote(
            db,
            proto: dataMessage,
            interactionId: interactionId,
            thread: thread
        )?.inserted(db)
        
        // Parse link preview if needed
        let linkPreview: LinkPreview? = try? LinkPreview(
            db,
            proto: dataMessage,
            body: message.text,
            sentTimestampMs: (messageSentTimestamp * 1000)
        )?.saved(db)
        
        // Open group invitations are stored as LinkPreview values so create one if needed
        if
            let openGroupInvitationUrl: String = message.openGroupInvitation?.url,
            let openGroupInvitationName: String = message.openGroupInvitation?.name
        {
            try LinkPreview(
                url: openGroupInvitationUrl,
                timestamp: LinkPreview.timestampFor(sentTimestampMs: (messageSentTimestamp * 1000)),
                variant: .openGroupInvitation,
                title: openGroupInvitationName
            ).save(db)
        }
        
        // Start attachment downloads if needed (ie. trusted contact or group thread)
        // FIXME: Replace this to check the `autoDownloadAttachments` flag we are adding to threads
        let isContactTrusted: Bool = ((try? Contact.fetchOne(db, id: sender))?.isTrusted ?? false)

        if isContactTrusted || thread.variant != .contact {
            attachments
                .map { $0.id }
                .appending(quote?.attachmentId)
                .appending(linkPreview?.attachmentId)
                .forEach { attachmentId in
                    JobRunner.add(
                        db,
                        job: Job(
                            variant: .attachmentDownload,
                            threadId: thread.id,
                            interactionId: interactionId,
                            details: AttachmentDownloadJob.Details(
                                attachmentId: attachmentId
                            )
                        ),
                        canStartJob: isMainAppActive
                    )
                }
        }
        
        // Cancel any typing indicators if needed
        if isMainAppActive {
            TypingIndicators.didStopTyping(db, threadId: thread.id, direction: .incoming)
        }
        
        // Update the contact's approval status of the current user if needed (if we are getting messages from
        // them outside of a group then we can assume they have approved the current user)
        //
        // Note: This is to resolve a rare edge-case where a conversation was started with a user on an old
        // version of the app and their message request approval state was set via a migration rather than
        // by using the approval process
        if thread.variant == .contact {
            try MessageReceiver.updateContactApprovalStatusIfNeeded(
                db,
                senderSessionId: sender,
                threadId: thread.id
            )
        }
        
        // Notify the user if needed
        guard variant == .standardIncoming else { return interactionId }
        
        // Use the same identifier for notifications when in backgroud polling to prevent spam
        Environment.shared?.notificationsManager.wrappedValue?
            .notifyUser(
                db,
                for: interaction,
                in: thread
            )
        
        return interactionId
    }
    
    private static func handleEmojiReactIfNeeded(
        _ db: Database,
        thread: SessionThread,
        message: VisibleMessage,
        associatedWithProto proto: SNProtoContent,
        sender: String,
        messageSentTimestamp: TimeInterval
    ) throws -> Int64? {
        guard
            let reaction: VisibleMessage.VMReaction = message.reaction,
            proto.dataMessage?.reaction != nil
        else { return nil }
        
        let maybeInteractionId: Int64? = try? Interaction
            .select(.id)
            .filter(Interaction.Columns.threadId == thread.id)
            .filter(Interaction.Columns.timestampMs == reaction.timestamp)
            .filter(Interaction.Columns.authorId == reaction.publicKey)
            .filter(Interaction.Columns.variant != Interaction.Variant.standardIncomingDeleted)
            .asRequest(of: Int64.self)
            .fetchOne(db)
        
        guard let interactionId: Int64 = maybeInteractionId else {
            throw StorageError.objectNotFound
        }
        
        let sortId = Reaction.getSortId(
            db,
            interactionId: interactionId,
            emoji: reaction.emoji
        )
        
        switch reaction.kind {
            case .react:
                let reaction: Reaction = try Reaction(
                    interactionId: interactionId,
                    serverHash: message.serverHash,
                    timestampMs: Int64(messageSentTimestamp * 1000),
                    authorId: sender,
                    emoji: reaction.emoji,
                    count: 1,
                    sortId: sortId
                ).inserted(db)
                
                if sender != getUserHexEncodedPublicKey(db) {
                    Environment.shared?.notificationsManager.wrappedValue?
                        .notifyUser(
                            db,
                            forReaction: reaction,
                            in: thread
                        )
                }
            case .remove:
                try Reaction
                    .filter(Reaction.Columns.interactionId == interactionId)
                    .filter(Reaction.Columns.authorId == sender)
                    .filter(Reaction.Columns.emoji == reaction.emoji)
                    .deleteAll(db)
        }
        
        return interactionId
    }
    
    private static func updateRecipientAndReadStatesForOutgoingInteraction(
        _ db: Database,
        thread: SessionThread,
        interactionId: Int64,
        messageSentTimestamp: TimeInterval,
        variant: Interaction.Variant,
        syncTarget: String?
    ) throws {
        guard variant == .standardOutgoing else { return }
        
        // Immediately update any existing outgoing message 'RecipientState' records to be 'sent'
        _ = try? RecipientState
            .filter(RecipientState.Columns.interactionId == interactionId)
            .filter(RecipientState.Columns.state != RecipientState.State.sent)
            .updateAll(db, RecipientState.Columns.state.set(to: RecipientState.State.sent))
        
        // Create any addiitonal 'RecipientState' records as needed
        switch thread.variant {
            case .contact:
                if let syncTarget: String = syncTarget {
                    try RecipientState(
                        interactionId: interactionId,
                        recipientId: syncTarget,
                        state: .sent
                    ).save(db)
                }
                
            case .legacyGroup, .group:
                try GroupMember
                    .filter(GroupMember.Columns.groupId == thread.id)
                    .fetchAll(db)
                    .forEach { member in
                        try RecipientState(
                            interactionId: interactionId,
                            recipientId: member.profileId,
                            state: .sent
                        ).save(db)
                    }
                
            case .community:
                try RecipientState(
                    interactionId: interactionId,
                    recipientId: thread.id, // For open groups this will always be the thread id
                    state: .sent
                ).save(db)
        }
    
        // For outgoing messages mark all older interactions as read (the user should have seen
        // them if they send a message - also avoids a situation where the user has "phantom"
        // unread messages that they need to scroll back to before they become marked as read)
        try Interaction.markAsRead(
            db,
            interactionId: interactionId,
            threadId: thread.id,
            threadVariant: thread.variant,
            includingOlder: true,
            trySendReadReceipt: false
        )
        
        // Process any PendingReadReceipt values
        let maybePendingReadReceipt: PendingReadReceipt? = try PendingReadReceipt
            .filter(PendingReadReceipt.Columns.threadId == thread.id)
            .filter(PendingReadReceipt.Columns.interactionTimestampMs == Int64(messageSentTimestamp * 1000))
            .fetchOne(db)
        
        if let pendingReadReceipt: PendingReadReceipt = maybePendingReadReceipt {
            try Interaction.markAsRead(
                db,
                recipientId: thread.id,
                timestampMsValues: [pendingReadReceipt.interactionTimestampMs],
                readTimestampMs: pendingReadReceipt.readTimestampMs
            )
            
            _ = try pendingReadReceipt.delete(db)
        }
    }
}<|MERGE_RESOLUTION|>--- conflicted
+++ resolved
@@ -23,36 +23,7 @@
         // seconds to maintain the accuracy)
         let messageSentTimestamp: TimeInterval = (TimeInterval(message.sentTimestamp ?? 0) / 1000)
         let isMainAppActive: Bool = (UserDefaults.sharedLokiProject?[.isMainAppActive]).defaulting(to: false)
-<<<<<<< HEAD
-        let currentUserPublicKey: String = getUserHexEncodedPublicKey(db, dependencies: dependencies)
         let expiresInSeconds: TimeInterval? = proto.hasExpirationTimer ? TimeInterval(proto.expirationTimer) : nil
-        
-        /// Only process the message if the thread `shouldBeVisible` or it was sent after the libSession buffer period
-        guard
-            SessionThread
-                .filter(id: threadId)
-                .filter(SessionThread.Columns.shouldBeVisible == true)
-                .isNotEmpty(db) ||
-            SessionUtil.conversationInConfig(
-                db,
-                threadId: threadId,
-                threadVariant: threadVariant,
-                visibleOnly: true
-            ) ||
-            SessionUtil.canPerformChange(
-                db,
-                threadId: threadId,
-                targetConfig: {
-                    switch threadVariant {
-                        case .contact: return (threadId == currentUserPublicKey ? .userProfile : .contacts)
-                        default: return .userGroups
-                    }
-                }(),
-                changeTimestampMs: (message.sentTimestamp.map { Int64($0) } ?? SnodeAPI.currentOffsetTimestampMs())
-            )
-        else { throw MessageReceiverError.outdatedMessage }
-=======
->>>>>>> 44f8b7f5
         
         // Update profile if needed (want to do this regardless of whether the message exists or
         // not to ensure the profile info gets sync between a users devices at every chance)
