// Copyright © 2022 Rangeproof Pty Ltd. All rights reserved.

import Foundation
import Combine
import GRDB
import Sodium
import SessionUtilitiesKit
import SessionSnodeKit

extension MessageReceiver {
    public static func handleClosedGroupControlMessage(
        _ db: Database,
        threadId: String,
        threadVariant: SessionThread.Variant,
        message: ClosedGroupControlMessage
    ) throws {
        switch message.kind {
            case .new: try handleNewClosedGroup(db, message: message)
            
            case .encryptionKeyPair:
                try handleClosedGroupEncryptionKeyPair(
                    db,
                    threadId: threadId,
                    threadVariant: threadVariant,
                    message: message
                )
                
            case .nameChange:
                try handleClosedGroupNameChanged(
                    db,
                    threadId: threadId,
                    threadVariant: threadVariant,
                    message: message
                )
                
            case .membersAdded:
                try handleClosedGroupMembersAdded(
                    db,
                    threadId: threadId,
                    threadVariant: threadVariant,
                    message: message
                )
                
            case .membersRemoved:
                try handleClosedGroupMembersRemoved(
                    db,
                    threadId: threadId,
                    threadVariant: threadVariant,
                    message: message
                )
                
            case .memberLeft:
                try handleClosedGroupMemberLeft(
                    db,
                    threadId: threadId,
                    threadVariant: threadVariant,
                    message: message
                )
                
            case .encryptionKeyPairRequest: break // Currently not used
            
            default: throw MessageReceiverError.invalidMessage
        }
    }
    
    // MARK: - Specific Handling
    
    private static func handleNewClosedGroup(_ db: Database, message: ClosedGroupControlMessage) throws {
        guard case let .new(publicKeyAsData, name, encryptionKeyPair, membersAsData, adminsAsData, expirationTimer) = message.kind else {
            return
        }
        guard
            let sentTimestamp: UInt64 = message.sentTimestamp,
            SessionUtil.canPerformChange(
                db,
                threadId: publicKeyAsData.toHexString(),
                targetConfig: .userGroups,
                changeTimestampMs: Int64(sentTimestamp)
            )
        else {
            // If the closed group already exists then store the encryption keys (since the config only stores
            // the latest key we won't be able to decrypt older messages if we were added to the group within
            // the last two weeks and the key has been rotated - unfortunately if the user was added more than
            // two weeks ago and the keys were rotated within the last two weeks then we won't be able to decrypt
            // messages received before the key rotation)
            let groupPublicKey: String = publicKeyAsData.toHexString()
            let receivedTimestamp: TimeInterval = (TimeInterval(SnodeAPI.currentOffsetTimestampMs()) / 1000)
            let newKeyPair: ClosedGroupKeyPair = ClosedGroupKeyPair(
                threadId: groupPublicKey,
                publicKey: Data(encryptionKeyPair.publicKey),
                secretKey: Data(encryptionKeyPair.secretKey),
                receivedTimestamp: receivedTimestamp
            )
            
            guard
                ClosedGroup.filter(id: groupPublicKey).isNotEmpty(db),
                !ClosedGroupKeyPair
                    .filter(ClosedGroupKeyPair.Columns.threadKeyPairHash == newKeyPair.threadKeyPairHash)
                    .isNotEmpty(db)
            else { return SNLog("Ignoring outdated NEW legacy group message due to more recent config state") }
            
            try newKeyPair.insert(db)
            return
        }
        
        try handleNewClosedGroup(
            db,
            groupPublicKey: publicKeyAsData.toHexString(),
            name: name,
            encryptionKeyPair: encryptionKeyPair,
            members: membersAsData.map { $0.toHexString() },
            admins: adminsAsData.map { $0.toHexString() },
            expirationTimer: expirationTimer,
            formationTimestampMs: sentTimestamp,
            calledFromConfigHandling: false
        )
    }

    internal static func handleNewClosedGroup(
        _ db: Database,
        groupPublicKey: String,
        name: String,
        encryptionKeyPair: KeyPair,
        members: [String],
        admins: [String],
        expirationTimer: UInt32,
        formationTimestampMs: UInt64,
        calledFromConfigHandling: Bool
    ) throws {
        // With new closed groups we only want to create them if the admin creating the closed group is an
        // approved contact (to prevent spam via closed groups getting around message requests if users are
        // on old or modified clients)
        var hasApprovedAdmin: Bool = false
        
        for adminId in admins {
            if let contact: Contact = try? Contact.fetchOne(db, id: adminId), contact.isApproved {
                hasApprovedAdmin = true
                break
            }
        }
        
        // If the group came from the updated config handling then it doesn't matter if we
        // have an approved admin - we should add it regardless (as it's been synced from
        // antoher device)
        guard hasApprovedAdmin || calledFromConfigHandling else { return }
        
        // Create the group
        let thread: SessionThread = try SessionThread
            .fetchOrCreate(db, id: groupPublicKey, variant: .legacyGroup, shouldBeVisible: true)
        let closedGroup: ClosedGroup = try ClosedGroup(
            threadId: groupPublicKey,
            name: name,
            formationTimestamp: (TimeInterval(formationTimestampMs) / 1000)
        ).saved(db)
        
        // Clear the zombie list if the group wasn't active (ie. had no keys)
        if ((try? closedGroup.keyPairs.fetchCount(db)) ?? 0) == 0 {
            try closedGroup.zombies.deleteAll(db)
        }
        
        // Create the GroupMember records if needed
        try members.forEach { memberId in
            try GroupMember(
                groupId: groupPublicKey,
                profileId: memberId,
                role: .standard,
                isHidden: false
            ).save(db)
        }
        
        try admins.forEach { adminId in
            try GroupMember(
                groupId: groupPublicKey,
                profileId: adminId,
                role: .admin,
                isHidden: false
            ).save(db)
        }
        
        // Update the DisappearingMessages config
        let disappearingConfig: DisappearingMessagesConfiguration = try thread.disappearingMessagesConfiguration
            .fetchOne(db)
            .defaulting(to: DisappearingMessagesConfiguration.defaultWith(thread.id))
            .with(
                isEnabled: (expirationTimer > 0),
                durationSeconds: TimeInterval(expirationTimer > 0 ?
                    expirationTimer :
                    (24 * 60 * 60)
                )
            )
            .saved(db)
        
        // Store the key pair if it doesn't already exist
        let receivedTimestamp: TimeInterval = (TimeInterval(SnodeAPI.currentOffsetTimestampMs()) / 1000)
        let newKeyPair: ClosedGroupKeyPair = ClosedGroupKeyPair(
            threadId: groupPublicKey,
            publicKey: Data(encryptionKeyPair.publicKey),
            secretKey: Data(encryptionKeyPair.secretKey),
            receivedTimestamp: receivedTimestamp
        )
        let keyPairExists: Bool = ClosedGroupKeyPair
            .filter(ClosedGroupKeyPair.Columns.threadKeyPairHash == newKeyPair.threadKeyPairHash)
            .isNotEmpty(db)
        
        if !keyPairExists {
            try newKeyPair.insert(db)
        }
        
        if !calledFromConfigHandling {
            // Update libSession
            try? SessionUtil.add(
                db,
                groupPublicKey: groupPublicKey,
                name: name,
                latestKeyPairPublicKey: Data(encryptionKeyPair.publicKey),
                latestKeyPairSecretKey: Data(encryptionKeyPair.secretKey),
                latestKeyPairReceivedTimestamp: receivedTimestamp,
                disappearingConfig: disappearingConfig,
                members: members.asSet(),
                admins: admins.asSet()
            )
        }
        
        // Start polling
        ClosedGroupPoller.shared.startIfNeeded(for: groupPublicKey)
        
        // Resubscribe for group push notifications
        let currentUserPublicKey: String = getUserHexEncodedPublicKey(db)
        
        PushNotificationAPI
            .subscribeToLegacyGroups(
                currentUserPublicKey: currentUserPublicKey,
                legacyGroupIds: try ClosedGroup
                    .select(.threadId)
                    .filter(!ClosedGroup.Columns.threadId.like("\(SessionId.Prefix.group.rawValue)%"))
                    .joining(
                        required: ClosedGroup.members
                            .filter(GroupMember.Columns.profileId == currentUserPublicKey)
                    )
                    .asRequest(of: String.self)
                    .fetchSet(db)
                    .inserting(groupPublicKey)  // Insert the new key just to be sure
            )
            .sinkUntilComplete()
    }

    /// Extracts and adds the new encryption key pair to our list of key pairs if there is one for our public key, AND the message was
    /// sent by the group admin.
    private static func handleClosedGroupEncryptionKeyPair(
        _ db: Database,
        threadId: String,
        threadVariant: SessionThread.Variant,
        message: ClosedGroupControlMessage
    ) throws {
        guard case let .encryptionKeyPair(explicitGroupPublicKey, wrappers) = message.kind else {
            return
        }
        
        let groupPublicKey: String = (explicitGroupPublicKey?.toHexString() ?? threadId)
        
        guard let userKeyPair: KeyPair = Identity.fetchUserKeyPair(db) else {
            return SNLog("Couldn't find user X25519 key pair.")
        }
        guard let closedGroup: ClosedGroup = try? ClosedGroup.fetchOne(db, id: groupPublicKey) else {
            return SNLog("Ignoring closed group encryption key pair for nonexistent group.")
        }
        guard let groupAdmins: [GroupMember] = try? closedGroup.admins.fetchAll(db) else { return }
        guard let sender: String = message.sender, groupAdmins.contains(where: { $0.profileId == sender }) else {
            return SNLog("Ignoring closed group encryption key pair from non-admin.")
        }
        // Find our wrapper and decrypt it if possible
        let userPublicKey: String = SessionId(.standard, publicKey: userKeyPair.publicKey).hexString
        
        guard
            let wrapper = wrappers.first(where: { $0.publicKey == userPublicKey }),
            let encryptedKeyPair = wrapper.encryptedKeyPair
        else { return }
        
        let plaintext: Data
        do {
            plaintext = try MessageReceiver.decryptWithSessionProtocol(
                ciphertext: encryptedKeyPair,
                using: userKeyPair
            ).plaintext
        }
        catch {
            return SNLog("Couldn't decrypt closed group encryption key pair.")
        }
        
        // Parse it
        let proto: SNProtoKeyPair
        do {
            proto = try SNProtoKeyPair.parseData(plaintext)
        }
        catch {
            return SNLog("Couldn't parse closed group encryption key pair.")
        }
        
        do {
            let keyPair: ClosedGroupKeyPair = ClosedGroupKeyPair(
                threadId: groupPublicKey,
                publicKey: proto.publicKey.removingIdPrefixIfNeeded(),
                secretKey: proto.privateKey,
                receivedTimestamp: (TimeInterval(SnodeAPI.currentOffsetTimestampMs()) / 1000)
            )
            try keyPair.insert(db)
            
            // Update libSession
            try? SessionUtil.update(
                db,
                groupPublicKey: groupPublicKey,
                latestKeyPair: keyPair
            )
        }
        catch {
            if case DatabaseError.SQLITE_CONSTRAINT_UNIQUE = error {
                return SNLog("Ignoring duplicate closed group encryption key pair.")
            }
            
            throw error
        }
        
        SNLog("Received a new closed group encryption key pair.")
    }
    
    private static func handleClosedGroupNameChanged(
        _ db: Database,
        threadId: String,
        threadVariant: SessionThread.Variant,
        message: ClosedGroupControlMessage
    ) throws {
        guard
            let messageKind: ClosedGroupControlMessage.Kind = message.kind,
            case let .nameChange(name) = message.kind
        else { return }
        
        try processIfValid(
            db,
            threadId: threadId,
            threadVariant: threadVariant,
            message: message,
            messageKind: messageKind,
            infoMessageVariant: .infoClosedGroupUpdated,
            legacyGroupChanges: { sender, closedGroup, allMembers in
                // Update libSession
                try? SessionUtil.update(
                    db,
                    groupPublicKey: threadId,
                    name: name
                )
                
                _ = try ClosedGroup
                    .filter(id: threadId)
                    .updateAll( // Explicit config update so no need to use 'updateAllAndConfig'
                        db,
                        ClosedGroup.Columns.name.set(to: name)
                    )
            }
        )
    }
    
    private static func handleClosedGroupMembersAdded(
        _ db: Database,
        threadId: String,
        threadVariant: SessionThread.Variant,
        message: ClosedGroupControlMessage
    ) throws {
        guard
            let messageKind: ClosedGroupControlMessage.Kind = message.kind,
            case let .membersAdded(membersAsData) = message.kind
        else { return }
        
        try processIfValid(
            db,
            threadId: threadId,
            threadVariant: threadVariant,
            message: message,
            messageKind: messageKind,
            infoMessageVariant: .infoClosedGroupUpdated,
            legacyGroupChanges: { sender, closedGroup, allMembers in
                // Update the group
                let addedMembers: [String] = membersAsData.map { $0.toHexString() }
                let currentMemberIds: Set<String> = allMembers
                    .filter { $0.role == .standard }
                    .map { $0.profileId }
                    .asSet()
                
                // Update libSession
                try? SessionUtil.update(
                    db,
                    groupPublicKey: threadId,
                    members: allMembers
                        .filter { $0.role == .standard || $0.role == .zombie }
                        .map { $0.profileId }
                        .asSet()
                        .union(addedMembers),
                    admins: allMembers
                        .filter { $0.role == .admin }
                        .map { $0.profileId }
                        .asSet()
                )
                
                // Create records for any new members
                try addedMembers
                    .filter { !currentMemberIds.contains($0) }
                    .forEach { memberId in
                        try GroupMember(
                            groupId: threadId,
                            profileId: memberId,
                            role: .standard,
                            isHidden: false
                        ).save(db)
                    }
                
                // Send the latest encryption key pair to the added members if the current user is
                // the admin of the group
                //
                // This fixes a race condition where:
                // • A member removes another member.
                // • A member adds someone to the group and sends them the latest group key pair.
                // • The admin is offline during all of this.
                // • When the admin comes back online they see the member removed message and generate +
                //   distribute a new key pair, but they don't know about the added member yet.
                // • Now they see the member added message.
                //
                // Without the code below, the added member(s) would never get the key pair that was
                // generated by the admin when they saw the member removed message.
                let userPublicKey: String = getUserHexEncodedPublicKey(db)
                
                if allMembers.contains(where: { $0.role == .admin && $0.profileId == userPublicKey }) {
                    addedMembers.forEach { memberId in
                        MessageSender.sendLatestEncryptionKeyPair(db, to: memberId, for: threadId)
                    }
                }
                
                // Remove any 'zombie' versions of the added members (in case they were re-added)
                _ = try GroupMember
                    .filter(GroupMember.Columns.groupId == threadId)
                    .filter(GroupMember.Columns.role == GroupMember.Role.zombie)
                    .filter(addedMembers.contains(GroupMember.Columns.profileId))
                    .deleteAll(db)
            }
        )
    }
    
    /// Removes the given members from the group IF
    /// • it wasn't the admin that was removed (that should happen through a `MEMBER_LEFT` message).
    /// • the admin sent the message (only the admin can truly remove members).
    /// If we're among the users that were removed, delete all encryption key pairs and the group public key, unsubscribe
    /// from push notifications for this closed group, and remove the given members from the zombie list for this group.
    private static func handleClosedGroupMembersRemoved(
        _ db: Database,
        threadId: String,
        threadVariant: SessionThread.Variant,
        message: ClosedGroupControlMessage
    ) throws {
        guard
            let messageKind: ClosedGroupControlMessage.Kind = message.kind,
            case let .membersRemoved(membersAsData) = messageKind
        else { return }
        
        let userPublicKey: String = getUserHexEncodedPublicKey(db)
        let removedMemberIds: [String] = membersAsData.map { $0.toHexString() }
        
        try processIfValid(
            db,
            threadId: threadId,
            threadVariant: threadVariant,
            message: message,
            messageKind: messageKind,
            infoMessageVariant: (removedMemberIds.contains(userPublicKey) ?
                .infoClosedGroupCurrentUserLeft :
                .infoClosedGroupUpdated
            ),
            legacyGroupChanges: { sender, closedGroup, allMembers in
                let removedMembers = membersAsData.map { $0.toHexString() }
                let currentMemberIds: Set<String> = allMembers
                    .filter { $0.role == .standard }
                    .map { $0.profileId }
                    .asSet()
                let members = currentMemberIds.subtracting(removedMembers)
                
                // Check that the group creator is still a member and that the message was
                // sent by a group admin
                guard
                    let firstAdminId: String = allMembers.filter({ $0.role == .admin })
                        .first?
                        .profileId,
                    members.contains(firstAdminId),
                    allMembers
                        .filter({ $0.role == .admin })
                        .contains(where: { $0.profileId == sender })
                else { return SNLog("Ignoring invalid closed group update.") }
                
                // Update libSession
                try? SessionUtil.update(
                    db,
                    groupPublicKey: threadId,
                    members: allMembers
                        .filter { $0.role == .standard || $0.role == .zombie }
                        .map { $0.profileId }
                        .asSet()
                        .subtracting(removedMembers),
                    admins: allMembers
                        .filter { $0.role == .admin }
                        .map { $0.profileId }
                        .asSet()
                )
                
                // Delete the removed members
                try GroupMember
                    .filter(GroupMember.Columns.groupId == threadId)
                    .filter(removedMembers.contains(GroupMember.Columns.profileId))
                    .filter([ GroupMember.Role.standard, GroupMember.Role.zombie ].contains(GroupMember.Columns.role))
                    .deleteAll(db)
                
                // If the current user was removed:
                // • Stop polling for the group
                // • Remove the key pairs associated with the group
                // • Notify the PN server
                let wasCurrentUserRemoved: Bool = !members.contains(userPublicKey)
                
                if wasCurrentUserRemoved {
<<<<<<< HEAD
                    ClosedGroupPoller.shared.stopPolling(for: threadId)
                    
                    _ = try closedGroup
                        .keyPairs
                        .deleteAll(db)
                    
                    PushNotificationAPI
                        .unsubscribeFromLegacyGroup(
                            legacyGroupId: threadId,
                            currentUserPublicKey: userPublicKey
                        )
                        .sinkUntilComplete()
=======
                    try ClosedGroup.removeKeysAndUnsubscribe(
                        db,
                        threadId: threadId,
                        removeGroupData: true,
                        calledFromConfigHandling: false
                    )
>>>>>>> 5464d9c9
                }
            }
        )
    }
    
    /// If a regular member left:
    /// • Mark them as a zombie (to be removed by the admin later).
    /// If the admin left:
    /// • Unsubscribe from PNs, delete the group public key, etc. as the group will be disbanded.
    private static func handleClosedGroupMemberLeft(
        _ db: Database,
        threadId: String,
        threadVariant: SessionThread.Variant,
        message: ClosedGroupControlMessage
    ) throws {
        guard
            let messageKind: ClosedGroupControlMessage.Kind = message.kind,
            case .memberLeft = messageKind
        else { return }
        
        try processIfValid(
            db,
            threadId: threadId,
            threadVariant: threadVariant,
            message: message,
            messageKind: messageKind,
            infoMessageVariant: .infoClosedGroupUpdated,
            legacyGroupChanges: { sender, closedGroup, allMembers in
                let userPublicKey: String = getUserHexEncodedPublicKey(db)
                let didAdminLeave: Bool = allMembers.contains(where: { member in
                    member.role == .admin && member.profileId == sender
                })
                let members: [GroupMember] = allMembers.filter { $0.role == .standard }
                let memberIdsToRemove: [String] = members
                    .filter { member in
                        didAdminLeave || // If the admin leaves the group is disbanded
                        member.profileId == sender
                    }
                    .map { $0.profileId }
                
                // Update libSession
                try? SessionUtil.update(
                    db,
                    groupPublicKey: threadId,
                    members: allMembers
                        .filter { $0.role == .standard || $0.role == .zombie }
                        .map { $0.profileId }
                        .asSet()
                        .subtracting(memberIdsToRemove),
                    admins: allMembers
                        .filter { $0.role == .admin }
                        .map { $0.profileId }
                        .asSet()
                )
                
                // Delete the members to remove
                try GroupMember
                    .filter(GroupMember.Columns.groupId == threadId)
                    .filter(memberIdsToRemove.contains(GroupMember.Columns.profileId))
                    .deleteAll(db)
                
                if didAdminLeave || sender == userPublicKey {
                    try ClosedGroup.removeKeysAndUnsubscribe(
                        db,
                        threadId: threadId,
                        removeGroupData: (sender == userPublicKey),
                        calledFromConfigHandling: false
                    )
                }
                
                // Re-add the removed member as a zombie (unless the admin left which disbands the
                // group)
                if !didAdminLeave {
                    try GroupMember(
                        groupId: threadId,
                        profileId: sender,
                        role: .zombie,
                        isHidden: false
                    ).save(db)
                }
            }
        )
    }
    
    // MARK: - Convenience
    
    private static func processIfValid(
        _ db: Database,
        threadId: String,
        threadVariant: SessionThread.Variant,
        message: ClosedGroupControlMessage,
        messageKind: ClosedGroupControlMessage.Kind,
        infoMessageVariant: Interaction.Variant,
        legacyGroupChanges: (String, ClosedGroup, [GroupMember]) throws -> ()
    ) throws {
        guard let sender: String = message.sender else { return }
        guard let closedGroup: ClosedGroup = try? ClosedGroup.fetchOne(db, id: threadId) else {
            return SNLog("Ignoring group update for nonexistent group.")
        }
        
        let timestampMs: Int64 = (
            message.sentTimestamp.map { Int64($0) } ??
            SnodeAPI.currentOffsetTimestampMs()
        )
        
        // Only actually make the change if SessionUtil says we can (we always want to insert the info
        // message though)
        if SessionUtil.canPerformChange(db, threadId: threadId, targetConfig: .userGroups, changeTimestampMs: timestampMs) {
            // Legacy groups used these control messages for making changes, new groups only use them
            // for information purposes
            switch threadVariant {
                case .legacyGroup:
                    // Check that the message isn't from before the group was created
                    guard Double(message.sentTimestamp ?? 0) > closedGroup.formationTimestamp else {
                        return SNLog("Ignoring legacy group update from before thread was created.")
                    }
                    
                    // If these values are missing then we probably won't be able to validly handle the message
                    guard
                        let allMembers: [GroupMember] = try? closedGroup.allMembers.fetchAll(db),
                        allMembers.contains(where: { $0.profileId == sender })
                    else { return SNLog("Ignoring legacy group update from non-member.") }
                    
                    try legacyGroupChanges(sender, closedGroup, allMembers)
                    
                case .group:
                    break
                    
                default: return // Ignore as invalid
            }
        }
        
        // Ensure the group still exists before inserting the info message
        guard ClosedGroup.filter(id: threadId).isNotEmpty(db) else { return }
        
        // Insert the info message for this group control message
        _ = try Interaction(
            serverHash: message.serverHash,
            threadId: threadId,
            authorId: sender,
            variant: infoMessageVariant,
            body: messageKind
                .infoMessage(db, sender: sender),
            timestampMs: (
                message.sentTimestamp.map { Int64($0) } ??
                SnodeAPI.currentOffsetTimestampMs()
            )
        ).inserted(db)
    }
}<|MERGE_RESOLUTION|>--- conflicted
+++ resolved
@@ -521,27 +521,12 @@
                 let wasCurrentUserRemoved: Bool = !members.contains(userPublicKey)
                 
                 if wasCurrentUserRemoved {
-<<<<<<< HEAD
-                    ClosedGroupPoller.shared.stopPolling(for: threadId)
-                    
-                    _ = try closedGroup
-                        .keyPairs
-                        .deleteAll(db)
-                    
-                    PushNotificationAPI
-                        .unsubscribeFromLegacyGroup(
-                            legacyGroupId: threadId,
-                            currentUserPublicKey: userPublicKey
-                        )
-                        .sinkUntilComplete()
-=======
                     try ClosedGroup.removeKeysAndUnsubscribe(
                         db,
                         threadId: threadId,
                         removeGroupData: true,
                         calledFromConfigHandling: false
                     )
->>>>>>> 5464d9c9
                 }
             }
         )
