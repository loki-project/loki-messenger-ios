// Copyright © 2022 Rangeproof Pty Ltd. All rights reserved.
//
// stringlint:disable

import Foundation
import Combine
import GRDB
import SessionUtilitiesKit
import SessionSnodeKit

extension MessageReceiver {
    internal static func handleMessageRequestResponse(
        _ db: Database,
        message: MessageRequestResponse,
        using dependencies: Dependencies
    ) throws {
        let userSessionId = dependencies[cache: .general].sessionId
        var blindedContactIds: [String] = []
        
        // Ignore messages which were sent from the current user
        guard
            message.sender != userSessionId.hexString,
            let senderId: String = message.sender
        else { throw MessageReceiverError.invalidMessage }
        
        // Update profile if needed (want to do this regardless of whether the message exists or
        // not to ensure the profile info gets sync between a users devices at every chance)
        if let profile = message.profile {
            let messageSentTimestamp: TimeInterval = TimeInterval(Double(message.sentTimestampMs ?? 0) / 1000)
            
            try Profile.updateIfNeeded(
                db,
                publicKey: senderId,
                displayNameUpdate: .contactUpdate(profile.displayName),
                displayPictureUpdate: {
                    guard
                        let profilePictureUrl: String = profile.profilePictureUrl,
                        let profileKey: Data = profile.profileKey
                    else { return .none }
                    
                    return .contactUpdateTo(
                        url: profilePictureUrl,
                        key: profileKey,
                        fileName: nil
                    )
                }(),
                sentTimestamp: messageSentTimestamp,
                calledFromConfig: nil,
                using: dependencies
            )
        }
        
<<<<<<< HEAD
=======
        // Prep the unblinded thread
        let unblindedThread: SessionThread = try SessionThread.upsert(
            db,
            id: senderId,
            variant: .contact,
            values: .existingOrDefault,
            calledFromConfig: nil,
            using: dependencies
        )
        
>>>>>>> 5db5fbd9
        // Need to handle a `MessageRequestResponse` sent to a blinded thread (ie. check if the sender matches
        // the blinded ids of any threads)
        let blindedThreadIds: Set<String> = (try? SessionThread
            .select(.id)
            .filter(SessionThread.Columns.variant == SessionThread.Variant.contact)
            .filter(
                (
                    SessionThread.Columns.id > SessionId.Prefix.blinded15.rawValue &&
                    SessionThread.Columns.id < SessionId.Prefix.blinded15.endOfRangeString
                ) ||
                (
                    SessionThread.Columns.id > SessionId.Prefix.blinded25.rawValue &&
                    SessionThread.Columns.id < SessionId.Prefix.blinded25.endOfRangeString
                )
            )
            .asRequest(of: String.self)
            .fetchSet(db))
            .defaulting(to: [])
        let pendingBlindedIdLookups: [BlindedIdLookup] = (try? BlindedIdLookup
            .filter(blindedThreadIds.contains(BlindedIdLookup.Columns.blindedId))
            .fetchAll(db))
            .defaulting(to: [])
        let earliestCreationTimestamp: TimeInterval = (try? SessionThread
            .filter(blindedThreadIds.contains(SessionThread.Columns.id))
            .select(max(SessionThread.Columns.creationDateTimestamp))
            .fetchOne(db))
            .defaulting(to: (dependencies[cache: .snodeAPI].currentOffsetTimestampMs() / 1000))
        
        // Prep the unblinded thread
        let unblindedThread: SessionThread = try SessionThread.fetchOrCreate(
            db,
            id: senderId,
            variant: .contact,
            creationDateTimestamp: earliestCreationTimestamp,
            shouldBeVisible: nil,
            calledFromConfig: nil,
            using: dependencies
        )
        
        // Loop through all blinded threads and extract any interactions relating to the user accepting
        // the message request
        try pendingBlindedIdLookups.forEach { blindedIdLookup in
            // If the sessionId matches the blindedId then this thread needs to be converted to an
            // un-blinded thread
            guard
                dependencies[singleton: .crypto].verify(
                    .sessionId(
                        senderId,
                        matchesBlindedId: blindedIdLookup.blindedId,
                        serverPublicKey: blindedIdLookup.openGroupPublicKey
                    )
                )
            else { return }
            
            // Update the lookup
            try blindedIdLookup
                .with(sessionId: senderId)
                .upserted(db)
            
            // Add the `blindedId` to an array so we can remove them at the end of processing
            blindedContactIds.append(blindedIdLookup.blindedId)
            
            // Update all interactions to be on the new thread
            // Note: Pending `MessageSendJobs` _shouldn't_ be an issue as even if they are sent after the
            // un-blinding of a thread, the logic when handling the sent messages should automatically
            // assign them to the correct thread
            try Interaction
                .filter(Interaction.Columns.threadId == blindedIdLookup.blindedId)
                .updateAll(db, Interaction.Columns.threadId.set(to: unblindedThread.id))
            
            _ = try SessionThread
                .deleteOrLeave(
                    db,
                    type: .deleteContactConversationAndContact, // Blinded contact isn't synced anyway
                    threadId: blindedIdLookup.blindedId,
<<<<<<< HEAD
                    threadVariant: .contact,
                    calledFromConfig: nil,
=======
                    calledFromConfigHandling: false,
>>>>>>> 5db5fbd9
                    using: dependencies
                )
        }
        
        // Update the `didApproveMe` state of the sender
        try updateContactApprovalStatusIfNeeded(
            db,
            senderSessionId: senderId,
            threadId: nil,
            using: dependencies
        )
        
        // If there were blinded contacts which have now been resolved to this contact then we should remove
        // the blinded contact and we also need to assume that the 'sender' is a newly created contact and
        // hence need to update it's `isApproved` state
        if !blindedContactIds.isEmpty {
            _ = try? Contact
                .filter(ids: blindedContactIds)
                .deleteAll(db)
            
            try updateContactApprovalStatusIfNeeded(
                db,
<<<<<<< HEAD
                senderSessionId: userSessionId.hexString,
=======
                senderSessionId: userPublicKey,
>>>>>>> 5db5fbd9
                threadId: unblindedThread.id,
                using: dependencies
            )
        }
        
        // Notify the user of their approval (Note: This will always appear in the un-blinded thread)
        //
        // Note: We want to do this last as it'll mean the un-blinded thread gets updated and the
        // contact approval status will have been updated at this point (which will mean the
        // `isMessageRequest` will return correctly after this is saved)
        _ = try Interaction(
            serverHash: message.serverHash,
            threadId: unblindedThread.id,
            threadVariant: unblindedThread.variant,
            authorId: senderId,
            variant: .infoMessageRequestAccepted,
            timestampMs: (
                message.sentTimestampMs.map { Int64($0) } ??
                dependencies[cache: .snodeAPI].currentOffsetTimestampMs()
            ),
            using: dependencies
        ).inserted(db)
    }
    
    internal static func updateContactApprovalStatusIfNeeded(
        _ db: Database,
        senderSessionId: String,
        threadId: String?,
        using dependencies: Dependencies
    ) throws {
        let userSessionId: SessionId = dependencies[cache: .general].sessionId
        
        // If the sender of the message was the current user
        if senderSessionId == userSessionId.hexString {
            // Retrieve the contact for the thread the message was sent to (excluding 'NoteToSelf'
            // threads) and if the contact isn't flagged as approved then do so
            guard
                let threadId: String = threadId,
                let thread: SessionThread = try? SessionThread.fetchOne(db, id: threadId),
                !thread.isNoteToSelf(db, using: dependencies)
            else { return }
            
            // Sending a message to someone flags them as approved so create the contact record if
            // it doesn't exist
            let contact: Contact = Contact.fetchOrCreate(db, id: threadId, using: dependencies)
            
            guard !contact.isApproved else { return }
            
            try? contact.upsert(db)
            _ = try? Contact
                .filter(id: threadId)
                .updateAllAndConfig(
                    db,
                    Contact.Columns.isApproved.set(to: true),
<<<<<<< HEAD
                    calledFromConfig: nil,
=======
>>>>>>> 5db5fbd9
                    using: dependencies
                )
        }
        else {
            // The message was sent to the current user so flag their 'didApproveMe' as true (can't send a message to
            // someone without approving them)
            let contact: Contact = Contact.fetchOrCreate(db, id: senderSessionId, using: dependencies)
            
            guard !contact.didApproveMe else { return }

            try? contact.upsert(db)
            _ = try? Contact
                .filter(id: senderSessionId)
                .updateAllAndConfig(
                    db,
                    Contact.Columns.didApproveMe.set(to: true),
<<<<<<< HEAD
                    calledFromConfig: nil,
=======
>>>>>>> 5db5fbd9
                    using: dependencies
                )
        }
    }
}<|MERGE_RESOLUTION|>--- conflicted
+++ resolved
@@ -50,19 +50,6 @@
             )
         }
         
-<<<<<<< HEAD
-=======
-        // Prep the unblinded thread
-        let unblindedThread: SessionThread = try SessionThread.upsert(
-            db,
-            id: senderId,
-            variant: .contact,
-            values: .existingOrDefault,
-            calledFromConfig: nil,
-            using: dependencies
-        )
-        
->>>>>>> 5db5fbd9
         // Need to handle a `MessageRequestResponse` sent to a blinded thread (ie. check if the sender matches
         // the blinded ids of any threads)
         let blindedThreadIds: Set<String> = (try? SessionThread
@@ -92,12 +79,14 @@
             .defaulting(to: (dependencies[cache: .snodeAPI].currentOffsetTimestampMs() / 1000))
         
         // Prep the unblinded thread
-        let unblindedThread: SessionThread = try SessionThread.fetchOrCreate(
+        let unblindedThread: SessionThread = try SessionThread.upsert(
             db,
             id: senderId,
             variant: .contact,
-            creationDateTimestamp: earliestCreationTimestamp,
-            shouldBeVisible: nil,
+            values: SessionThread.TargetValues(
+                creationDateTimestamp: .setTo(earliestCreationTimestamp),
+                shouldBeVisible: .useExisting
+            ),
             calledFromConfig: nil,
             using: dependencies
         )
@@ -138,12 +127,8 @@
                     db,
                     type: .deleteContactConversationAndContact, // Blinded contact isn't synced anyway
                     threadId: blindedIdLookup.blindedId,
-<<<<<<< HEAD
                     threadVariant: .contact,
                     calledFromConfig: nil,
-=======
-                    calledFromConfigHandling: false,
->>>>>>> 5db5fbd9
                     using: dependencies
                 )
         }
@@ -166,11 +151,7 @@
             
             try updateContactApprovalStatusIfNeeded(
                 db,
-<<<<<<< HEAD
                 senderSessionId: userSessionId.hexString,
-=======
-                senderSessionId: userPublicKey,
->>>>>>> 5db5fbd9
                 threadId: unblindedThread.id,
                 using: dependencies
             )
@@ -225,10 +206,7 @@
                 .updateAllAndConfig(
                     db,
                     Contact.Columns.isApproved.set(to: true),
-<<<<<<< HEAD
                     calledFromConfig: nil,
-=======
->>>>>>> 5db5fbd9
                     using: dependencies
                 )
         }
@@ -245,10 +223,7 @@
                 .updateAllAndConfig(
                     db,
                     Contact.Columns.didApproveMe.set(to: true),
-<<<<<<< HEAD
                     calledFromConfig: nil,
-=======
->>>>>>> 5db5fbd9
                     using: dependencies
                 )
         }
