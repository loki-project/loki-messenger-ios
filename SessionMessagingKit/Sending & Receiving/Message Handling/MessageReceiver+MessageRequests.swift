--- conflicted
+++ resolved
@@ -125,14 +125,9 @@
                     db,
                     type: .deleteContactConversationAndContact, // Blinded contact isn't synced anyway
                     threadId: blindedIdLookup.blindedId,
-<<<<<<< HEAD
                     threadVariant: .contact,
-                    groupLeaveType: .forced,
                     calledFromConfig: nil,
                     using: dependencies
-=======
-                    calledFromConfigHandling: false
->>>>>>> 83911cf9
                 )
         }
         
