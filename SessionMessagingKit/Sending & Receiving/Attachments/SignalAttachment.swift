--- conflicted
+++ resolved
@@ -807,13 +807,8 @@
                     let baseFilename = dataSource.sourceFilename
                     let mp4Filename = baseFilename?.filenameWithoutExtension.appendingFileExtension("mp4")
                     
-<<<<<<< HEAD
-                    guard let dataSource = DataSourcePath(fileUrl: exportURL, shouldDeleteOnDeinit: true, using: dependencies) else {
+                    guard let dataSource = DataSourcePath(fileUrl: exportURL, sourceFilename: baseFilename, shouldDeleteOnDeinit: true, using: dependencies) else {
                         let attachment = SignalAttachment(dataSource: DataSourceValue.empty(using: dependencies), dataType: type)
-=======
-                    guard let dataSource = DataSourcePath(fileUrl: exportURL, sourceFilename: baseFilename, shouldDeleteOnDeinit: true) else {
-                        let attachment = SignalAttachment(dataSource: DataSourceValue.empty, dataType: type)
->>>>>>> a9c3a4da
                         attachment.error = .couldNotConvertToMpeg4
                         resolver(Result.success(attachment))
                         return
