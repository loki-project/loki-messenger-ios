// Copyright © 2022 Rangeproof Pty Ltd. All rights reserved.

import Foundation
import GRDB
import Sodium
import SessionUtilitiesKit
import SessionSnodeKit

public enum MessageReceiver {
    private static var lastEncryptionKeyPairRequest: [String: Date] = [:]
    
    public static func parse(
        _ db: Database,
        envelope: SNProtoEnvelope,
        serverExpirationTimestamp: TimeInterval?,
        openGroupId: String?,
        openGroupMessageServerId: Int64?,
        openGroupServerPublicKey: String?,
        isOutgoing: Bool? = nil,
        otherBlindedPublicKey: String? = nil,
        dependencies: SMKDependencies = SMKDependencies()
    ) throws -> (Message, SNProtoContent, String) {
        let userPublicKey: String = getUserHexEncodedPublicKey(db, dependencies: dependencies)
        let isOpenGroupMessage: Bool = (openGroupId != nil)
        
        // Decrypt the contents
        guard let ciphertext = envelope.content else { throw MessageReceiverError.noData }
        
        var plaintext: Data
        var sender: String
        var groupPublicKey: String? = nil
        
        if isOpenGroupMessage {
            (plaintext, sender) = (envelope.content!, envelope.source!)
        }
        else {
            switch envelope.type {
                case .sessionMessage:
                    // Default to 'standard' as the old code didn't seem to require an `envelope.source`
                    switch (SessionId.Prefix(from: envelope.source) ?? .standard) {
                        case .standard, .unblinded:
                            guard let userX25519KeyPair: Box.KeyPair = Identity.fetchUserKeyPair(db) else {
                                throw MessageReceiverError.noUserX25519KeyPair
                            }
                            
                            (plaintext, sender) = try decryptWithSessionProtocol(ciphertext: ciphertext, using: userX25519KeyPair)
                            
                        case .blinded:
                            guard let otherBlindedPublicKey: String = otherBlindedPublicKey else {
                                throw MessageReceiverError.noData
                            }
                            guard let openGroupServerPublicKey: String = openGroupServerPublicKey else {
                                throw MessageReceiverError.invalidGroupPublicKey
                            }
                            guard let userEd25519KeyPair: Box.KeyPair = Identity.fetchUserEd25519KeyPair(db) else {
                                throw MessageReceiverError.noUserED25519KeyPair
                            }
                            
                            (plaintext, sender) = try decryptWithSessionBlindingProtocol(
                                data: ciphertext,
                                isOutgoing: (isOutgoing == true),
                                otherBlindedPublicKey: otherBlindedPublicKey,
                                with: openGroupServerPublicKey,
                                userEd25519KeyPair: userEd25519KeyPair,
                                using: dependencies
                            )
                    }
                    
                case .closedGroupMessage:
                    guard
                        let hexEncodedGroupPublicKey = envelope.source,
                        let closedGroup: ClosedGroup = try? ClosedGroup.fetchOne(db, id: hexEncodedGroupPublicKey)
                    else {
                        throw MessageReceiverError.invalidGroupPublicKey
                    }
                    guard
                        let encryptionKeyPairs: [ClosedGroupKeyPair] = try? closedGroup.keyPairs.order(ClosedGroupKeyPair.Columns.receivedTimestamp.desc).fetchAll(db),
                        !encryptionKeyPairs.isEmpty
                    else {
                        throw MessageReceiverError.noGroupKeyPair
                    }
                    
                    // Loop through all known group key pairs in reverse order (i.e. try the latest key
                    // pair first (which'll more than likely be the one we want) but try older ones in
                    // case that didn't work)
                    func decrypt(keyPairs: [ClosedGroupKeyPair], lastError: Error? = nil) throws -> (Data, String) {
                        guard let keyPair: ClosedGroupKeyPair = keyPairs.first else {
                            throw (lastError ?? MessageReceiverError.decryptionFailed)
                        }
                        
                        do {
                            return try decryptWithSessionProtocol(
                                ciphertext: ciphertext,
                                using: Box.KeyPair(
                                    publicKey: keyPair.publicKey.bytes,
                                    secretKey: keyPair.secretKey.bytes
                                )
                            )
                        }
                        catch {
                            return try decrypt(keyPairs: Array(keyPairs.suffix(from: 1)), lastError: error)
                        }
                    }
                    
                    groupPublicKey = hexEncodedGroupPublicKey
                    (plaintext, sender) = try decrypt(keyPairs: encryptionKeyPairs)
                
                default: throw MessageReceiverError.unknownEnvelopeType
            }
        }
        
        // Don't process the envelope any further if the sender is blocked
        guard (try? Contact.fetchOne(db, id: sender))?.isBlocked != true else {
            throw MessageReceiverError.senderBlocked
        }
        
        // Parse the proto
        let proto: SNProtoContent
        
        do {
            proto = try SNProtoContent.parseData(plaintext.removePadding())
        }
        catch {
            SNLog("Couldn't parse proto due to error: \(error).")
            throw error
        }
        
        // Parse the message
        guard let message: Message = Message.createMessageFrom(proto, sender: sender) else {
            throw MessageReceiverError.unknownMessage
        }
        
        // Ignore self sends if needed
        guard message.isSelfSendValid || sender != userPublicKey else {
            throw MessageReceiverError.selfSend
        }
        
        // Guard against control messages in open groups
        guard !isOpenGroupMessage || message is VisibleMessage else {
            throw MessageReceiverError.invalidMessage
        }
        
        // Finish parsing
        message.sender = sender
        message.recipient = userPublicKey
        message.sentTimestamp = envelope.timestamp
        message.receivedTimestamp = UInt64(SnodeAPI.currentOffsetTimestampMs())
        message.groupPublicKey = groupPublicKey
        message.openGroupServerMessageId = openGroupMessageServerId.map { UInt64($0) }
        
        // Validate
        var isValid: Bool = message.isValid
        if message is VisibleMessage && !isValid && proto.dataMessage?.attachments.isEmpty == false {
            isValid = true
        }
        
        guard isValid else {
            throw MessageReceiverError.invalidMessage
        }
        
        // Extract the proper threadId for the message
        let threadId: String = {
            if let groupPublicKey: String = groupPublicKey { return groupPublicKey }
            if let openGroupId: String = openGroupId { return openGroupId }
            
            switch message {
                case let message as VisibleMessage: return (message.syncTarget ?? sender)
                case let message as ExpirationTimerUpdate: return (message.syncTarget ?? sender)
                default: return sender
            }
        }()
        
        return (message, proto, threadId)
    }
    
    // MARK: - Handling
    
    public static func handle(
        _ db: Database,
        message: Message,
        associatedWithProto proto: SNProtoContent,
        openGroupId: String?,
        dependencies: SMKDependencies = SMKDependencies()
    ) throws {
        switch message {
            case let message as ReadReceipt:
                try MessageReceiver.handleReadReceipt(db, message: message)
                
            case let message as TypingIndicator:
                try MessageReceiver.handleTypingIndicator(db, message: message)
                
            case let message as ClosedGroupControlMessage:
                try MessageReceiver.handleClosedGroupControlMessage(db, message)
                
            case let message as DataExtractionNotification:
                try MessageReceiver.handleDataExtractionNotification(db, message: message)
                
            case let message as ExpirationTimerUpdate:
                try MessageReceiver.handleExpirationTimerUpdate(db, message: message)
                
            case let message as ConfigurationMessage:
                try MessageReceiver.handleConfigurationMessage(db, message: message)
                
            case let message as UnsendRequest:
                try MessageReceiver.handleUnsendRequest(db, message: message)
                
            case let message as CallMessage:
                try MessageReceiver.handleCallMessage(db, message: message)
                
            case let message as MessageRequestResponse:
                try MessageReceiver.handleMessageRequestResponse(db, message: message, dependencies: dependencies)
                
            case let message as VisibleMessage:
                try MessageReceiver.handleVisibleMessage(
                    db,
                    message: message,
                    associatedWithProto: proto,
                    openGroupId: openGroupId
                )
                
            // SharedConfigMessages should be handled by the 'SharedUtil' instead of this
            case is SharedConfigMessage: throw MessageReceiverError.invalidSharedConfigMessageHandling
                
            default: fatalError()
        }
        
        // Perform any required post-handling logic
        try MessageReceiver.postHandleMessage(db, message: message, openGroupId: openGroupId)
    }
    
    public static func postHandleMessage(
        _ db: Database,
        message: Message,
        openGroupId: String?
    ) throws {
        // When handling any non-typing indicator message we want to make sure the thread becomes
        // visible (the only other spot this flag gets set is when sending messages)
        switch message {
            case is TypingIndicator: break
                
            default:
                guard let threadInfo: (id: String, variant: SessionThread.Variant) = threadInfo(db, message: message, openGroupId: openGroupId) else {
                    return
                }
                
                _ = try SessionThread
                    .fetchOrCreate(db, id: threadInfo.id, variant: threadInfo.variant)
                    .with(shouldBeVisible: true)
                    .saved(db)
        }
    }
    
    public static func handleOpenGroupReactions(
        _ db: Database,
        threadId: String,
        openGroupMessageServerId: Int64,
        openGroupReactions: [Reaction]
    ) throws {
        guard let interactionId: Int64 = try? Interaction
            .select(.id)
            .filter(Interaction.Columns.threadId == threadId)
            .filter(Interaction.Columns.openGroupServerMessageId == openGroupMessageServerId)
            .asRequest(of: Int64.self)
            .fetchOne(db)
        else {
            throw MessageReceiverError.invalidMessage
        }
        
        _ = try Reaction
            .filter(Reaction.Columns.interactionId == interactionId)
            .deleteAll(db)
        
        for reaction in openGroupReactions {
            try reaction.with(interactionId: interactionId).insert(db)
        }
    }
    
    // MARK: - Convenience
    
    internal static func threadInfo(_ db: Database, message: Message, openGroupId: String?) -> (id: String, variant: SessionThread.Variant)? {
        if let openGroupId: String = openGroupId {
            // Note: We don't want to create a thread for an open group if it doesn't exist
            if (try? SessionThread.exists(db, id: openGroupId)) != true { return nil }
            
            return (openGroupId, .openGroup)
        }
        
        if let groupPublicKey: String = message.groupPublicKey {
            // Note: We don't want to create a thread for a closed group if it doesn't exist
            if (try? SessionThread.exists(db, id: groupPublicKey)) != true { return nil }
            
            return (groupPublicKey, .closedGroup)
        }
        
        // Extract the 'syncTarget' value if there is one
        let maybeSyncTarget: String?
        
        switch message {
            case let message as VisibleMessage: maybeSyncTarget = message.syncTarget
            case let message as ExpirationTimerUpdate: maybeSyncTarget = message.syncTarget
            default: maybeSyncTarget = nil
        }
        
        // Note: We don't want to create a thread for a closed group if it doesn't exist
        guard let contactId: String = (maybeSyncTarget ?? message.sender) else { return nil }
        
        return (contactId, .contact)
    }
<<<<<<< HEAD
=======
    
    internal static func updateProfileIfNeeded(
        _ db: Database,
        publicKey: String,
        name: String?,
        profilePictureUrl: String?,
        profileKey: OWSAES256Key?,
        sentTimestamp: TimeInterval,
        dependencies: Dependencies = Dependencies()
    ) throws {
        let isCurrentUser = (publicKey == getUserHexEncodedPublicKey(db, dependencies: dependencies))
        let profile: Profile = Profile.fetchOrCreate(id: publicKey)
        var updatedProfile: Profile = profile
        
        // Name
        if let name = name, !name.isEmpty, name != profile.name {
            let shouldUpdate: Bool
            if isCurrentUser {
                shouldUpdate = given(UserDefaults.standard[.lastDisplayNameUpdate]) {
                    sentTimestamp > $0.timeIntervalSince1970
                }
                .defaulting(to: true)
            }
            else {
                shouldUpdate = true
            }
            
            if shouldUpdate {
                if isCurrentUser {
                    UserDefaults.standard[.lastDisplayNameUpdate] = Date(timeIntervalSince1970: sentTimestamp)
                }
                
                updatedProfile = updatedProfile.with(name: name)
            }
        }
        
        // Profile picture & profile key
        if
            let profileKey: OWSAES256Key = profileKey,
            let profilePictureUrl: String = profilePictureUrl,
            profileKey.keyData.count == kAES256_KeyByteLength,
            profileKey != profile.profileEncryptionKey
        {
            let shouldUpdate: Bool
            if isCurrentUser {
                shouldUpdate = given(UserDefaults.standard[.lastProfilePictureUpdate]) {
                    sentTimestamp > $0.timeIntervalSince1970
                }
                .defaulting(to: true)
            }
            else {
                shouldUpdate = true
            }
            
            if shouldUpdate {
                if isCurrentUser {
                    UserDefaults.standard[.lastProfilePictureUpdate] = Date(timeIntervalSince1970: sentTimestamp)
                }
                
                updatedProfile = updatedProfile.with(
                    profilePictureUrl: .update(profilePictureUrl),
                    profileEncryptionKey: .update(profileKey)
                )
            }
        }
        
        // Persist any changes
        if updatedProfile != profile {
            try updatedProfile.save(db)
        }
        
        // Download the profile picture if needed
        if updatedProfile.profilePictureUrl != profile.profilePictureUrl || updatedProfile.profileEncryptionKey != profile.profileEncryptionKey {
            db.afterNextTransaction { _ in
                ProfileManager.downloadAvatar(for: updatedProfile)
            }
        }
    }
>>>>>>> a5cc813d
}<|MERGE_RESOLUTION|>--- conflicted
+++ resolved
@@ -306,85 +306,4 @@
         
         return (contactId, .contact)
     }
-<<<<<<< HEAD
-=======
-    
-    internal static func updateProfileIfNeeded(
-        _ db: Database,
-        publicKey: String,
-        name: String?,
-        profilePictureUrl: String?,
-        profileKey: OWSAES256Key?,
-        sentTimestamp: TimeInterval,
-        dependencies: Dependencies = Dependencies()
-    ) throws {
-        let isCurrentUser = (publicKey == getUserHexEncodedPublicKey(db, dependencies: dependencies))
-        let profile: Profile = Profile.fetchOrCreate(id: publicKey)
-        var updatedProfile: Profile = profile
-        
-        // Name
-        if let name = name, !name.isEmpty, name != profile.name {
-            let shouldUpdate: Bool
-            if isCurrentUser {
-                shouldUpdate = given(UserDefaults.standard[.lastDisplayNameUpdate]) {
-                    sentTimestamp > $0.timeIntervalSince1970
-                }
-                .defaulting(to: true)
-            }
-            else {
-                shouldUpdate = true
-            }
-            
-            if shouldUpdate {
-                if isCurrentUser {
-                    UserDefaults.standard[.lastDisplayNameUpdate] = Date(timeIntervalSince1970: sentTimestamp)
-                }
-                
-                updatedProfile = updatedProfile.with(name: name)
-            }
-        }
-        
-        // Profile picture & profile key
-        if
-            let profileKey: OWSAES256Key = profileKey,
-            let profilePictureUrl: String = profilePictureUrl,
-            profileKey.keyData.count == kAES256_KeyByteLength,
-            profileKey != profile.profileEncryptionKey
-        {
-            let shouldUpdate: Bool
-            if isCurrentUser {
-                shouldUpdate = given(UserDefaults.standard[.lastProfilePictureUpdate]) {
-                    sentTimestamp > $0.timeIntervalSince1970
-                }
-                .defaulting(to: true)
-            }
-            else {
-                shouldUpdate = true
-            }
-            
-            if shouldUpdate {
-                if isCurrentUser {
-                    UserDefaults.standard[.lastProfilePictureUpdate] = Date(timeIntervalSince1970: sentTimestamp)
-                }
-                
-                updatedProfile = updatedProfile.with(
-                    profilePictureUrl: .update(profilePictureUrl),
-                    profileEncryptionKey: .update(profileKey)
-                )
-            }
-        }
-        
-        // Persist any changes
-        if updatedProfile != profile {
-            try updatedProfile.save(db)
-        }
-        
-        // Download the profile picture if needed
-        if updatedProfile.profilePictureUrl != profile.profilePictureUrl || updatedProfile.profileEncryptionKey != profile.profileEncryptionKey {
-            db.afterNextTransaction { _ in
-                ProfileManager.downloadAvatar(for: updatedProfile)
-            }
-        }
-    }
->>>>>>> a5cc813d
 }