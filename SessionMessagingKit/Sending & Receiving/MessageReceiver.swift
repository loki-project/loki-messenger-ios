--- conflicted
+++ resolved
@@ -185,6 +185,7 @@
         message.sentTimestamp = sentTimestamp
         message.receivedTimestamp = UInt64(SnodeAPI.currentOffsetTimestampMs(using: dependencies))
         message.openGroupServerMessageId = openGroupServerMessageId
+        message.attachDisappearingMessagesConfiguration(from: proto)
         
         // Don't process the envelope any further if the sender is blocked
         guard (try? Contact.fetchOne(db, id: sender))?.isBlocked != true else {
@@ -196,22 +197,6 @@
             throw MessageReceiverError.selfSend
         }
         
-<<<<<<< HEAD
-=======
-        // Guard against control messages in open groups
-        guard !isOpenGroupMessage || message is VisibleMessage else {
-            throw MessageReceiverError.invalidMessage
-        }
-        
-        // Finish parsing
-        message.sender = sender
-        message.recipient = userPublicKey
-        message.sentTimestamp = envelope.timestamp
-        message.receivedTimestamp = UInt64(SnodeAPI.currentOffsetTimestampMs())
-        message.openGroupServerMessageId = openGroupMessageServerId.map { UInt64($0) }
-        message.attachDisappearingMessagesConfiguration(from: proto)
-        
->>>>>>> 5b7c9d86
         // Validate
         guard
             message.isValid ||
@@ -270,12 +255,8 @@
             threadId: threadId,
             threadVariant: threadVariant,
             message: message,
-<<<<<<< HEAD
             proto: proto,
             using: dependencies
-=======
-            proto: proto
->>>>>>> 5b7c9d86
         )
         
         switch message {
@@ -404,17 +385,11 @@
                 
                 // Start the disappearing messages timer if needed
                 // For disappear after send, this is necessary so the message will disappear even if it is not read
-<<<<<<< HEAD
                 dependencies[singleton: .jobRunner].upsert(
                     db,
                     job: DisappearingMessagesJob.updateNextRunIfNeeded(db),
                     canStartJob: true,
                     using: dependencies
-=======
-                JobRunner.upsert(
-                    db,
-                    job: DisappearingMessagesJob.updateNextRunIfNeeded(db)
->>>>>>> 5b7c9d86
                 )
 
                 guard !isCurrentlyVisible else { return }
