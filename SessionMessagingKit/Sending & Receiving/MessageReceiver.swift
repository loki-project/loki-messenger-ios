--- conflicted
+++ resolved
@@ -185,7 +185,12 @@
         associatedWithProto proto: SNProtoContent,
         dependencies: SMKDependencies = SMKDependencies()
     ) throws {
-<<<<<<< HEAD
+        // Check if the message requires an existing conversation (if it does and the conversation isn't in
+        // the config then the message will be dropped)
+        guard
+            !Message.requiresExistingConversation(message: message, threadVariant: threadVariant) ||
+            SessionUtil.conversationInConfig(threadId: threadId, threadVariant: threadVariant, visibleOnly: false)
+        else { throw MessageReceiverError.requiredThreadNotInConfig }
         
         // Update any disappearing messages configuration if needed.
         // We need to update this before processing the messages, because
@@ -193,18 +198,11 @@
         // follow the new config.
         try MessageReceiver.updateDisappearingMessagesConfigurationIfNeeded(
             db,
+            threadId: threadId,
+            threadVariant: threadVariant,
             message: message,
-            openGroupId: openGroupId,
             proto: proto
         )
-=======
-        // Check if the message requires an existing conversation (if it does and the conversation isn't in
-        // the config then the message will be dropped)
-        guard
-            !Message.requiresExistingConversation(message: message, threadVariant: threadVariant) ||
-            SessionUtil.conversationInConfig(threadId: threadId, threadVariant: threadVariant, visibleOnly: false)
-        else { throw MessageReceiverError.requiredThreadNotInConfig }
->>>>>>> 6685dc05
         
         switch message {
             case let message as ReadReceipt:
@@ -311,19 +309,13 @@
                     .fetchOne(db)
                     .defaulting(to: false)
                 
-<<<<<<< HEAD
-                _ = try SessionThread
-                    .fetchOrCreate(db, id: threadInfo.id, variant: threadInfo.variant)
-                    .with(shouldBeVisible: true)
-                    .saved(db)
-
                 // Start the disappearing messages timer if needed
                 // For disappear after send, this is necessary so the message will disappear even if it is not read
                 JobRunner.upsert(
                     db,
                     job: DisappearingMessagesJob.updateNextRunIfNeeded(db)
                 )
-=======
+
                 guard !isCurrentlyVisible else { return }
                 
                 try SessionThread
@@ -332,7 +324,6 @@
                         db,
                         SessionThread.Columns.shouldBeVisible.set(to: true)
                     )
->>>>>>> 6685dc05
         }
     }
     
@@ -360,181 +351,4 @@
             try reaction.with(interactionId: interactionId).insert(db)
         }
     }
-<<<<<<< HEAD
-    
-    // MARK: - Convenience
-    
-    internal static func threadInfo(_ db: Database, message: Message, openGroupId: String?) -> (id: String, variant: SessionThread.Variant)? {
-        if let openGroupId: String = openGroupId {
-            // Note: We don't want to create a thread for an open group if it doesn't exist
-            if (try? SessionThread.exists(db, id: openGroupId)) != true { return nil }
-            
-            return (openGroupId, .openGroup)
-        }
-        
-        if let groupPublicKey: String = message.groupPublicKey {
-            // Note: We don't want to create a thread for a closed group if it doesn't exist
-            if (try? SessionThread.exists(db, id: groupPublicKey)) != true { return nil }
-            
-            return (groupPublicKey, .closedGroup)
-        }
-        
-        // Extract the 'syncTarget' value if there is one
-        let maybeSyncTarget: String?
-        
-        switch message {
-            case let message as VisibleMessage: maybeSyncTarget = message.syncTarget
-            case let message as ExpirationTimerUpdate: maybeSyncTarget = message.syncTarget
-            default: maybeSyncTarget = nil
-        }
-        
-        // Note: We don't want to create a thread for a closed group if it doesn't exist
-        guard let contactId: String = (maybeSyncTarget ?? message.sender) else { return nil }
-        
-        return (contactId, .contact)
-    }
-    
-    internal static func updateDisappearingMessagesConfigurationIfNeeded(
-        _ db: Database,
-        message: Message,
-        openGroupId: String?,
-        proto: SNProtoContent
-    ) throws {
-        guard let sender: String = message.sender else { return }
-        
-        // Check the contact's client version based on this received message
-        let contact: Contact = Contact.fetchOrCreate(db, id: sender)
-        let lastKnowClientVersion: SessionVersion.FeatureVersion = !proto.hasExpirationTimer ? .legacyDisappearingMessages : .newDisappearingMessages
-        _ = try? contact
-            .with(lastKnownClientVersion: lastKnowClientVersion)
-            .saved(db)
-        
-        guard
-            Features.useNewDisappearingMessagesConfig,
-            let (threadId, _) = MessageReceiver.threadInfo(db, message: message, openGroupId: openGroupId),
-            proto.hasLastDisappearingMessageChangeTimestamp
-        else { return }
-        
-        let protoLastChangeTimestampMs: Int64 = Int64(proto.lastDisappearingMessageChangeTimestamp)
-        let localConfig: DisappearingMessagesConfiguration = try DisappearingMessagesConfiguration
-            .fetchOne(db, id: threadId)
-            .defaulting(to: DisappearingMessagesConfiguration.defaultWith(threadId))
-        
-        guard
-            let localLastChangeTimestampMs = localConfig.lastChangeTimestampMs,
-            protoLastChangeTimestampMs > localLastChangeTimestampMs
-        else { return }
-        
-        let durationSeconds: TimeInterval = proto.hasExpirationTimer ? TimeInterval(proto.expirationTimer) : 0
-        let isEnable: Bool = (durationSeconds != 0)
-        let type: DisappearingMessagesConfiguration.DisappearingMessageType? = proto.hasExpirationType ? .init(protoType: proto.expirationType) : nil
-        let remoteConfig: DisappearingMessagesConfiguration = localConfig.with(
-            isEnabled: isEnable,
-            durationSeconds: durationSeconds,
-            type: type,
-            lastChangeTimestampMs: protoLastChangeTimestampMs
-        )
-        
-        _ = try remoteConfig.save(db)
-        
-        _ = try Interaction
-            .filter(Interaction.Columns.threadId == threadId)
-            .filter(Interaction.Columns.variant == Interaction.Variant.infoDisappearingMessagesUpdate)
-            .deleteAll(db)
-
-        _ = try Interaction(
-            serverHash: message.serverHash,
-            threadId: threadId,
-            authorId: sender,
-            variant: .infoDisappearingMessagesUpdate,
-            body: remoteConfig.messageInfoString(
-                with: (sender != getUserHexEncodedPublicKey(db) ?
-                    Profile.displayName(db, id: sender) :
-                    nil
-                ),
-                isPreviousOff: !localConfig.isEnabled
-            ),
-            timestampMs: protoLastChangeTimestampMs,
-            expiresInSeconds: remoteConfig.isEnabled ? nil : localConfig.durationSeconds,
-            expiresStartedAtMs: (!remoteConfig.isEnabled && localConfig.type == .disappearAfterSend) ? Double(protoLastChangeTimestampMs) : nil
-        ).inserted(db)
-    }
-    
-    internal static func updateProfileIfNeeded(
-        _ db: Database,
-        publicKey: String,
-        name: String?,
-        profilePictureUrl: String?,
-        profileKey: OWSAES256Key?,
-        sentTimestamp: TimeInterval,
-        dependencies: Dependencies = Dependencies()
-    ) throws {
-        let isCurrentUser = (publicKey == getUserHexEncodedPublicKey(db, dependencies: dependencies))
-        let profile: Profile = Profile.fetchOrCreate(id: publicKey)
-        var updatedProfile: Profile = profile
-        
-        // Name
-        if let name = name, !name.isEmpty, name != profile.name {
-            let shouldUpdate: Bool
-            if isCurrentUser {
-                shouldUpdate = UserDefaults.standard[.lastDisplayNameUpdate]
-                    .map { sentTimestamp > $0.timeIntervalSince1970 }
-                    .defaulting(to: true)
-            }
-            else {
-                shouldUpdate = true
-            }
-            
-            if shouldUpdate {
-                if isCurrentUser {
-                    UserDefaults.standard[.lastDisplayNameUpdate] = Date(timeIntervalSince1970: sentTimestamp)
-                }
-                
-                updatedProfile = updatedProfile.with(name: name)
-            }
-        }
-        
-        // Profile picture & profile key
-        if
-            let profileKey: OWSAES256Key = profileKey,
-            let profilePictureUrl: String = profilePictureUrl,
-            profileKey.keyData.count == kAES256_KeyByteLength,
-            profileKey != profile.profileEncryptionKey
-        {
-            let shouldUpdate: Bool
-            if isCurrentUser {
-                shouldUpdate = UserDefaults.standard[.lastProfilePictureUpdate]
-                    .map { sentTimestamp > $0.timeIntervalSince1970 }
-                    .defaulting(to: true)
-            }
-            else {
-                shouldUpdate = true
-            }
-            
-            if shouldUpdate {
-                if isCurrentUser {
-                    UserDefaults.standard[.lastProfilePictureUpdate] = Date(timeIntervalSince1970: sentTimestamp)
-                }
-                
-                updatedProfile = updatedProfile.with(
-                    profilePictureUrl: .update(profilePictureUrl),
-                    profileEncryptionKey: .update(profileKey)
-                )
-            }
-        }
-        
-        // Persist any changes
-        if updatedProfile != profile {
-            try updatedProfile.save(db)
-        }
-        
-        // Download the profile picture if needed
-        if updatedProfile.profilePictureUrl != profile.profilePictureUrl || updatedProfile.profileEncryptionKey != profile.profileEncryptionKey {
-            db.afterNextTransaction { _ in
-                ProfileManager.downloadAvatar(for: updatedProfile)
-            }
-        }
-    }
-=======
->>>>>>> 6685dc05
 }