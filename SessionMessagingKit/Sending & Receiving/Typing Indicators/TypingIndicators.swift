// Copyright © 2022 Rangeproof Pty Ltd. All rights reserved.

import Foundation
import GRDB
import SessionUtilitiesKit
import SessionSnodeKit

// MARK: - Singleton

public extension Singleton {
    static let typingIndicators: SingletonConfig<TypingIndicators> = Dependencies.create(
        identifier: "typingIndicators",
        createInstance: { dependencies in TypingIndicators(using: dependencies) }
    )
}

// MARK: - ThumbnailService

public class TypingIndicators {
    // MARK: - Variables
    
    private let dependencies: Dependencies
    private var outgoing: Atomic<[String: Indicator]> = Atomic([:])
    private var incoming: Atomic<[String: Indicator]> = Atomic([:])
    
    // MARK: - Initialization
    
    init(using dependencies: Dependencies) {
        self.dependencies = dependencies
    }
    
    // MARK: - Functions
    
    public func didStartTypingNeedsToStart(
        threadId: String,
        threadVariant: SessionThread.Variant,
        threadIsBlocked: Bool,
        threadIsMessageRequest: Bool,
        direction: Direction,
        timestampMs: Int64?
    ) -> Bool {
        switch direction {
            case .outgoing:
                // If we already have an existing typing indicator for this thread then just
                // refresh it's timeout (no need to do anything else)
                if let existingIndicator: Indicator = outgoing.wrappedValue[threadId] {
                    existingIndicator.refreshTimeout(using: dependencies)
                    return false
                }
                
                let newIndicator: Indicator? = Indicator(
                    threadId: threadId,
                    threadVariant: threadVariant,
                    threadIsBlocked: threadIsBlocked,
                    threadIsMessageRequest: threadIsMessageRequest,
                    direction: direction,
                    timestampMs: timestampMs,
                    using: dependencies
                )
                newIndicator?.refreshTimeout(using: dependencies)
                
                outgoing.mutate { $0[threadId] = newIndicator }
                return true
                
            case .incoming:
                // If we already have an existing typing indicator for this thread then just
                // refresh it's timeout (no need to do anything else)
                if let existingIndicator: Indicator = incoming.wrappedValue[threadId] {
                    existingIndicator.refreshTimeout(using: dependencies)
                    return false
                }
                
                let newIndicator: Indicator? = Indicator(
                    threadId: threadId,
                    threadVariant: threadVariant,
                    threadIsBlocked: threadIsBlocked,
                    threadIsMessageRequest: threadIsMessageRequest,
                    direction: direction,
                    timestampMs: timestampMs,
                    using: dependencies
                )
                newIndicator?.refreshTimeout(using: dependencies)
                
                incoming.mutate { $0[threadId] = newIndicator }
                return true
        }
    }
    
    public func start(_ db: Database, threadId: String, direction: Direction) {
        switch direction {
            case .outgoing: outgoing.wrappedValue[threadId]?.start(db, using: dependencies)
            case .incoming: incoming.wrappedValue[threadId]?.start(db, using: dependencies)
        }
    }
    
    public func didStopTyping(_ db: Database, threadId: String, direction: Direction) {
        switch direction {
            case .outgoing:
                if let indicator: Indicator = outgoing.wrappedValue[threadId] {
                    indicator.stop(db, using: dependencies)
                    outgoing.mutate { $0[threadId] = nil }
                }
                
            case .incoming:
                if let indicator: Indicator = incoming.wrappedValue[threadId] {
                    indicator.stop(db, using: dependencies)
                    incoming.mutate { $0[threadId] = nil }
                }
        }
    }
}

public extension TypingIndicators {
    // MARK: - Direction
    
    enum Direction {
        case outgoing
        case incoming
    }
    
    // MARK: - Indicator
    
    class Indicator {
        fileprivate let threadId: String
        fileprivate let threadVariant: SessionThread.Variant
        fileprivate let direction: Direction
        fileprivate let timestampMs: Int64
        
        fileprivate var refreshTimer: Timer?
        fileprivate var stopTimer: Timer?
        
        init?(
            threadId: String,
            threadVariant: SessionThread.Variant,
            threadIsBlocked: Bool,
            threadIsMessageRequest: Bool,
            direction: Direction,
            timestampMs: Int64?,
            using dependencies: Dependencies
        ) {
            // The `typingIndicatorsEnabled` flag reflects the user-facing setting in the app
            // preferences, if it's disabled we don't want to emit "typing indicator" messages
            // or show typing indicators for other users
            //
            // We also don't want to show/send typing indicators for message requests
            guard
                dependencies[singleton: .storage, key: .typingIndicatorsEnabled] &&
                    !threadIsBlocked &&
                    !threadIsMessageRequest
            else { return nil }
            
            // Don't send typing indicators in group threads
            guard
                threadVariant != .legacyGroup &&
                    threadVariant != .group &&
                    threadVariant != .community
            else { return nil }
            
            self.threadId = threadId
            self.threadVariant = threadVariant
            self.direction = direction
            self.timestampMs = (timestampMs ?? dependencies[cache: .snodeAPI].currentOffsetTimestampMs())
        }
        
        fileprivate func start(_ db: Database, using dependencies: Dependencies) {
            // Start the typing indicator
            switch direction {
                case .outgoing:
                    scheduleRefreshCallback(db, shouldSend: (refreshTimer == nil), using: dependencies)
                    
                case .incoming:
                    try? ThreadTypingIndicator(
                        threadId: threadId,
                        timestampMs: timestampMs
                    )
                    .upsert(db)
            }
            
            // Refresh the timeout since we just started
            refreshTimeout(using: dependencies)
        }
        
        fileprivate func stop(_ db: Database, using dependencies: Dependencies) {
            self.refreshTimer?.invalidate()
            self.refreshTimer = nil
            self.stopTimer?.invalidate()
            self.stopTimer = nil
            
            switch direction {
                case .outgoing:
                    try? MessageSender.send(
                        db,
                        message: TypingIndicator(kind: .stopped),
                        interactionId: nil,
                        threadId: threadId,
                        threadVariant: threadVariant,
                        using: dependencies
                    )
                    
                case .incoming:
                    _ = try? ThreadTypingIndicator
                        .filter(ThreadTypingIndicator.Columns.threadId == self.threadId)
                        .deleteAll(db)
            }
        }
        
        fileprivate func refreshTimeout(using dependencies: Dependencies) {
            let threadId: String = self.threadId
            let direction: Direction = self.direction
            
            // Schedule the 'stopCallback' to cancel the typing indicator
            stopTimer?.invalidate()
            stopTimer = Timer.scheduledTimerOnMainThread(
                withTimeInterval: (direction == .outgoing ? 3 : 5),
                repeats: false,
                using: dependencies
            ) { _ in
                dependencies[singleton: .storage].writeAsync { db in
                    dependencies[singleton: .typingIndicators].didStopTyping(db, threadId: threadId, direction: direction)
                }
            }
        }
        
        private func scheduleRefreshCallback(
            _ db: Database,
            shouldSend: Bool = true,
            using dependencies: Dependencies
        ) {
            if shouldSend {
                try? MessageSender.send(
                    db,
                    message: TypingIndicator(kind: .started),
                    interactionId: nil,
                    threadId: threadId,
                    threadVariant: threadVariant,
                    using: dependencies
                )
            }
            
            refreshTimer?.invalidate()
            refreshTimer = Timer.scheduledTimerOnMainThread(
                withTimeInterval: 10,
                repeats: false,
                using: dependencies
            ) { [weak self] _ in
                dependencies[singleton: .storage].writeAsync { db in
                    self?.scheduleRefreshCallback(db, using: dependencies)
                }
            }
        }
    }
<<<<<<< HEAD
=======
    
    // MARK: - Variables
    
    public static let shared: TypingIndicators = TypingIndicators()
    
    @ThreadSafeObject private static var outgoing: [String: Indicator] = [:]
    @ThreadSafeObject private static var incoming: [String: Indicator] = [:]
    
    // MARK: - Functions
    
    public static func didStartTypingNeedsToStart(
        threadId: String,
        threadVariant: SessionThread.Variant,
        threadIsBlocked: Bool,
        threadIsMessageRequest: Bool,
        direction: Direction,
        timestampMs: Int64?
    ) -> Bool {
        switch direction {
            case .outgoing:
                // If we already have an existing typing indicator for this thread then just
                // refresh it's timeout (no need to do anything else)
                if let existingIndicator: Indicator = outgoing[threadId] {
                    existingIndicator.refreshTimeout()
                    return false
                }
                
                let newIndicator: Indicator? = Indicator(
                    threadId: threadId,
                    threadVariant: threadVariant,
                    threadIsBlocked: threadIsBlocked,
                    threadIsMessageRequest: threadIsMessageRequest,
                    direction: direction,
                    timestampMs: timestampMs
                )
                newIndicator?.refreshTimeout()
                
                _outgoing.performUpdate { $0.setting(threadId, newIndicator) }
                return true
                
            case .incoming:
                // If we already have an existing typing indicator for this thread then just
                // refresh it's timeout (no need to do anything else)
                if let existingIndicator: Indicator = incoming[threadId] {
                    existingIndicator.refreshTimeout()
                    return false
                }
                
                let newIndicator: Indicator? = Indicator(
                    threadId: threadId,
                    threadVariant: threadVariant,
                    threadIsBlocked: threadIsBlocked,
                    threadIsMessageRequest: threadIsMessageRequest,
                    direction: direction,
                    timestampMs: timestampMs
                )
                newIndicator?.refreshTimeout()
                
                _incoming.performUpdate { $0.setting(threadId, newIndicator) }
                return true
        }
    }
    
    public static func start(_ db: Database, threadId: String, direction: Direction) {
        switch direction {
            case .outgoing: outgoing[threadId]?.start(db)
            case .incoming: incoming[threadId]?.start(db)
        }
    }
    
    public static func didStopTyping(_ db: Database, threadId: String, direction: Direction) {
        switch direction {
            case .outgoing:
                if let indicator: Indicator = outgoing[threadId] {
                    indicator.stop(db)
                    _outgoing.performUpdate { $0.removingValue(forKey: threadId) }
                }
                
            case .incoming:
                if let indicator: Indicator = incoming[threadId] {
                    indicator.stop(db)
                    _incoming.performUpdate { $0.removingValue(forKey: threadId) }
                }
        }
    }
>>>>>>> 3a91bc52
}<|MERGE_RESOLUTION|>--- conflicted
+++ resolved
@@ -20,8 +20,8 @@
     // MARK: - Variables
     
     private let dependencies: Dependencies
-    private var outgoing: Atomic<[String: Indicator]> = Atomic([:])
-    private var incoming: Atomic<[String: Indicator]> = Atomic([:])
+    @ThreadSafeObject private var outgoing: [String: Indicator] = [:]
+    @ThreadSafeObject private var incoming: [String: Indicator] = [:]
     
     // MARK: - Initialization
     
@@ -43,7 +43,7 @@
             case .outgoing:
                 // If we already have an existing typing indicator for this thread then just
                 // refresh it's timeout (no need to do anything else)
-                if let existingIndicator: Indicator = outgoing.wrappedValue[threadId] {
+                if let existingIndicator: Indicator = outgoing[threadId] {
                     existingIndicator.refreshTimeout(using: dependencies)
                     return false
                 }
@@ -59,13 +59,13 @@
                 )
                 newIndicator?.refreshTimeout(using: dependencies)
                 
-                outgoing.mutate { $0[threadId] = newIndicator }
+                _outgoing.performUpdate { $0.setting(threadId, newIndicator) }
                 return true
                 
             case .incoming:
                 // If we already have an existing typing indicator for this thread then just
                 // refresh it's timeout (no need to do anything else)
-                if let existingIndicator: Indicator = incoming.wrappedValue[threadId] {
+                if let existingIndicator: Indicator = incoming[threadId] {
                     existingIndicator.refreshTimeout(using: dependencies)
                     return false
                 }
@@ -81,30 +81,30 @@
                 )
                 newIndicator?.refreshTimeout(using: dependencies)
                 
-                incoming.mutate { $0[threadId] = newIndicator }
+                _incoming.performUpdate { $0.setting(threadId, newIndicator) }
                 return true
         }
     }
     
     public func start(_ db: Database, threadId: String, direction: Direction) {
         switch direction {
-            case .outgoing: outgoing.wrappedValue[threadId]?.start(db, using: dependencies)
-            case .incoming: incoming.wrappedValue[threadId]?.start(db, using: dependencies)
+            case .outgoing: outgoing[threadId]?.start(db, using: dependencies)
+            case .incoming: incoming[threadId]?.start(db, using: dependencies)
         }
     }
     
     public func didStopTyping(_ db: Database, threadId: String, direction: Direction) {
         switch direction {
             case .outgoing:
-                if let indicator: Indicator = outgoing.wrappedValue[threadId] {
+                if let indicator: Indicator = outgoing[threadId] {
                     indicator.stop(db, using: dependencies)
-                    outgoing.mutate { $0[threadId] = nil }
+                    _outgoing.performUpdate { $0.removingValue(forKey: threadId) }
                 }
                 
             case .incoming:
-                if let indicator: Indicator = incoming.wrappedValue[threadId] {
+                if let indicator: Indicator = incoming[threadId] {
                     indicator.stop(db, using: dependencies)
-                    incoming.mutate { $0[threadId] = nil }
+                    _incoming.performUpdate { $0.removingValue(forKey: threadId) }
                 }
         }
     }
@@ -249,92 +249,4 @@
             }
         }
     }
-<<<<<<< HEAD
-=======
-    
-    // MARK: - Variables
-    
-    public static let shared: TypingIndicators = TypingIndicators()
-    
-    @ThreadSafeObject private static var outgoing: [String: Indicator] = [:]
-    @ThreadSafeObject private static var incoming: [String: Indicator] = [:]
-    
-    // MARK: - Functions
-    
-    public static func didStartTypingNeedsToStart(
-        threadId: String,
-        threadVariant: SessionThread.Variant,
-        threadIsBlocked: Bool,
-        threadIsMessageRequest: Bool,
-        direction: Direction,
-        timestampMs: Int64?
-    ) -> Bool {
-        switch direction {
-            case .outgoing:
-                // If we already have an existing typing indicator for this thread then just
-                // refresh it's timeout (no need to do anything else)
-                if let existingIndicator: Indicator = outgoing[threadId] {
-                    existingIndicator.refreshTimeout()
-                    return false
-                }
-                
-                let newIndicator: Indicator? = Indicator(
-                    threadId: threadId,
-                    threadVariant: threadVariant,
-                    threadIsBlocked: threadIsBlocked,
-                    threadIsMessageRequest: threadIsMessageRequest,
-                    direction: direction,
-                    timestampMs: timestampMs
-                )
-                newIndicator?.refreshTimeout()
-                
-                _outgoing.performUpdate { $0.setting(threadId, newIndicator) }
-                return true
-                
-            case .incoming:
-                // If we already have an existing typing indicator for this thread then just
-                // refresh it's timeout (no need to do anything else)
-                if let existingIndicator: Indicator = incoming[threadId] {
-                    existingIndicator.refreshTimeout()
-                    return false
-                }
-                
-                let newIndicator: Indicator? = Indicator(
-                    threadId: threadId,
-                    threadVariant: threadVariant,
-                    threadIsBlocked: threadIsBlocked,
-                    threadIsMessageRequest: threadIsMessageRequest,
-                    direction: direction,
-                    timestampMs: timestampMs
-                )
-                newIndicator?.refreshTimeout()
-                
-                _incoming.performUpdate { $0.setting(threadId, newIndicator) }
-                return true
-        }
-    }
-    
-    public static func start(_ db: Database, threadId: String, direction: Direction) {
-        switch direction {
-            case .outgoing: outgoing[threadId]?.start(db)
-            case .incoming: incoming[threadId]?.start(db)
-        }
-    }
-    
-    public static func didStopTyping(_ db: Database, threadId: String, direction: Direction) {
-        switch direction {
-            case .outgoing:
-                if let indicator: Indicator = outgoing[threadId] {
-                    indicator.stop(db)
-                    _outgoing.performUpdate { $0.removingValue(forKey: threadId) }
-                }
-                
-            case .incoming:
-                if let indicator: Indicator = incoming[threadId] {
-                    indicator.stop(db)
-                    _incoming.performUpdate { $0.removingValue(forKey: threadId) }
-                }
-        }
-    }
->>>>>>> 3a91bc52
 }