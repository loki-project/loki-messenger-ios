--- conflicted
+++ resolved
@@ -92,11 +92,7 @@
     private func poll(_ snode: Snode, seal longTermSeal: Resolver<Void>) -> Promise<Void> {
         guard isPolling else { return Promise { $0.fulfill(()) } }
         let userPublicKey = getUserHexEncodedPublicKey()
-<<<<<<< HEAD
-        return SnodeAPI.getRawMessages(from: snode, associatedWith: userPublicKey).then(on: DispatchQueue.main) { [weak self] responseData -> Promise<Void> in
-=======
-        return SnodeAPI.getRawMessages(from: snode, associatedWith: userPublicKey).then(on: Threading.pollerQueue) { [weak self] rawResponse -> Promise<Void> in
->>>>>>> a6ceaa3c
+        return SnodeAPI.getRawMessages(from: snode, associatedWith: userPublicKey).then(on: Threading.pollerQueue) { [weak self] responseData -> Promise<Void> in
             guard let strongSelf = self, strongSelf.isPolling else { return Promise { $0.fulfill(()) } }
             let messages = SnodeAPI.parseRawMessagesResponse(responseData, from: snode, associatedWith: userPublicKey)
             if !messages.isEmpty {
