--- conflicted
+++ resolved
@@ -11,7 +11,7 @@
 // MARK: - Singleton
 
 public extension Singleton {
-    static let currentUserPoller: SingletonConfig<PollerType> = Dependencies.create(
+    static let currentUserPoller: SingletonConfig<any PollerType> = Dependencies.create(
         identifier: "currentUserPoller",
         createInstance: { dependencies in
             /// After polling a given snode 6 times we always switch to a new one.
@@ -19,36 +19,32 @@
             /// The reason for doing this is that sometimes a snode will be giving us successful responses while
             /// it isn't actually getting messages from other snodes.
             return CurrentUserPoller(
-                swarmPublicKey: dependencies[cache: .general].sessionId.hexString,
+                pollerName: "Main Poller", // stringlint:disable
+                pollerQueue: Threading.pollerQueue,
+                pollerDestination: .swarm(dependencies[cache: .general].sessionId.hexString),
+                pollerDrainBehaviour: .limitedReuse(count: 6),
+                namespaces: CurrentUserPoller.namespaces,
                 shouldStoreMessages: true,
                 logStartAndStopCalls: true,
-                drainBehaviour: .limitedReuse(count: 6),
                 using: dependencies
             )
         }
     )
 }
 
-// MARK: - GroupPoller
+// MARK: - CurrentUserPoller
 
-public final class CurrentUserPoller: Poller {
-    public static var namespaces: [SnodeAPI.Namespace] = [
+public final class CurrentUserPoller: SwarmPoller {
+    public static let namespaces: [SnodeAPI.Namespace] = [
         .default, .configUserProfile, .configContacts, .configConvoInfoVolatile, .configUserGroups
     ]
-
-    // MARK: - Settings
-    
     private let pollInterval: TimeInterval = 1.5
     private let retryInterval: TimeInterval = 0.25
     private let maxRetryInterval: TimeInterval = 15
-    override var pollerQueue: DispatchQueue { Threading.pollerQueue }
-    override var namespaces: [SnodeAPI.Namespace] { CurrentUserPoller.namespaces }
-    override var pollerName: String { "Main Poller" }   // stringlint:disable
     
     // MARK: - Abstract Methods
     
-<<<<<<< HEAD
-    override func nextPollDelay() -> TimeInterval {
+    override public func nextPollDelay() -> TimeInterval {
         // If there have been no failures then just use the 'minPollInterval'
         guard failureCount > 0 else { return pollInterval }
         
@@ -56,25 +52,14 @@
         let nextDelay: TimeInterval = TimeInterval(retryInterval * (Double(failureCount) * 1.2))
         
         return min(maxRetryInterval, nextDelay)
-=======
-    override public func pollerName(for publicKey: String) -> String {
-        return "Main Poller" // stringlint:disable
     }
     
-    override func nextPollDelay(for publicKey: String, using dependencies: Dependencies) -> TimeInterval {
-        let failureCount: TimeInterval = TimeInterval(failureCount.wrappedValue[publicKey] ?? 0)
-        
-        // Scale the poll delay based on the number of failures
-        return min(maxRetryInterval, pollInterval + (retryInterval * (failureCount * 1.2)))
->>>>>>> bd34d1a9
-    }
-    
-    override func handlePollError(_ error: Error) -> PollerErrorResponse {
+    override public func handlePollError(_ error: Error, _ lastError: Error?) -> PollerErrorResponse {
         if !dependencies[defaults: .appGroup, key: .isMainAppActive] {
             // Do nothing when an error gets throws right after returning from the background (happens frequently)
         }
-        else if case .limitedReuse(_, .some(let targetSnode), _, _, _) = drainBehaviour.wrappedValue {
-            drainBehaviour.mutate { $0 = $0.clearTargetSnode() }
+        else if case .limitedReuse(_, .some(let targetSnode), _, _, _) = pollerDrainBehaviour.wrappedValue {
+            pollerDrainBehaviour.mutate { $0 = $0.clearTargetSnode() }
             return .continuePollingInfo("Switching from \(targetSnode) to next snode.")
         }
         else {
