--- conflicted
+++ resolved
@@ -114,25 +114,6 @@
         guard !interactionIds.isEmpty else { return nil }
         
         // Retrieve the timestampMs values for the specified interactions
-<<<<<<< HEAD
-        let maybeTimestampMsValues: [Int64]? = try? Int64.fetchAll(
-            db,
-            Interaction
-                .select(.timestampMs)
-                .filter(interactionIds.contains(Interaction.Columns.id))
-                // Only `standardIncoming` incoming interactions should have read receipts sent
-                .filter(Interaction.Columns.variant == Interaction.Variant.standardIncoming)
-                .filter(Interaction.Columns.wasRead == false)   // Only send for unread messages
-                .joining(
-                    // Don't send read receipts in group threads
-                    required: Interaction.thread
-                        .filter(SessionThread.Columns.variant != SessionThread.Variant.legacyGroup)
-                        .filter(SessionThread.Columns.variant != SessionThread.Variant.group)
-                        .filter(SessionThread.Columns.variant != SessionThread.Variant.community)
-                )
-                .distinct()
-        )
-=======
         let timestampMsValues: [Int64] = (try? Interaction
             .select(.timestampMs)
             .filter(interactionIds.contains(Interaction.Columns.id))
@@ -140,7 +121,6 @@
             .asRequest(of: Int64.self)
             .fetchAll(db))
             .defaulting(to: [])
->>>>>>> ae6f609b
         
         // If there are no timestamp values then do nothing
         guard !timestampMsValues.isEmpty else { return nil }
