// Copyright © 2022 Rangeproof Pty Ltd. All rights reserved.

import Foundation
import GRDB
import PromiseKit
import SignalCoreKit
import SessionUtilitiesKit

public enum AttachmentUploadJob: JobExecutor {
    public static var maxFailureCount: Int = 10
    public static var requiresThreadId: Bool = true
    public static let requiresInteractionId: Bool = true
    
    public static func run(
        _ job: Job,
        queue: DispatchQueue,
        success: @escaping (Job, Bool, Dependencies) -> (),
        failure: @escaping (Job, Error?, Bool, Dependencies) -> (),
        deferred: @escaping (Job, Dependencies) -> (),
        dependencies: Dependencies = Dependencies()
    ) {
        guard
            let threadId: String = job.threadId,
            let interactionId: Int64 = job.interactionId,
            let detailsData: Data = job.details,
            let details: Details = try? JSONDecoder().decode(Details.self, from: detailsData),
            let (attachment, openGroup): (Attachment, OpenGroup?) = dependencies.storage.read({ db in
                guard let attachment: Attachment = try Attachment.fetchOne(db, id: details.attachmentId) else {
                    return nil
                }
                
                return (attachment, try OpenGroup.fetchOne(db, id: threadId))
            })
        else {
<<<<<<< HEAD
            failure(job, JobRunnerError.missingRequiredDetails, false, dependencies)
=======
            failure(job, JobRunnerError.missingRequiredDetails, true)
>>>>>>> 2568d508
            return
        }
        
        // If the original interaction no longer exists then don't bother uploading the attachment (ie. the
        // message was deleted before it even got sent)
        guard dependencies.storage.read({ db in try Interaction.exists(db, id: interactionId) }) == true else {
            failure(job, StorageError.objectNotFound, true, dependencies)
            return
        }
        
        // If the attachment is still pending download the hold off on running this job
        guard attachment.state != .pendingDownload && attachment.state != .downloading else {
            deferred(job, dependencies)
            return
        }
        
        // Note: In the AttachmentUploadJob we intentionally don't provide our own db instance to prevent
        // reentrancy issues when the success/failure closures get called before the upload as the JobRunner
        // will attempt to update the state of the job immediately
        attachment.upload(
            queue: queue,
            using: { db, data in
                SNLog("[AttachmentUpload] Started for message \(interactionId) (\(attachment.byteCount) bytes)")
                
                if let openGroup: OpenGroup = openGroup {
                    return OpenGroupAPI
                        .uploadFile(
                            db,
                            bytes: data.bytes,
                            to: openGroup.roomToken,
                            on: openGroup.server
                        )
                        .map { _, response -> String in response.id }
                }
                
                return FileServerAPI.upload(data)
                    .map { response -> String in response.id }
            },
            encrypt: (openGroup == nil),
            success: { _ in success(job, false, dependencies) },
            failure: { error in failure(job, error, false, dependencies) }
        )
    }
}

// MARK: - AttachmentUploadJob.Details

extension AttachmentUploadJob {
    public struct Details: Codable {
        /// This is the id for the messageSend job this attachmentUpload job is associated to, the value isn't used for any of
        /// the logic but we want to mandate that the attachmentUpload job can only be used alongside a messageSend job
        ///
        /// **Note:** If we do decide to remove this the `_003_YDBToGRDBMigration` will need to be updated as it
        /// fails if this connection can't be made
        public let messageSendJobId: Int64
        
        /// The id of the `Attachment` to upload
        public let attachmentId: String
        
        public init(messageSendJobId: Int64, attachmentId: String) {
            self.messageSendJobId = messageSendJobId
            self.attachmentId = attachmentId
        }
    }
}<|MERGE_RESOLUTION|>--- conflicted
+++ resolved
@@ -32,11 +32,7 @@
                 return (attachment, try OpenGroup.fetchOne(db, id: threadId))
             })
         else {
-<<<<<<< HEAD
-            failure(job, JobRunnerError.missingRequiredDetails, false, dependencies)
-=======
-            failure(job, JobRunnerError.missingRequiredDetails, true)
->>>>>>> 2568d508
+            failure(job, JobRunnerError.missingRequiredDetails, true, dependencies)
             return
         }
         
