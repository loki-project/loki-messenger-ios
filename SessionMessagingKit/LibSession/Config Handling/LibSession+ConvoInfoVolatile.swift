// Copyright © 2023 Rangeproof Pty Ltd. All rights reserved.

import Foundation
import GRDB
import SessionUtil
import SessionUtilitiesKit

// MARK: - ConvoInfoVolatile Handling

internal extension LibSession {
    static let columnsRelatedToConvoInfoVolatile: [ColumnExpression] = [
        // Note: We intentionally exclude 'Interaction.Columns.wasRead' from here as we want to
        // manually manage triggering config updates from marking as read
        SessionThread.Columns.markedAsUnread
    ]
}

// MARK: - Incoming Changes

internal extension LibSessionCacheType {
    func handleConvoInfoVolatileUpdate(
        _ db: Database,
        in config: LibSession.Config?
    ) throws {
        guard configNeedsDump(config) else { return }
        guard case .convoInfoVolatile(let conf) = config else { throw LibSessionError.invalidConfigObject }
        
        // Get the volatile thread info from the conf and local conversations
        let volatileThreadInfo: [LibSession.VolatileThreadInfo] = try LibSession.extractConvoVolatileInfo(from: conf)
        let localVolatileThreadInfo: [String: LibSession.VolatileThreadInfo] = LibSession.VolatileThreadInfo.fetchAll(db)
            .reduce(into: [:]) { result, next in result[next.threadId] = next }
        
        // Map the volatileThreadInfo, upserting any changes and returning a list of local changes
        // which should override any synced changes (eg. 'lastReadTimestampMs')
        let newerLocalChanges: [LibSession.VolatileThreadInfo] = try volatileThreadInfo
            .compactMap { threadInfo -> LibSession.VolatileThreadInfo? in
                // Note: A normal 'openGroupId' isn't lowercased but the volatile conversation
                // info will always be lowercase so we need to fetch the "proper" threadId (in
                // order to be able to update the corrent database entries)
                guard
                    let threadId: String = try? SessionThread
                        .select(.id)
                        .filter(SessionThread.Columns.id.lowercased == threadInfo.threadId)
                        .asRequest(of: String.self)
                        .fetchOne(db)
                else { return nil }
                
                
                // Get the existing local state for the thread
                let localThreadInfo: LibSession.VolatileThreadInfo? = localVolatileThreadInfo[threadId]
                
                // Update the thread 'markedAsUnread' state
                if
                    let markedAsUnread: Bool = threadInfo.changes.markedAsUnread,
                    markedAsUnread != (localThreadInfo?.changes.markedAsUnread ?? false)
                {
                    try SessionThread
                        .filter(id: threadId)
                        .updateAllAndConfig(
                            db,
                            SessionThread.Columns.markedAsUnread.set(to: markedAsUnread),
                            calledFromConfig: config.viaCache(self),
                            using: dependencies
                        )
                }
                
                // If the device has a more recent read interaction then return the info so we can
                // update the cached config state accordingly
                guard
                    let lastReadTimestampMs: Int64 = threadInfo.changes.lastReadTimestampMs,
                    lastReadTimestampMs >= (localThreadInfo?.changes.lastReadTimestampMs ?? 0)
                else {
                    // We only want to return the 'lastReadTimestampMs' change, since the local state
                    // should win in that case, so ignore all others
                    return localThreadInfo?
                        .filterChanges { change in
                            switch change {
                                case .lastReadTimestampMs: return true
                                default: return false
                            }
                        }
                }
                
                // Mark all older interactions as read
                let interactionQuery = Interaction
                    .filter(Interaction.Columns.threadId == threadId)
                    .filter(Interaction.Columns.timestampMs <= lastReadTimestampMs)
                    .filter(Interaction.Columns.wasRead == false)
                let interactionInfoToMarkAsRead: [Interaction.ReadInfo] = try interactionQuery
                    .select(.id, .variant, .timestampMs, .wasRead)
                    .asRequest(of: Interaction.ReadInfo.self)
                    .fetchAll(db)
                try interactionQuery
                    .updateAllAndConfig(
                        db,
                        Interaction.Columns.wasRead.set(to: true),
                        calledFromConfig: config.viaCache(self),
                        using: dependencies
                    )
                try Interaction.scheduleReadJobs(
                    db,
                    threadId: threadId,
                    threadVariant: threadInfo.variant,
                    interactionInfo: interactionInfoToMarkAsRead,
                    lastReadTimestampMs: lastReadTimestampMs,
                    trySendReadReceipt: false,  // Interactions already read, no need to send
<<<<<<< HEAD
                    calledFromConfig: config.viaCache(self),
=======
                    useLastReadTimestampForDisappearingMessages: true,
>>>>>>> 3a91bc52
                    using: dependencies
                )
                return nil
            }
        
        // If there are no newer local last read timestamps then just return the mergeResult
        guard !newerLocalChanges.isEmpty else { return }
        
        try LibSession.upsert(
            convoInfoVolatileChanges: newerLocalChanges,
            in: config
        )
    }
}

internal extension LibSession {
    static func upsert(
        convoInfoVolatileChanges: [VolatileThreadInfo],
        in config: Config?
    ) throws {
        guard case .convoInfoVolatile(let conf) = config else { throw LibSessionError.invalidConfigObject }
        
        // Exclude any invalid thread info
        let validChanges: [VolatileThreadInfo] = convoInfoVolatileChanges
            .filter { info in
                switch info.variant {
                    case .contact:
                        // FIXME: libSession V1 doesn't sync volatileThreadInfo for blinded message requests
                        guard (try? SessionId(from: info.threadId))?.prefix == .standard else { return false }
                        
                        return true
                        
                    default: return true
                }
            }
        
        try validChanges.forEach { threadInfo in
            guard var cThreadId: [CChar] = threadInfo.threadId.cString(using: .utf8) else {
                SNLog("Unable to upsert contact volatile info to LibSession: \(LibSessionError.invalidCConversion)")
                throw LibSessionError.invalidCConversion
            }
            
            switch threadInfo.variant {
                case .contact:
                    var oneToOne: convo_info_volatile_1to1 = convo_info_volatile_1to1()
                    
                    guard convo_info_volatile_get_or_construct_1to1(conf, &oneToOne, &cThreadId) else {
                        /// It looks like there are some situations where this object might not get created correctly (and
                        /// will throw due to the implicit unwrapping) as a result we put it in a guard and throw instead
                        throw LibSessionError(
                            conf,
                            fallbackError: .getOrConstructFailedUnexpectedly,
                            logMessage: "Unable to upsert contact volatile info to LibSession"
                        )
                    }
                    
                    threadInfo.changes.forEach { change in
                        switch change {
                            case .lastReadTimestampMs(let lastReadMs):
                                oneToOne.last_read = max(oneToOne.last_read, lastReadMs)
                                
                            case .markedAsUnread(let unread):
                                oneToOne.unread = unread
                        }
                    }
                    convo_info_volatile_set_1to1(conf, &oneToOne)
                    
                case .legacyGroup:
                    var legacyGroup: convo_info_volatile_legacy_group = convo_info_volatile_legacy_group()
                    
                    guard convo_info_volatile_get_or_construct_legacy_group(conf, &legacyGroup, &cThreadId) else {
                        /// It looks like there are some situations where this object might not get created correctly (and
                        /// will throw due to the implicit unwrapping) as a result we put it in a guard and throw instead
                        throw LibSessionError(
                            conf,
                            fallbackError: .getOrConstructFailedUnexpectedly,
                            logMessage: "Unable to upsert legacy group volatile info to LibSession"
                        )
                    }
                    
                    threadInfo.changes.forEach { change in
                        switch change {
                            case .lastReadTimestampMs(let lastReadMs):
                                legacyGroup.last_read = max(legacyGroup.last_read, lastReadMs)
                                
                            case .markedAsUnread(let unread):
                                legacyGroup.unread = unread
                        }
                    }
                    convo_info_volatile_set_legacy_group(conf, &legacyGroup)
                    
                case .community:
                    guard
                        var cBaseUrl: [CChar] = threadInfo.openGroupUrlInfo?.server.cString(using: .utf8),
                        var cRoomToken: [CChar] = threadInfo.openGroupUrlInfo?.roomToken.cString(using: .utf8),
                        var cPubkey: [UInt8] = threadInfo.openGroupUrlInfo.map({ Array(Data(hex: $0.publicKey)) })
                    else {
                        SNLog("Unable to create community conversation when updating last read timestamp due to missing URL info")
                        return
                    }
                    
                    var community: convo_info_volatile_community = convo_info_volatile_community()
                    
                    guard convo_info_volatile_get_or_construct_community(conf, &community, &cBaseUrl, &cRoomToken, &cPubkey) else {
                        /// It looks like there are some situations where this object might not get created correctly (and
                        /// will throw due to the implicit unwrapping) as a result we put it in a guard and throw instead
                        throw LibSessionError(
                            conf,
                            fallbackError: .getOrConstructFailedUnexpectedly,
                            logMessage: "Unable to upsert community volatile info to LibSession"
                        )
                    }
                    
                    threadInfo.changes.forEach { change in
                        switch change {
                            case .lastReadTimestampMs(let lastReadMs):
                                community.last_read = max(community.last_read, lastReadMs)
                                
                            case .markedAsUnread(let unread):
                                community.unread = unread
                        }
                    }
                    convo_info_volatile_set_community(conf, &community)
                    
                case .group:
                    var group: convo_info_volatile_group = convo_info_volatile_group()

                    guard convo_info_volatile_get_or_construct_group(conf, &group, &cThreadId) else {
                        /// It looks like there are some situations where this object might not get created correctly (and
                        /// will throw due to the implicit unwrapping) as a result we put it in a guard and throw instead
                        throw LibSessionError(
                            conf,
                            fallbackError: .getOrConstructFailedUnexpectedly,
                            logMessage: "Unable to upsert contact volatile info to LibSession"
                        )
                    }

                    threadInfo.changes.forEach { change in
                        switch change {
                            case .lastReadTimestampMs(let lastReadMs):
                                group.last_read = max(group.last_read, lastReadMs)

                            case .markedAsUnread(let unread):
                                group.unread = unread
                        }
                    }
                    convo_info_volatile_set_group(conf, &group)
            }
        }
    }
    
    static func updateMarkedAsUnreadState(
        _ db: Database,
        threads: [SessionThread],
        using dependencies: Dependencies
    ) throws {
        // The current users thread data is stored in the `UserProfile` config so exclude it, we
        // also don't want to sync blinded message requests so exclude those as well
        let userSessionId: SessionId = dependencies[cache: .general].sessionId
        let targetThreads: [SessionThread] = threads
            .filter {
                $0.id != userSessionId.hexString &&
                (try? SessionId(from: $0.id))?.prefix == .standard
            }
        
        // If we have no updated threads then no need to continue
        guard !targetThreads.isEmpty else { return }

        let changes: [VolatileThreadInfo] = try targetThreads.map { thread in
            VolatileThreadInfo(
                threadId: thread.id,
                variant: thread.variant,
                openGroupUrlInfo: (thread.variant != .community ? nil :
                    try OpenGroupUrlInfo.fetchOne(db, id: thread.id)
                ),
                changes: [.markedAsUnread(thread.markedAsUnread ?? false)]
            )
        }

        try dependencies.mutate(cache: .libSession) { cache in
            try cache.performAndPushChange(db, for: .convoInfoVolatile, sessionId: userSessionId) { config in
                try upsert(
                    convoInfoVolatileChanges: changes,
                    in: config
                )
            }
        }
    }
    
    static func remove(
        _ db: Database,
        volatileContactIds: [String],
        using dependencies: Dependencies
    ) throws {
        try dependencies.mutate(cache: .libSession) { cache in
            try cache.performAndPushChange(db, for: .convoInfoVolatile, sessionId: dependencies[cache: .general].sessionId) { config in
                guard case .convoInfoVolatile(let conf) = config else { throw LibSessionError.invalidConfigObject }
                
                try volatileContactIds.forEach { contactId in
                    var cSessionId: [CChar] = try contactId.cString(using: .utf8) ?? { throw LibSessionError.invalidCConversion }()
                    
                    // Don't care if the data doesn't exist
                    convo_info_volatile_erase_1to1(conf, &cSessionId)
                }
            }
        }
    }
    
    static func remove(
        _ db: Database,
        volatileLegacyGroupIds: [String],
        using dependencies: Dependencies
    ) throws {
        try dependencies.mutate(cache: .libSession) { cache in
            try cache.performAndPushChange(db, for: .convoInfoVolatile, sessionId: dependencies[cache: .general].sessionId) { config in
                guard case .convoInfoVolatile(let conf) = config else { throw LibSessionError.invalidConfigObject }
                
                try volatileLegacyGroupIds.forEach { legacyGroupId in
                    var cLegacyGroupId: [CChar] = try legacyGroupId.cString(using: .utf8) ?? {
                        throw LibSessionError.invalidCConversion
                    }()
                    
                    // Don't care if the data doesn't exist
                    convo_info_volatile_erase_legacy_group(conf, &cLegacyGroupId)
                }
            }
        }
    }
    
    static func remove(
        _ db: Database,
        volatileGroupSessionIds: [SessionId],
        using dependencies: Dependencies
    ) throws {
        try dependencies.mutate(cache: .libSession) { cache in
            try cache.performAndPushChange(db, for: .convoInfoVolatile, sessionId: dependencies[cache: .general].sessionId) { config in
                guard case .convoInfoVolatile(let conf) = config else { throw LibSessionError.invalidConfigObject }
                
                try volatileGroupSessionIds.forEach { groupSessionId in
                    var cGroupId: [CChar] = try groupSessionId.hexString.cString(using: .utf8) ?? {
                        throw LibSessionError.invalidCConversion
                    }()
                    
                    // Don't care if the data doesn't exist
                    convo_info_volatile_erase_group(conf, &cGroupId)
                }
            }
        }
    }
    
    static func remove(
        _ db: Database,
        volatileCommunityInfo: [OpenGroupUrlInfo],
        using dependencies: Dependencies
    ) throws {
        try dependencies.mutate(cache: .libSession) { cache in
            try cache.performAndPushChange(db, for: .convoInfoVolatile, sessionId: dependencies[cache: .general].sessionId) { config in
                guard case .convoInfoVolatile(let conf) = config else { throw LibSessionError.invalidConfigObject }
                
                try volatileCommunityInfo.forEach { urlInfo in
                    var cBaseUrl: [CChar] = try urlInfo.server.cString(using: .utf8) ?? { throw LibSessionError.invalidCConversion }()
                    var cRoom: [CChar] = try urlInfo.roomToken.cString(using: .utf8) ?? { throw LibSessionError.invalidCConversion }()
                    
                    // Don't care if the data doesn't exist
                    convo_info_volatile_erase_community(conf, &cBaseUrl, &cRoom)
                }
            }
        }
    }
}

// MARK: - External Outgoing Changes

public extension LibSession {
    static func syncThreadLastReadIfNeeded(
        _ db: Database,
        threadId: String,
        threadVariant: SessionThread.Variant,
        lastReadTimestampMs: Int64,
        using dependencies: Dependencies
    ) throws {
        try dependencies.mutate(cache: .libSession) { cache in
            try cache.performAndPushChange(db, for: .convoInfoVolatile, sessionId: dependencies[cache: .general].sessionId) { config in
                try upsert(
                    convoInfoVolatileChanges: [
                        VolatileThreadInfo(
                            threadId: threadId,
                            variant: threadVariant,
                            openGroupUrlInfo: (threadVariant != .community ? nil :
                                try OpenGroupUrlInfo.fetchOne(db, id: threadId)
                            ),
                            changes: [.lastReadTimestampMs(lastReadTimestampMs)]
                        )
                    ],
                    in: config
                )
            }
        }
    }
}

public extension LibSessionCacheType {
    func timestampAlreadyRead(
        threadId: String,
        threadVariant: SessionThread.Variant,
        timestampMs: Int64,
        userSessionId: SessionId,
        openGroup: OpenGroup?
    ) -> Bool {
        // If we don't have a config then just assume it's unread
        guard case .convoInfoVolatile(let conf) = config(for: .convoInfoVolatile, sessionId: userSessionId) else {
            return false
        }
                
        switch threadVariant {
            case .contact:
                var oneToOne: convo_info_volatile_1to1 = convo_info_volatile_1to1()
                guard
                    var cThreadId: [CChar] = threadId.cString(using: .utf8),
                    convo_info_volatile_get_1to1(conf, &oneToOne, &cThreadId)
                else {
                    LibSessionError.clear(conf)
                    return false
                }
                
                return (oneToOne.last_read >= timestampMs)
                
            case .legacyGroup:
                var legacyGroup: convo_info_volatile_legacy_group = convo_info_volatile_legacy_group()
                
                guard
                    var cThreadId: [CChar] = threadId.cString(using: .utf8),
                    convo_info_volatile_get_legacy_group(conf, &legacyGroup, &cThreadId)
                else {
                    LibSessionError.clear(conf)
                    return false
                }
                
                return (legacyGroup.last_read >= timestampMs)
                
            case .community:
                guard let openGroup: OpenGroup = openGroup else { return false }
                
                var convoCommunity: convo_info_volatile_community = convo_info_volatile_community()
                
                guard
                    var cBaseUrl: [CChar] = openGroup.server.cString(using: .utf8),
                    var cRoomToken: [CChar] = openGroup.roomToken.cString(using: .utf8),
                    convo_info_volatile_get_community(conf, &convoCommunity, &cBaseUrl, &cRoomToken)
                else {
                    LibSessionError.clear(conf)
                    return false
                }
                
                return (convoCommunity.last_read >= timestampMs)
                
            case .group:
                var group: convo_info_volatile_group = convo_info_volatile_group()

                guard
                    var cThreadId: [CChar] = threadId.cString(using: .utf8),
                    convo_info_volatile_get_group(conf, &group, &cThreadId)
                else { return false }

                return (group.last_read >= timestampMs)
        }
    }
}

// MARK: - VolatileThreadInfo

public extension LibSession {
    internal struct OpenGroupUrlInfo: FetchableRecord, Codable, Hashable {
        let threadId: String
        let server: String
        let roomToken: String
        let publicKey: String
        
        static func fetchOne(_ db: Database, id: String) throws -> OpenGroupUrlInfo? {
            return try OpenGroup
                .filter(id: id)
                .select(.threadId, .server, .roomToken, .publicKey)
                .asRequest(of: OpenGroupUrlInfo.self)
                .fetchOne(db)
        }
        
        static func fetchAll(_ db: Database, ids: [String]) throws -> [OpenGroupUrlInfo] {
            return try OpenGroup
                .filter(ids: ids)
                .select(.threadId, .server, .roomToken, .publicKey)
                .asRequest(of: OpenGroupUrlInfo.self)
                .fetchAll(db)
        }
        
        static func fetchAll(_ db: Database) throws -> [OpenGroupUrlInfo] {
            return try OpenGroup
                .select(.threadId, .server, .roomToken, .publicKey)
                .asRequest(of: OpenGroupUrlInfo.self)
                .fetchAll(db)
        }
    }
    
    struct VolatileThreadInfo {
        enum Change {
            case markedAsUnread(Bool)
            case lastReadTimestampMs(Int64)
        }
        
        let threadId: String
        let variant: SessionThread.Variant
        fileprivate let openGroupUrlInfo: OpenGroupUrlInfo?
        let changes: [Change]
        
        fileprivate init(
            threadId: String,
            variant: SessionThread.Variant,
            openGroupUrlInfo: OpenGroupUrlInfo? = nil,
            changes: [Change]
        ) {
            self.threadId = threadId
            self.variant = variant
            self.openGroupUrlInfo = openGroupUrlInfo
            self.changes = changes
        }
        
        // MARK: - Convenience
        
        func filterChanges(isIncluded: (Change) -> Bool) -> VolatileThreadInfo {
            return VolatileThreadInfo(
                threadId: threadId,
                variant: variant,
                openGroupUrlInfo: openGroupUrlInfo,
                changes: changes.filter(isIncluded)
            )
        }
        
        static func fetchAll(_ db: Database, ids: [String]? = nil) -> [VolatileThreadInfo] {
            struct FetchedInfo: FetchableRecord, Codable, Hashable {
                let id: String
                let variant: SessionThread.Variant
                let markedAsUnread: Bool?
                let timestampMs: Int64?
                let server: String?
                let roomToken: String?
                let publicKey: String?
            }
            
            let thread: TypedTableAlias<SessionThread> = TypedTableAlias()
            let interaction: TypedTableAlias<Interaction> = TypedTableAlias()
            let openGroup: TypedTableAlias<OpenGroup> = TypedTableAlias()
            let timestampMsLiteral: SQL = SQL(stringLiteral: Interaction.Columns.timestampMs.name)
            let request: SQLRequest<FetchedInfo> = """
                SELECT
                    \(thread[.id]),
                    \(thread[.variant]),
                    \(thread[.markedAsUnread]),
                    \(interaction[.timestampMs]),
                    \(openGroup[.server]),
                    \(openGroup[.roomToken]),
                    \(openGroup[.publicKey])
                
                FROM \(SessionThread.self)
                LEFT JOIN (
                    SELECT
                        \(interaction[.threadId]),
                        MAX(\(interaction[.timestampMs])) AS \(timestampMsLiteral)
                    FROM \(Interaction.self)
                    WHERE (
                        \(interaction[.wasRead]) = true AND
                        -- Note: Due to the complexity of how call messages are handled and the short
                        -- duration they exist in the swarm, we have decided to exclude trying to
                        -- include them when syncing the read status of conversations (they are also
                        -- implemented differently between platforms so including them could be a
                        -- significant amount of work)
                        \(SQL("\(interaction[.variant]) IN \(Interaction.Variant.variantsToIncrementUnreadCount.filter { $0 != .infoCall })"))
                    )
                    GROUP BY \(interaction[.threadId])
                ) AS \(Interaction.self) ON \(interaction[.threadId]) = \(thread[.id])
                LEFT JOIN \(OpenGroup.self) ON \(openGroup[.threadId]) = \(thread[.id])
                \(ids == nil ? SQL("") :
                "WHERE \(SQL("\(thread[.id]) IN \(ids ?? [])"))"
                )
                GROUP BY \(thread[.id])
            """
            
            return ((try? request.fetchAll(db)) ?? [])
                .map { threadInfo in
                    VolatileThreadInfo(
                        threadId: threadInfo.id,
                        variant: threadInfo.variant,
                        openGroupUrlInfo: {
                            guard
                                let server: String = threadInfo.server,
                                let roomToken: String = threadInfo.roomToken,
                                let publicKey: String = threadInfo.publicKey
                            else { return nil }
                            
                            return OpenGroupUrlInfo(
                                threadId: threadInfo.id,
                                server: server,
                                roomToken: roomToken,
                                publicKey: publicKey
                            )
                        }(),
                        changes: [
                            .markedAsUnread(threadInfo.markedAsUnread ?? false),
                            .lastReadTimestampMs(threadInfo.timestampMs ?? 0)
                        ]
                    )
                }
        }
    }
    
    internal static func extractConvoVolatileInfo(
        from conf: UnsafeMutablePointer<config_object>?
    ) throws -> [VolatileThreadInfo] {
        var infiniteLoopGuard: Int = 0
        var result: [VolatileThreadInfo] = []
        var oneToOne: convo_info_volatile_1to1 = convo_info_volatile_1to1()
        var community: convo_info_volatile_community = convo_info_volatile_community()
        var legacyGroup: convo_info_volatile_legacy_group = convo_info_volatile_legacy_group()
        var group: convo_info_volatile_group = convo_info_volatile_group()
        let convoIterator: OpaquePointer = convo_info_volatile_iterator_new(conf)

        while !convo_info_volatile_iterator_done(convoIterator) {
            try LibSession.checkLoopLimitReached(&infiniteLoopGuard, for: .convoInfoVolatile)
            
            if convo_info_volatile_it_is_1to1(convoIterator, &oneToOne) {
                result.append(
                    VolatileThreadInfo(
                        threadId: oneToOne.get(\.session_id),
                        variant: .contact,
                        changes: [
                            .markedAsUnread(oneToOne.unread),
                            .lastReadTimestampMs(oneToOne.last_read)
                        ]
                    )
                )
            }
            else if convo_info_volatile_it_is_community(convoIterator, &community) {
                let server: String = community.get(\.base_url)
                let roomToken: String = community.get(\.room)
                let publicKey: String = community.getHex(\.pubkey)
                
                result.append(
                    VolatileThreadInfo(
                        threadId: OpenGroup.idFor(roomToken: roomToken, server: server),
                        variant: .community,
                        openGroupUrlInfo: OpenGroupUrlInfo(
                            threadId: OpenGroup.idFor(roomToken: roomToken, server: server),
                            server: server,
                            roomToken: roomToken,
                            publicKey: publicKey
                        ),
                        changes: [
                            .markedAsUnread(community.unread),
                            .lastReadTimestampMs(community.last_read)
                        ]
                    )
                )
            }
            else if convo_info_volatile_it_is_legacy_group(convoIterator, &legacyGroup) {
                result.append(
                    VolatileThreadInfo(
                        threadId: legacyGroup.get(\.group_id),
                        variant: .legacyGroup,
                        changes: [
                            .markedAsUnread(legacyGroup.unread),
                            .lastReadTimestampMs(legacyGroup.last_read)
                        ]
                    )
                )
            }
            else if convo_info_volatile_it_is_group(convoIterator, &group) {
                result.append(
                    VolatileThreadInfo(
                        threadId: group.get(\.group_id),
                        variant: .group,
                        changes: [
                            .markedAsUnread(group.unread),
                            .lastReadTimestampMs(group.last_read)
                        ]
                    )
                )
            }
            else {
                SNLog("Ignoring unknown conversation type when iterating through volatile conversation info update")
            }
            
            convo_info_volatile_iterator_advance(convoIterator)
        }
        convo_info_volatile_iterator_free(convoIterator) // Need to free the iterator
        
        return result
    }
}

fileprivate extension [LibSession.VolatileThreadInfo.Change] {
    var markedAsUnread: Bool? {
        for change in self {
            switch change {
                case .markedAsUnread(let value): return value
                default: continue
            }
        }
        
        return nil
    }
    
    var lastReadTimestampMs: Int64? {
        for change in self {
            switch change {
                case .lastReadTimestampMs(let value): return value
                default: continue
            }
        }
        
        return nil
    }
}

// MARK: - C Conformance

extension convo_info_volatile_1to1: CAccessible & CMutable {}
extension convo_info_volatile_community: CAccessible & CMutable {}
extension convo_info_volatile_legacy_group: CAccessible & CMutable {}
extension convo_info_volatile_group: CAccessible & CMutable {}<|MERGE_RESOLUTION|>--- conflicted
+++ resolved
@@ -59,7 +59,6 @@
                         .updateAllAndConfig(
                             db,
                             SessionThread.Columns.markedAsUnread.set(to: markedAsUnread),
-                            calledFromConfig: config.viaCache(self),
                             using: dependencies
                         )
                 }
@@ -94,7 +93,6 @@
                     .updateAllAndConfig(
                         db,
                         Interaction.Columns.wasRead.set(to: true),
-                        calledFromConfig: config.viaCache(self),
                         using: dependencies
                     )
                 try Interaction.scheduleReadJobs(
@@ -104,11 +102,7 @@
                     interactionInfo: interactionInfoToMarkAsRead,
                     lastReadTimestampMs: lastReadTimestampMs,
                     trySendReadReceipt: false,  // Interactions already read, no need to send
-<<<<<<< HEAD
-                    calledFromConfig: config.viaCache(self),
-=======
                     useLastReadTimestampForDisappearingMessages: true,
->>>>>>> 3a91bc52
                     using: dependencies
                 )
                 return nil
