// Copyright © 2023 Rangeproof Pty Ltd. All rights reserved.

import Foundation
import GRDB
import SessionUtil
import SessionUtilitiesKit

// MARK: - Size Restrictions

public extension LibSession {
    static var sizeMaxNameBytes: Int { CONTACT_MAX_NAME_LENGTH }
    static var sizeMaxNicknameBytes: Int { CONTACT_MAX_NAME_LENGTH }
    static var sizeMaxProfileUrlBytes: Int { PROFILE_PIC_MAX_URL_LENGTH }
}

// MARK: - Contacts Handling

internal extension LibSession {
    static let columnsRelatedToContacts: [ColumnExpression] = [
        Contact.Columns.isApproved,
        Contact.Columns.isBlocked,
        Contact.Columns.didApproveMe,
        Profile.Columns.name,
        Profile.Columns.nickname,
        Profile.Columns.profilePictureUrl,
        Profile.Columns.profileEncryptionKey,
        DisappearingMessagesConfiguration.Columns.isEnabled,
        DisappearingMessagesConfiguration.Columns.type,
        DisappearingMessagesConfiguration.Columns.durationSeconds
    ]
}

// MARK: - Incoming Changes

internal extension LibSessionCacheType {
    func handleContactsUpdate(
        _ db: Database,
        in config: LibSession.Config?,
        serverTimestampMs: Int64
    ) throws {
        guard configNeedsDump(config) else { return }
        guard case .contacts(let conf) = config else { throw LibSessionError.invalidConfigObject }
        
        // The current users contact data is handled separately so exclude it if it's present (as that's
        // actually a bug)
        let userSessionId: SessionId = dependencies[cache: .general].sessionId
        let targetContactData: [String: ContactData] = try LibSession.extractContacts(
            from: conf,
            serverTimestampMs: serverTimestampMs,
            using: dependencies
        ).filter { $0.key != userSessionId.hexString }
        
        // Since we don't sync 100% of the data stored against the contact and profile objects we
        // need to only update the data we do have to ensure we don't overwrite anything that doesn't
        // get synced
        try targetContactData
            .forEach { sessionId, data in
                // Note: We only update the contact and profile records if the data has actually changed
                // in order to avoid triggering UI updates for every thread on the home screen (the DB
                // observation system can't differ between update calls which do and don't change anything)
                let contact: Contact = Contact.fetchOrCreate(db, id: sessionId, using: dependencies)
                let profile: Profile = Profile.fetchOrCreate(db, id: sessionId)
                let profileNameShouldBeUpdated: Bool = (
                    !data.profile.name.isEmpty &&
                    profile.name != data.profile.name &&
                    (profile.lastNameUpdate ?? 0) < (data.profile.lastNameUpdate ?? 0)
                )
                let profilePictureShouldBeUpdated: Bool = (
                    (
                        profile.profilePictureUrl != data.profile.profilePictureUrl ||
                        profile.profileEncryptionKey != data.profile.profileEncryptionKey
                    ) &&
                    (profile.lastProfilePictureUpdate ?? 0) < (data.profile.lastProfilePictureUpdate ?? 0)
                )
                
                if
                    profileNameShouldBeUpdated ||
                    profile.nickname != data.profile.nickname ||
                    profilePictureShouldBeUpdated
                {
                    try profile.upsert(db)
                    try Profile
                        .filter(id: sessionId)
                        .updateAllAndConfig(
                            db,
                            [
                                (!profileNameShouldBeUpdated ? nil :
                                    Profile.Columns.name.set(to: data.profile.name)
                                ),
                                (!profileNameShouldBeUpdated ? nil :
                                    Profile.Columns.lastNameUpdate.set(to: data.profile.lastNameUpdate)
                                ),
                                (profile.nickname == data.profile.nickname ? nil :
                                    Profile.Columns.nickname.set(to: data.profile.nickname)
                                ),
                                (profile.profilePictureUrl != data.profile.profilePictureUrl ? nil :
                                    Profile.Columns.profilePictureUrl.set(to: data.profile.profilePictureUrl)
                                ),
                                (profile.profileEncryptionKey != data.profile.profileEncryptionKey ? nil :
                                    Profile.Columns.profileEncryptionKey.set(to: data.profile.profileEncryptionKey)
                                ),
                                (!profilePictureShouldBeUpdated ? nil :
                                    Profile.Columns.lastProfilePictureUpdate.set(to: data.profile.lastProfilePictureUpdate)
                                )
                            ].compactMap { $0 },
                            calledFromConfig: config.viaCache(self),
                            using: dependencies
                        )
                }
                
                /// Since message requests have no reverse, we should only handle setting `isApproved`
                /// and `didApproveMe` to `true`. This may prevent some weird edge cases where a config message
                /// swapping `isApproved` and `didApproveMe` to `false`
                if
                    (contact.isApproved != data.contact.isApproved) ||
                    (contact.isBlocked != data.contact.isBlocked) ||
                    (contact.didApproveMe != data.contact.didApproveMe)
                {
                    try contact.upsert(db)
                    try Contact
                        .filter(id: sessionId)
                        .updateAllAndConfig(
                            db,
                            [
                                (!data.contact.isApproved || contact.isApproved == data.contact.isApproved ? nil :
                                    Contact.Columns.isApproved.set(to: true)
                                ),
                                (contact.isBlocked == data.contact.isBlocked ? nil :
                                    Contact.Columns.isBlocked.set(to: data.contact.isBlocked)
                                ),
                                (!data.contact.didApproveMe || contact.didApproveMe == data.contact.didApproveMe ? nil :
                                    Contact.Columns.didApproveMe.set(to: true)
                                )
                            ].compactMap { $0 },
                            calledFromConfig: config.viaCache(self),
                            using: dependencies
                        )
                }
                
                /// If the contact's `hidden` flag doesn't match the visibility of their conversation then create/delete the
                /// associated contact conversation accordingly
                let threadInfo: LibSession.PriorityVisibilityInfo? = try? SessionThread
                    .filter(id: sessionId)
                    .select(.id, .variant, .pinnedPriority, .shouldBeVisible)
                    .asRequest(of: LibSession.PriorityVisibilityInfo.self)
                    .fetchOne(db)
                let threadExists: Bool = (threadInfo != nil)
                let updatedShouldBeVisible: Bool = LibSession.shouldBeVisible(priority: data.priority)
                
                switch (updatedShouldBeVisible, threadExists) {
                    /// If we are hiding the conversation then kick the user from it if it's currently open then delete the thread
                    case (false, true):
                        LibSession.kickFromConversationUIIfNeeded(removedThreadIds: [sessionId], using: dependencies)
                        
                        try SessionThread.deleteOrLeave(
                            db,
                            type: .deleteContactConversationAndMarkHidden,
                            threadId: sessionId,
<<<<<<< HEAD
                            threadVariant: .contact,
                            calledFromConfig: config.viaCache(self),
=======
>>>>>>> 3a91bc52
                            using: dependencies
                        )
                    
                    /// We need to create or update the thread
                    case (true, _):
                        let localConfig: DisappearingMessagesConfiguration = try DisappearingMessagesConfiguration
                            .fetchOne(db, id: sessionId)
                            .defaulting(to: DisappearingMessagesConfiguration.defaultWith(sessionId))
                        let disappearingMessagesConfigChanged: Bool = (
                            data.config.isValidV2Config() &&
                            data.config != localConfig
                        )
                        
                        _ = try SessionThread.upsert(
                            db,
                            id: sessionId,
                            variant: .contact,
                            values: SessionThread.TargetValues(
                                creationDateTimestamp: .setTo(data.created),
                                shouldBeVisible: .setTo(updatedShouldBeVisible),
                                pinnedPriority: .setTo(data.priority),
                                disappearingMessagesConfig: (disappearingMessagesConfigChanged ?
                                    .setTo(data.config) :
                                    .useExisting
                                )
                            ),
<<<<<<< HEAD
                            calledFromConfig: config.viaCache(self),
=======
>>>>>>> 3a91bc52
                            using: dependencies
                        )
                    
                    /// Thread shouldn't be visible and doesn't exist so no need to do anything
                    case (false, false): break
                }
            }
        
        /// Delete any contact/thread records which aren't in the config message
        let syncedContactIds: [String] = targetContactData
            .map { $0.key }
            .appending(userSessionId.hexString)
        let contactIdsToRemove: [String] = try Contact
            .filter(!syncedContactIds.contains(Contact.Columns.id))
            .select(.id)
            .asRequest(of: String.self)
            .fetchAll(db)
        let threadIdsToRemove: [String] = try SessionThread
            .filter(!syncedContactIds.contains(SessionThread.Columns.id))
            .filter(SessionThread.Columns.variant == SessionThread.Variant.contact)
            .filter(
                /// Only want to include include standard contact conversations (not blinded conversations)
                SessionThread.Columns.id > SessionId.Prefix.standard.rawValue &&
                SessionThread.Columns.id < SessionId.Prefix.standard.endOfRangeString
            )
            .select(.id)
            .asRequest(of: String.self)
            .fetchAll(db)
        
        /// When the user opens a brand new conversation this creates a "draft conversation" which has a hidden thread but no
        /// contact record, when we receive a contact update this "draft conversation" would be included in the
        /// `threadIdsToRemove` which would result in the user getting kicked from the screen and the thread removed, we
        /// want to avoid this (as it's essentially a bug) so find any conversations in this state and remove them from the list that
        /// will be pruned
        let threadT: TypedTableAlias<SessionThread> = TypedTableAlias()
        let contactT: TypedTableAlias<Contact> = TypedTableAlias()
        let draftConversationIds: [String] = try SQLRequest<String>("""
            SELECT \(threadT[.id])
            FROM \(SessionThread.self)
            LEFT JOIN \(Contact.self) ON \(contactT[.id]) = \(threadT[.id])
            WHERE (
                \(SQL("\(threadT[.id]) IN \(threadIdsToRemove)")) AND
                \(contactT[.id]) IS NULL
            )
        """).fetchAll(db)
        
        /// Consolidate the ids which should be removed
        let combinedIds: [String] = contactIdsToRemove
            .appending(contentsOf: threadIdsToRemove)
            .filter { !draftConversationIds.contains($0) }
        
        if !combinedIds.isEmpty {
            LibSession.kickFromConversationUIIfNeeded(removedThreadIds: combinedIds, using: dependencies)
            
            try Contact
                .filter(ids: combinedIds)
                .deleteAll(db)
            
            // Also need to remove any 'nickname' values since they are associated to contact data
            try Profile
                .filter(ids: combinedIds)
                .updateAllAndConfig(
                    db,
                    Profile.Columns.nickname.set(to: nil),
                    calledFromConfig: config.viaCache(self),
                    using: dependencies
                )
            
            // Delete the one-to-one conversations associated to the contact
<<<<<<< HEAD
            try SessionThread
                .deleteOrLeave(
                    db,
                    type: .deleteContactConversationAndContact,
                    threadIds: combinedIds,
                    threadVariant: .contact,
                    calledFromConfig: config.viaCache(self),
                    using: dependencies
                )
=======
            try SessionThread.deleteOrLeave(
                db,
                type: .deleteContactConversationAndContact,
                threadIds: combinedIds,
                using: dependencies
            )
>>>>>>> 3a91bc52
            
            try LibSession.remove(
                db,
                volatileContactIds: combinedIds,
                using: dependencies
            )
        }
    }
}

// MARK: - Outgoing Changes

internal extension LibSession {
    static func upsert(
        contactData: [SyncedContactInfo],
        in config: Config?,
        using dependencies: Dependencies
    ) throws {
        guard case .contacts(let conf) = config else { throw LibSessionError.invalidConfigObject }
        
        // The current users contact data doesn't need to sync so exclude it, we also don't want to sync
        // blinded message requests so exclude those as well
        let userSessionId: SessionId = dependencies[cache: .general].sessionId
        let targetContacts: [SyncedContactInfo] = contactData
            .filter {
                $0.id != userSessionId.hexString &&
                (try? SessionId(from: $0.id))?.prefix == .standard
            }
        
        // If we only updated the current user contact then no need to continue
        guard !targetContacts.isEmpty else { return }        
        
        // Update the name
        try targetContacts
            .forEach { info in
                var contact: contacts_contact = contacts_contact()
                guard
                    var sessionId: [CChar] = info.id.cString(using: .utf8),
                    contacts_get_or_construct(conf, &contact, &sessionId)
                else {
                    /// It looks like there are some situations where this object might not get created correctly (and
                    /// will throw due to the implicit unwrapping) as a result we put it in a guard and throw instead
                    throw LibSessionError(
                        conf,
                        fallbackError: .getOrConstructFailedUnexpectedly,
                        logMessage: "Unable to upsert contact to LibSession"
                    )
                }
                
                // Assign all properties to match the updated contact (if there is one)
                if let updatedContact: Contact = info.contact {
                    contact.approved = updatedContact.isApproved
                    contact.approved_me = updatedContact.didApproveMe
                    contact.blocked = updatedContact.isBlocked
                    
                    // If we were given a `created` timestamp then set it to the min between the current
                    // setting and the value (as long as the current setting isn't `0`)
                    if let created: Int64 = info.created.map({ Int64(floor($0)) }) {
                        contact.created = (contact.created > 0 ? min(contact.created, created) : created)
                    }
                    
                    // Store the updated contact (needs to happen before variables go out of scope)
                    contacts_set(conf, &contact)
                    try LibSessionError.throwIfNeeded(conf)
                }
                
                // Update the profile data (if there is one - users we have sent a message request to may
                // not have profile info in certain situations)
                if let updatedProfile: Profile = info.profile {
                    let oldAvatarUrl: String? = contact.get(\.profile_pic.url)
                    let oldAvatarKey: Data? = contact.get(\.profile_pic.key)
                    
                    contact.set(\.name, to: updatedProfile.name)
                    contact.set(\.nickname, to: updatedProfile.nickname)
                    contact.set(\.profile_pic.url, to: updatedProfile.profilePictureUrl)
                    contact.set(\.profile_pic.key, to: updatedProfile.profileEncryptionKey)
                    
                    // Attempts retrieval of the profile picture (will schedule a download if
                    // needed via a throttled subscription on another thread to prevent blocking)
                    //
                    // Note: Only trigger the avatar download if we are in the main app (don't
                    // want the extensions to trigger this as it can clog up their networking)
                    if
                        dependencies[singleton: .appContext].isMainApp && (
                            oldAvatarUrl != (updatedProfile.profilePictureUrl ?? "") ||
                            oldAvatarKey != (updatedProfile.profileEncryptionKey ?? Data(repeating: 0, count: DisplayPictureManager.aes256KeyByteLength))
                        )
                    {
                        DisplayPictureManager.displayPicture(owner: .user(updatedProfile), using: dependencies)
                    }
                    
                    // Store the updated contact (needs to happen before variables go out of scope)
                    contacts_set(conf, &contact)
                    try LibSessionError.throwIfNeeded(conf)
                }
                
                // Assign all properties to match the updated disappearing messages configuration (if there is one)
                if
                    let updatedConfig: DisappearingMessagesConfiguration = info.config,
                    let exp_mode: CONVO_EXPIRATION_MODE = updatedConfig.type?.toLibSession()
                {
                    contact.exp_mode = exp_mode
                    contact.exp_seconds = Int32(updatedConfig.durationSeconds)
                }
                
                // Store the updated contact (can't be sure if we made any changes above)
                contact.priority = (info.priority ?? contact.priority)
                contacts_set(conf, &contact)
                try LibSessionError.throwIfNeeded(conf)
            }
    }
}

// MARK: - Outgoing Changes

internal extension LibSession {
    static func updatingContacts<T>(
        _ db: Database,
        _ updated: [T],
        using dependencies: Dependencies
    ) throws -> [T] {
        guard let updatedContacts: [Contact] = updated as? [Contact] else { throw StorageError.generic }
        
        // The current users contact data doesn't need to sync so exclude it, we also don't want to sync
        // blinded message requests so exclude those as well
        let userSessionId: SessionId = dependencies[cache: .general].sessionId
        let targetContacts: [Contact] = updatedContacts
            .filter {
                $0.id != userSessionId.hexString &&
                (try? SessionId(from: $0.id))?.prefix == .standard
            }
        
        // If we only updated the current user contact then no need to continue
        guard !targetContacts.isEmpty else { return updated }
        
        try dependencies.mutate(cache: .libSession) { cache in
            try cache.performAndPushChange(db, for: .contacts, sessionId: userSessionId) { config in
                guard case .contacts(let conf) = config else { throw LibSessionError.invalidConfigObject }
                
                // When inserting new contacts (or contacts with invalid profile data) we want
                // to add any valid profile information we have so identify if any of the updated
                // contacts are new/invalid, and if so, fetch any profile data we have for them
                let newContactIds: [String] = targetContacts
                    .compactMap { contactData -> String? in
                        var contact: contacts_contact = contacts_contact()
                        
                        guard
                            var cContactId: [CChar] = contactData.id.cString(using: .utf8),
                            contacts_get(conf, &contact, &cContactId),
                            contact.get(\.name, nullIfEmpty: true) != nil
                        else {
                            LibSessionError.clear(conf)
                            return contactData.id
                        }
                        
                        return nil
                    }
                let newProfiles: [String: Profile] = try Profile
                    .fetchAll(db, ids: newContactIds)
                    .reduce(into: [:]) { result, next in result[next.id] = next }
                
                // Upsert the updated contact data
                try LibSession
                    .upsert(
                        contactData: targetContacts
                            .map { contact in
                                SyncedContactInfo(
                                    id: contact.id,
                                    contact: contact,
                                    profile: newProfiles[contact.id]
                                )
                            },
                        in: config,
                        using: dependencies
                    )
            }
        }
        
        return updated
    }
    
    static func updatingProfiles<T>(
        _ db: Database,
        _ updated: [T],
        using dependencies: Dependencies
    ) throws -> [T] {
        guard let updatedProfiles: [Profile] = updated as? [Profile] else { throw StorageError.generic }
        
        // We should only sync profiles which are associated to contact data to avoid including profiles
        // for random people in community conversations so filter out any profiles which don't have an
        // associated contact
        let existingContactIds: [String] = (try? Contact
            .filter(ids: updatedProfiles.map { $0.id })
            .select(.id)
            .asRequest(of: String.self)
            .fetchAll(db))
            .defaulting(to: [])
        
        // If none of the profiles are associated with existing contacts then ignore the changes (no need
        // to do a config sync)
        guard !existingContactIds.isEmpty else { return updated }
        
        // Get the user public key (updating their profile is handled separately)
        let userSessionId: SessionId = dependencies[cache: .general].sessionId
        let targetProfiles: [Profile] = updatedProfiles
            .filter {
                $0.id != userSessionId.hexString &&
                (try? SessionId(from: $0.id))?.prefix == .standard &&
                existingContactIds.contains($0.id)
            }
        
        // Update the user profile first (if needed)
        if let updatedUserProfile: Profile = updatedProfiles.first(where: { $0.id == userSessionId.hexString }) {
            try dependencies.mutate(cache: .libSession) { cache in
                try cache.performAndPushChange(db, for: .userProfile, sessionId: userSessionId) { config in
                    try LibSession.update(
                        profile: updatedUserProfile,
                        in: config
                    )
                }
            }
        }
        
        try dependencies.mutate(cache: .libSession) { cache in
            try cache.performAndPushChange(db, for: .contacts, sessionId: userSessionId) { config in
                try LibSession
                    .upsert(
                        contactData: targetProfiles
                            .map { SyncedContactInfo(id: $0.id, profile: $0) },
                        in: config,
                        using: dependencies
                    )
            }
        }
        
        return updated
    }
    
    @discardableResult static func updatingDisappearingConfigsOneToOne<T>(
        _ db: Database,
        _ updated: [T],
        using dependencies: Dependencies
    ) throws -> [T] {
        guard let updatedDisappearingConfigs: [DisappearingMessagesConfiguration] = updated as? [DisappearingMessagesConfiguration] else { throw StorageError.generic }
        
        // Filter out any disappearing config changes related to groups
        let targetUpdatedConfigs: [DisappearingMessagesConfiguration] = updatedDisappearingConfigs
            .filter { (try? SessionId.Prefix(from: $0.id)) != .group }
        
        guard !targetUpdatedConfigs.isEmpty else { return updated }
        
        // We should only sync disappearing messages configs which are associated to existing contacts
        let existingContactIds: [String] = (try? Contact
            .filter(ids: targetUpdatedConfigs.map { $0.id })
            .select(.id)
            .asRequest(of: String.self)
            .fetchAll(db))
            .defaulting(to: [])
        
        // If none of the disappearing messages configs are associated with existing contacts then ignore
        // the changes (no need to do a config sync)
        guard !existingContactIds.isEmpty else { return updated }
        
        // Get the user public key (updating note to self is handled separately)
        let userSessionId: SessionId = dependencies[cache: .general].sessionId
        let targetDisappearingConfigs: [DisappearingMessagesConfiguration] = targetUpdatedConfigs
            .filter {
                $0.id != userSessionId.hexString &&
                (try? SessionId(from: $0.id))?.prefix == .standard &&
                existingContactIds.contains($0.id)
            }
        
        // Update the note to self disappearing messages config first (if needed)
        if let updatedUserDisappearingConfig: DisappearingMessagesConfiguration = targetUpdatedConfigs.first(where: { $0.id == userSessionId.hexString }) {
            try dependencies.mutate(cache: .libSession) { cache in
                try cache.performAndPushChange(db, for: .userProfile, sessionId: userSessionId) { config in
                    try LibSession.updateNoteToSelf(
                        disappearingMessagesConfig: updatedUserDisappearingConfig,
                        in: config
                    )
                }
            }
        }
        
        try dependencies.mutate(cache: .libSession) { cache in
            try cache.performAndPushChange(db, for: .contacts, sessionId: userSessionId) { config in
                try LibSession
                    .upsert(
                        contactData: targetDisappearingConfigs
                            .map { SyncedContactInfo(id: $0.id, disappearingMessagesConfig: $0) },
                        in: config,
                        using: dependencies
                    )
            }
        }
        
        return updated
    }
}

// MARK: - External Outgoing Changes

public extension LibSession {
    static func hide(
        _ db: Database,
        contactIds: [String],
        using dependencies: Dependencies
    ) throws {
        try dependencies.mutate(cache: .libSession) { cache in
            try cache.performAndPushChange(db, for: .contacts, sessionId: dependencies[cache: .general].sessionId) { config in
                // Mark the contacts as hidden
                try LibSession.upsert(
                    contactData: contactIds
                        .map {
                            SyncedContactInfo(
                                id: $0,
                                priority: LibSession.hiddenPriority
                            )
                        },
                    in: config,
                    using: dependencies
                )
            }
        }
    }
    
    static func remove(
        _ db: Database,
        contactIds: [String],
        using dependencies: Dependencies
    ) throws {
        guard !contactIds.isEmpty else { return }
        
        try dependencies.mutate(cache: .libSession) { cache in
            try cache.performAndPushChange(db, for: .contacts, sessionId: dependencies[cache: .general].sessionId) { config in
                guard case .contacts(let conf) = config else { throw LibSessionError.invalidConfigObject }
                
                contactIds.forEach { sessionId in
                    guard var cSessionId: [CChar] = sessionId.cString(using: .utf8) else { return }
                    
                    // Don't care if the contact doesn't exist
                    contacts_erase(conf, &cSessionId)
                }
            }
        }
    }
    
    static func update(
        _ db: Database,
        sessionId: String,
        disappearingMessagesConfig: DisappearingMessagesConfiguration,
        using dependencies: Dependencies
    ) throws {
        let userSessionId: SessionId = dependencies[cache: .general].sessionId
        
        switch sessionId {
            case userSessionId.hexString:
                try dependencies.mutate(cache: .libSession) { cache in
                    try cache.performAndPushChange(db, for: .userProfile, sessionId: userSessionId) { config in
                        try LibSession.updateNoteToSelf(
                            disappearingMessagesConfig: disappearingMessagesConfig,
                            in: config
                        )
                    }
                }
                
            default:
                try dependencies.mutate(cache: .libSession) { cache in
                    try cache.performAndPushChange(db, for: .contacts, sessionId: userSessionId) { config in
                        try LibSession
                            .upsert(
                                contactData: [
                                    SyncedContactInfo(
                                        id: sessionId,
                                        disappearingMessagesConfig: disappearingMessagesConfig
                                    )
                                ],
                                in: config,
                                using: dependencies
                            )
                    }
                }
        }
    }
}

// MARK: - SyncedContactInfo

extension LibSession {
    struct SyncedContactInfo {
        let id: String
        let contact: Contact?
        let profile: Profile?
        let config: DisappearingMessagesConfiguration?
        let priority: Int32?
        let created: TimeInterval?
        
        init(
            id: String,
            contact: Contact? = nil,
            profile: Profile? = nil,
            disappearingMessagesConfig: DisappearingMessagesConfiguration? = nil,
            priority: Int32? = nil,
            created: TimeInterval? = nil
        ) {
            self.id = id
            self.contact = contact
            self.profile = profile
            self.config = disappearingMessagesConfig
            self.priority = priority
            self.created = created
        }
    }
}

// MARK: - ContactData

private struct ContactData {
    let contact: Contact
    let profile: Profile
    let config: DisappearingMessagesConfiguration
    let priority: Int32
    let created: TimeInterval
}

// MARK: - ThreadCount

private struct ThreadCount: Codable, FetchableRecord {
    let id: String
    let interactionCount: Int
}

// MARK: - Convenience

private extension LibSession {
    static func extractContacts(
        from conf: UnsafeMutablePointer<config_object>?,
        serverTimestampMs: Int64,
        using dependencies: Dependencies
    ) throws -> [String: ContactData] {
        var infiniteLoopGuard: Int = 0
        var result: [String: ContactData] = [:]
        var contact: contacts_contact = contacts_contact()
        let contactIterator: UnsafeMutablePointer<contacts_iterator> = contacts_iterator_new(conf)
        
        while !contacts_iterator_done(contactIterator, &contact) {
            try LibSession.checkLoopLimitReached(&infiniteLoopGuard, for: .contacts)
            
            let contactId: String = contact.get(\.session_id)
            let contactResult: Contact = Contact(
                id: contactId,
                isApproved: contact.approved,
                isBlocked: contact.blocked,
                didApproveMe: contact.approved_me,
                using: dependencies
            )
            let profilePictureUrl: String? = contact.get(\.profile_pic.url, nullIfEmpty: true)
            let profileResult: Profile = Profile(
                id: contactId,
                name: contact.get(\.name),
                lastNameUpdate: (TimeInterval(serverTimestampMs) / 1000),
                nickname: contact.get(\.nickname, nullIfEmpty: true),
                profilePictureUrl: profilePictureUrl,
                profileEncryptionKey: (profilePictureUrl == nil ? nil : contact.get(\.profile_pic.key)),
                lastProfilePictureUpdate: (TimeInterval(serverTimestampMs) / 1000)
            )
            let configResult: DisappearingMessagesConfiguration = DisappearingMessagesConfiguration(
                threadId: contactId,
                isEnabled: contact.exp_seconds > 0,
                durationSeconds: TimeInterval(contact.exp_seconds),
                type: DisappearingMessagesConfiguration.DisappearingMessageType(libSessionType: contact.exp_mode)
            )
            
            result[contactId] = ContactData(
                contact: contactResult,
                profile: profileResult,
                config: configResult,
                priority: contact.priority,
                created: TimeInterval(contact.created)
            )
            contacts_iterator_advance(contactIterator)
        }
        contacts_iterator_free(contactIterator) // Need to free the iterator
        
        return result
    }
}

// MARK: - C Conformance

extension contacts_contact: CAccessible & CMutable {}<|MERGE_RESOLUTION|>--- conflicted
+++ resolved
@@ -103,7 +103,6 @@
                                     Profile.Columns.lastProfilePictureUpdate.set(to: data.profile.lastProfilePictureUpdate)
                                 )
                             ].compactMap { $0 },
-                            calledFromConfig: config.viaCache(self),
                             using: dependencies
                         )
                 }
@@ -132,7 +131,6 @@
                                     Contact.Columns.didApproveMe.set(to: true)
                                 )
                             ].compactMap { $0 },
-                            calledFromConfig: config.viaCache(self),
                             using: dependencies
                         )
                 }
@@ -156,11 +154,7 @@
                             db,
                             type: .deleteContactConversationAndMarkHidden,
                             threadId: sessionId,
-<<<<<<< HEAD
                             threadVariant: .contact,
-                            calledFromConfig: config.viaCache(self),
-=======
->>>>>>> 3a91bc52
                             using: dependencies
                         )
                     
@@ -187,10 +181,6 @@
                                     .useExisting
                                 )
                             ),
-<<<<<<< HEAD
-                            calledFromConfig: config.viaCache(self),
-=======
->>>>>>> 3a91bc52
                             using: dependencies
                         )
                     
@@ -255,29 +245,17 @@
                 .updateAllAndConfig(
                     db,
                     Profile.Columns.nickname.set(to: nil),
-                    calledFromConfig: config.viaCache(self),
                     using: dependencies
                 )
             
             // Delete the one-to-one conversations associated to the contact
-<<<<<<< HEAD
-            try SessionThread
-                .deleteOrLeave(
-                    db,
-                    type: .deleteContactConversationAndContact,
-                    threadIds: combinedIds,
-                    threadVariant: .contact,
-                    calledFromConfig: config.viaCache(self),
-                    using: dependencies
-                )
-=======
             try SessionThread.deleteOrLeave(
                 db,
                 type: .deleteContactConversationAndContact,
                 threadIds: combinedIds,
+                threadVariant: .contact,
                 using: dependencies
             )
->>>>>>> 3a91bc52
             
             try LibSession.remove(
                 db,
