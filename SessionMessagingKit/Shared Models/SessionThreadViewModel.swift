--- conflicted
+++ resolved
@@ -26,10 +26,7 @@
         case threadMemberNames
         
         case threadIsNoteToSelf
-<<<<<<< HEAD
-=======
         case outdatedMemberId
->>>>>>> e9dd86bf
         case threadIsMessageRequest
         case threadRequiresApproval
         case threadShouldBeVisible
@@ -99,12 +96,8 @@
     public let threadMemberNames: String?
     
     public let threadIsNoteToSelf: Bool
-    
-<<<<<<< HEAD
-=======
     public let outdatedMemberId: String?
     
->>>>>>> e9dd86bf
     /// This flag indicates whether the thread is an outgoing message request
     public let threadIsMessageRequest: Bool?
     
@@ -425,12 +418,8 @@
         self.threadMemberNames = nil
         
         self.threadIsNoteToSelf = threadIsNoteToSelf
-<<<<<<< HEAD
+        self.outdatedMemberId = nil
         self.threadIsMessageRequest = threadIsMessageRequest
-=======
-        self.outdatedMemberId = nil
-        self.threadIsMessageRequest = false
->>>>>>> e9dd86bf
         self.threadRequiresApproval = false
         self.threadShouldBeVisible = false
         self.threadPinnedPriority = 0
@@ -503,10 +492,7 @@
             threadCreationDateTimestamp: self.threadCreationDateTimestamp,
             threadMemberNames: self.threadMemberNames,
             threadIsNoteToSelf: self.threadIsNoteToSelf,
-<<<<<<< HEAD
-=======
             outdatedMemberId: self.outdatedMemberId,
->>>>>>> e9dd86bf
             threadIsMessageRequest: self.threadIsMessageRequest,
             threadRequiresApproval: self.threadRequiresApproval,
             threadShouldBeVisible: self.threadShouldBeVisible,
@@ -570,10 +556,7 @@
             threadCreationDateTimestamp: self.threadCreationDateTimestamp,
             threadMemberNames: self.threadMemberNames,
             threadIsNoteToSelf: self.threadIsNoteToSelf,
-<<<<<<< HEAD
-=======
             outdatedMemberId: self.outdatedMemberId,
->>>>>>> e9dd86bf
             threadIsMessageRequest: self.threadIsMessageRequest,
             threadRequiresApproval: self.threadRequiresApproval,
             threadShouldBeVisible: self.threadShouldBeVisible,
@@ -1032,10 +1015,7 @@
                 \(thread[.variant]) AS \(ViewModel.Columns.threadVariant),
                 \(thread[.creationDateTimestamp]) AS \(ViewModel.Columns.threadCreationDateTimestamp),
                 
-<<<<<<< HEAD
                 (\(SQL("\(thread[.id]) = \(userSessionId.hexString)"))) AS \(ViewModel.Columns.threadIsNoteToSelf),
-=======
-                (\(SQL("\(thread[.id]) = \(userPublicKey)"))) AS \(ViewModel.Columns.threadIsNoteToSelf),
                 (
                     SELECT \(contactProfile[.id])
                     FROM \(contactProfile.self)
@@ -1044,11 +1024,10 @@
                     WHERE (
                         (\(groupMember[.profileId]) = \(contactProfile[.id]) OR
                         \(contact[.id]) = \(threadId)) AND
-                        \(contact[.id]) <> \(userPublicKey) AND
+                        \(contact[.id]) <> \(userSessionId.hexString) AND
                         \(contact[.lastKnownClientVersion]) = \(FeatureVersion.legacyDisappearingMessages)
                     )
                 ) AS \(ViewModel.Columns.outdatedMemberId),
->>>>>>> e9dd86bf
                 (
                     COALESCE(\(closedGroup[.invited]), false) = true OR (
                         \(SQL("\(thread[.variant]) = \(SessionThread.Variant.contact)")) AND
