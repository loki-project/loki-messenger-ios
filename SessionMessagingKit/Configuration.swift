import Foundation
import GRDB
import SessionUtilitiesKit

public enum SNMessagingKit: MigratableTarget { // Just to make the external API nice
    public static func migrations() -> TargetMigrations {
        return TargetMigrations(
            identifier: .messagingKit,
            migrations: [
                [
                    _001_InitialSetupMigration.self,
                    _002_SetupStandardJobs.self
                ],  // Initial DB Creation
                [
                    _003_YDBToGRDBMigration.self
                ],  // YDB to GRDB Migration
                [
                    _004_RemoveLegacyYDB.self
                ],  // Legacy DB removal
                [
                    _005_FixDeletedMessageReadState.self,
                    _006_FixHiddenModAdminSupport.self,
                    _007_HomeQueryOptimisationIndexes.self
                ],  // Add job priorities
                [
                    _008_EmojiReacts.self,
                    _009_OpenGroupPermission.self,
                    _010_AddThreadIdToFTS.self
                ],  // Fix thread FTS
                [
                    _011_AddPendingReadReceipts.self,
                    _012_AddFTSIfNeeded.self,
                    _013_SessionUtilChanges.self,
                    _014_GenerateInitialUserConfigDumps.self,
                    _015_BlockCommunityMessageRequests.self,
                    _016_MakeBrokenProfileTimestampsNullable.self,
                    _017_RebuildFTSIfNeeded_2_4_5.self,
                    _018_DisappearingMessagesConfiguration.self,
<<<<<<< HEAD
                    _019_GroupsRebuildChanges.self
=======
                    _019_ScheduleAppUpdateCheckJob.self
>>>>>>> 304423f3
                ]
            ]
        )
    }
    
    public static func configure(using dependencies: Dependencies) {
        // Configure the job executors
<<<<<<< HEAD
        let executors: [Job.Variant: JobExecutor.Type] = [
            .disappearingMessages: DisappearingMessagesJob.self,
            .failedMessageSends: FailedMessageSendsJob.self,
            .failedAttachmentDownloads: FailedAttachmentDownloadsJob.self,
            .updateProfilePicture: UpdateProfilePictureJob.self,
            .retrieveDefaultOpenGroupRooms: RetrieveDefaultOpenGroupRoomsJob.self,
            .garbageCollection: GarbageCollectionJob.self,
            .messageSend: MessageSendJob.self,
            .messageReceive: MessageReceiveJob.self,
            .notifyPushServer: NotifyPushServerJob.self,
            .sendReadReceipts: SendReadReceiptsJob.self,
            .attachmentUpload: AttachmentUploadJob.self,
            .groupLeaving: GroupLeavingJob.self,
            .attachmentDownload: AttachmentDownloadJob.self,
            .configurationSync: ConfigurationSyncJob.self,
            .configMessageReceive: ConfigMessageReceiveJob.self,
            .expirationUpdate: ExpirationUpdateJob.self,
            .displayPictureDownload: DisplayPictureDownloadJob.self,
            .getExpiration: GetExpirationJob.self,
            .groupInviteMember: GroupInviteMemberJob.self,
            .groupPromoteMember: GroupPromoteMemberJob.self,
            .processPendingGroupMemberRemovals: ProcessPendingGroupMemberRemovalsJob.self
        ]
        
        executors.forEach { variant, executor in
            dependencies[singleton: .jobRunner].setExecutor(executor, for: variant)
        }
=======
        JobRunner.setExecutor(DisappearingMessagesJob.self, for: .disappearingMessages)
        JobRunner.setExecutor(FailedMessageSendsJob.self, for: .failedMessageSends)
        JobRunner.setExecutor(FailedAttachmentDownloadsJob.self, for: .failedAttachmentDownloads)
        JobRunner.setExecutor(UpdateProfilePictureJob.self, for: .updateProfilePicture)
        JobRunner.setExecutor(RetrieveDefaultOpenGroupRoomsJob.self, for: .retrieveDefaultOpenGroupRooms)
        JobRunner.setExecutor(GarbageCollectionJob.self, for: .garbageCollection)
        JobRunner.setExecutor(MessageSendJob.self, for: .messageSend)
        JobRunner.setExecutor(MessageReceiveJob.self, for: .messageReceive)
        JobRunner.setExecutor(NotifyPushServerJob.self, for: .notifyPushServer)
        JobRunner.setExecutor(SendReadReceiptsJob.self, for: .sendReadReceipts)
        JobRunner.setExecutor(AttachmentUploadJob.self, for: .attachmentUpload)
        JobRunner.setExecutor(GroupLeavingJob.self, for: .groupLeaving)
        JobRunner.setExecutor(AttachmentDownloadJob.self, for: .attachmentDownload)
        JobRunner.setExecutor(ConfigurationSyncJob.self, for: .configurationSync)
        JobRunner.setExecutor(ConfigMessageReceiveJob.self, for: .configMessageReceive)
        JobRunner.setExecutor(ExpirationUpdateJob.self, for: .expirationUpdate)
        JobRunner.setExecutor(GetExpirationJob.self, for: .getExpiration)
        JobRunner.setExecutor(CheckForAppUpdatesJob.self, for: .checkForAppUpdates)
>>>>>>> 304423f3
    }
}<|MERGE_RESOLUTION|>--- conflicted
+++ resolved
@@ -36,11 +36,8 @@
                     _016_MakeBrokenProfileTimestampsNullable.self,
                     _017_RebuildFTSIfNeeded_2_4_5.self,
                     _018_DisappearingMessagesConfiguration.self,
-<<<<<<< HEAD
-                    _019_GroupsRebuildChanges.self
-=======
-                    _019_ScheduleAppUpdateCheckJob.self
->>>>>>> 304423f3
+                    _019_ScheduleAppUpdateCheckJob.self,
+                    _020_GroupsRebuildChanges.self
                 ]
             ]
         )
@@ -48,7 +45,6 @@
     
     public static func configure(using dependencies: Dependencies) {
         // Configure the job executors
-<<<<<<< HEAD
         let executors: [Job.Variant: JobExecutor.Type] = [
             .disappearingMessages: DisappearingMessagesJob.self,
             .failedMessageSends: FailedMessageSendsJob.self,
@@ -66,6 +62,7 @@
             .configurationSync: ConfigurationSyncJob.self,
             .configMessageReceive: ConfigMessageReceiveJob.self,
             .expirationUpdate: ExpirationUpdateJob.self,
+            .checkForAppUpdates: CheckForAppUpdatesJob.self,
             .displayPictureDownload: DisplayPictureDownloadJob.self,
             .getExpiration: GetExpirationJob.self,
             .groupInviteMember: GroupInviteMemberJob.self,
@@ -76,25 +73,5 @@
         executors.forEach { variant, executor in
             dependencies[singleton: .jobRunner].setExecutor(executor, for: variant)
         }
-=======
-        JobRunner.setExecutor(DisappearingMessagesJob.self, for: .disappearingMessages)
-        JobRunner.setExecutor(FailedMessageSendsJob.self, for: .failedMessageSends)
-        JobRunner.setExecutor(FailedAttachmentDownloadsJob.self, for: .failedAttachmentDownloads)
-        JobRunner.setExecutor(UpdateProfilePictureJob.self, for: .updateProfilePicture)
-        JobRunner.setExecutor(RetrieveDefaultOpenGroupRoomsJob.self, for: .retrieveDefaultOpenGroupRooms)
-        JobRunner.setExecutor(GarbageCollectionJob.self, for: .garbageCollection)
-        JobRunner.setExecutor(MessageSendJob.self, for: .messageSend)
-        JobRunner.setExecutor(MessageReceiveJob.self, for: .messageReceive)
-        JobRunner.setExecutor(NotifyPushServerJob.self, for: .notifyPushServer)
-        JobRunner.setExecutor(SendReadReceiptsJob.self, for: .sendReadReceipts)
-        JobRunner.setExecutor(AttachmentUploadJob.self, for: .attachmentUpload)
-        JobRunner.setExecutor(GroupLeavingJob.self, for: .groupLeaving)
-        JobRunner.setExecutor(AttachmentDownloadJob.self, for: .attachmentDownload)
-        JobRunner.setExecutor(ConfigurationSyncJob.self, for: .configurationSync)
-        JobRunner.setExecutor(ConfigMessageReceiveJob.self, for: .configMessageReceive)
-        JobRunner.setExecutor(ExpirationUpdateJob.self, for: .expirationUpdate)
-        JobRunner.setExecutor(GetExpirationJob.self, for: .getExpiration)
-        JobRunner.setExecutor(CheckForAppUpdatesJob.self, for: .checkForAppUpdates)
->>>>>>> 304423f3
     }
 }