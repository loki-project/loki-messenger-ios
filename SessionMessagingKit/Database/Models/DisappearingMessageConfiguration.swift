--- conflicted
+++ resolved
@@ -159,68 +159,12 @@
         public let durationSeconds: TimeInterval
         public let type: DisappearingMessageType?
         
-<<<<<<< HEAD
-        func attributedPreviewText(using dependencies: Dependencies) -> NSAttributedString {
-            guard dependencies[feature: .updatedDisappearingMessages] && self.threadVariant != nil else {
-                return NSAttributedString(string: legacyPreviewText)
-            }
-            
-            guard let senderName: String = senderName else {
-                guard isEnabled, durationSeconds > 0 else {
-                    return NSAttributedString(string: "YOU_DISAPPEARING_MESSAGES_INFO_DISABLE".localized())
-                }
-                
-                return NSAttributedString(
-                    string: String(
-                        format: "YOU_DISAPPEARING_MESSAGES_INFO_ENABLE".localized(),
-                        floor(durationSeconds).formatted(format: .long),
-                        (type == .disappearAfterRead ? "DISAPPEARING_MESSAGE_STATE_READ".localized() : "DISAPPEARING_MESSAGE_STATE_SENT".localized())
-                    )
-                )
-            }
-            
-            guard isEnabled, durationSeconds > 0 else {
-                return NSAttributedString(
-                    format: "DISAPPERING_MESSAGES_INFO_DISABLE".localized(),
-                    .font(senderName, .boldSystemFont(ofSize: Values.verySmallFontSize))
-                )
-            }
-            
-            return NSAttributedString(
-                format: "DISAPPERING_MESSAGES_INFO_ENABLE".localized(),
-                .font(senderName, .boldSystemFont(ofSize: Values.verySmallFontSize)),
-                .font(
-                    floor(durationSeconds).formatted(format: .long),
-                    .boldSystemFont(ofSize: Values.verySmallFontSize)
-                ),
-                .font(
-                    (type == .disappearAfterRead ?
-                        "DISAPPEARING_MESSAGE_STATE_READ".localized() :
-                        "DISAPPEARING_MESSAGE_STATE_SENT".localized()
-                    ),
-                    .boldSystemFont(ofSize: Values.verySmallFontSize)
-                )
-            )
-        }
-        
-        private var legacyPreviewText: String {
-            guard let senderName: String = senderName else {
-                // Changed by this device or via synced transcript
-                guard isEnabled, durationSeconds > 0 else { return "YOU_DISABLED_DISAPPEARING_MESSAGES_CONFIGURATION".localized() }
-                
-                return String(
-                    format: "YOU_UPDATED_DISAPPEARING_MESSAGES_CONFIGURATION".localized(),
-                    floor(durationSeconds).formatted(format: .long)
-                )
-=======
         var previewText: String {
             guard let senderName: String = senderName else {
                 guard isEnabled, durationSeconds > 0 else {
                     switch threadVariant {
-                        case .legacyGroup, .group:
-                            return "disappearingMessagesTurnedOffYouGroup".localized()
-                        default:
-                            return "disappearingMessagesTurnedOffYou".localized()
+                        case .legacyGroup, .group: return "disappearingMessagesTurnedOffYouGroup".localized()
+                        default: return "disappearingMessagesTurnedOffYou".localized()
                     }
                 }
                 
@@ -228,7 +172,6 @@
                     .put(key: "time", value: floor(durationSeconds).formatted(format: .long))
                     .put(key: "disappearing_messages_type", value: (type ?? .unknown).localizedName)
                     .localized()
->>>>>>> bd34d1a9
             }
             
             guard isEnabled, durationSeconds > 0 else {
@@ -340,26 +283,6 @@
         serverExpirationTimestamp: TimeInterval?,
         using dependencies: Dependencies
     ) throws -> Int64? {
-<<<<<<< HEAD
-        if dependencies[feature: .updatedDisappearingMessages] {
-            switch threadVariant {
-                case .contact:
-                    _ = try Interaction
-                        .filter(Interaction.Columns.threadId == threadId)
-                        .filter(Interaction.Columns.variant == Interaction.Variant.infoDisappearingMessagesUpdate)
-                        .filter(Interaction.Columns.authorId == authorId)
-                        .deleteAll(db)
-                    
-                case .legacyGroup:
-                    _ = try Interaction
-                        .filter(Interaction.Columns.threadId == threadId)
-                        .filter(Interaction.Columns.variant == Interaction.Variant.infoDisappearingMessagesUpdate)
-                        .deleteAll(db)
-                    
-                default:
-                    break
-            }
-=======
         switch threadVariant {
             case .contact:
                 _ = try Interaction
@@ -367,14 +290,12 @@
                     .filter(Interaction.Columns.variant == Interaction.Variant.infoDisappearingMessagesUpdate)
                     .filter(Interaction.Columns.authorId == authorId)
                     .deleteAll(db)
-            case .legacyGroup:
+            case .legacyGroup, .group:
                 _ = try Interaction
                     .filter(Interaction.Columns.threadId == threadId)
                     .filter(Interaction.Columns.variant == Interaction.Variant.infoDisappearingMessagesUpdate)
                     .deleteAll(db)
-            default:
-                break
->>>>>>> bd34d1a9
+            case .community: break
         }
         
         let userSessionId: SessionId = dependencies[cache: .general].sessionId
@@ -384,14 +305,8 @@
                 threadId: threadId,
                 threadVariant: threadVariant,
                 timestampMs: timestampMs,
-<<<<<<< HEAD
                 userSessionId: userSessionId,
                 openGroup: nil
-=======
-                userPublicKey: getUserHexEncodedPublicKey(db),
-                openGroup: nil,
-                using: dependencies
->>>>>>> bd34d1a9
             )
         )
         let messageExpirationInfo: Message.MessageExpirationInfo = Message.getMessageExpirationInfo(
@@ -442,14 +357,10 @@
 // MARK: - UI Constraints
 
 extension DisappearingMessagesConfiguration {
-<<<<<<< HEAD
     public static func validDurationsSeconds(
         _ type: DisappearingMessageType,
         using dependencies: Dependencies
     ) -> [TimeInterval] {
-=======
-    public static func validDurationsSeconds(_ type: DisappearingMessageType) -> [TimeInterval] {
->>>>>>> bd34d1a9
         switch type {
             case .disappearAfterRead:
                 return [
@@ -469,6 +380,7 @@
                 return [
                     (dependencies[feature: .debugDisappearingMessageDurations] ? 10 : nil),
                     (dependencies[feature: .debugDisappearingMessageDurations] ? 30 : nil),
+                    (dependencies[feature: .debugDisappearingMessageDurations] ? 60 : nil),
                     (12 * 60 * 60),
                     (24 * 60 * 60),
                     (7 * 24 * 60 * 60),
