--- conflicted
+++ resolved
@@ -150,23 +150,6 @@
                     return false
             }
         }
-<<<<<<< HEAD
-        
-        fileprivate var shouldFollowDisappearingMessagesConfiguration: Bool {
-            switch self {
-                case .standardIncoming, .standardOutgoing,
-                    .infoCall,
-                    .infoDisappearingMessagesUpdate,
-                    .infoLegacyGroupCreated, .infoLegacyGroupUpdated, .infoLegacyGroupCurrentUserLeft,
-                    .infoGroupCurrentUserLeaving, .infoGroupInfoInvited, .infoGroupInfoUpdated,
-                    .infoGroupMembersUpdated, .infoScreenshotNotification, .infoMediaSavedNotification:
-                    return true
-                
-                default: return false
-            }
-        }
-=======
->>>>>>> e9dd86bf
     }
     
     /// The `id` value is auto incremented by the database, if the `Interaction` hasn't been inserted into
@@ -1067,13 +1050,8 @@
                     !attachmentDescription.isEmpty,
                     !body.isEmpty
                 {
-<<<<<<< HEAD
-                    if CurrentAppContext().isRTL {
+                    if Singleton.hasAppContext && Singleton.appContext.isRTL {
                         return NSAttributedString(string: "\(body): \(attachmentDescription)")
-=======
-                    if Singleton.hasAppContext && Singleton.appContext.isRTL {
-                        return "\(body): \(attachmentDescription)"
->>>>>>> e9dd86bf
                     }
                     
                     return NSAttributedString(string: "\(attachmentDescription): \(body)")
