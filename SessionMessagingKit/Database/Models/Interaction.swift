// Copyright © 2022 Rangeproof Pty Ltd. All rights reserved.

import Foundation
import GRDB
import Sodium
import SessionUtilitiesKit
import SessionSnodeKit

public struct Interaction: Codable, Identifiable, Equatable, FetchableRecord, MutablePersistableRecord, TableRecord, ColumnExpressible {
    public static var databaseTableName: String { "interaction" }
    internal static let threadForeignKey = ForeignKey([Columns.threadId], to: [SessionThread.Columns.id])
    internal static let linkPreviewForeignKey = ForeignKey(
        [Columns.linkPreviewUrl],
        to: [LinkPreview.Columns.url]
    )
    public static let thread = belongsTo(SessionThread.self, using: threadForeignKey)
    public static let profile = hasOne(Profile.self, using: Profile.interactionForeignKey)
    public static let interactionAttachments = hasMany(
        InteractionAttachment.self,
        using: InteractionAttachment.interactionForeignKey
    )
    public static let attachments = hasMany(
        Attachment.self,
        through: interactionAttachments,
        using: InteractionAttachment.attachment
    )
    public static let quote = hasOne(Quote.self, using: Quote.interactionForeignKey)
    
    /// Whenever using this `linkPreview` association make sure to filter the result using
    /// `.filter(literal: Interaction.linkPreviewFilterLiteral)` to ensure the correct LinkPreview is returned
    public static let linkPreview = hasOne(LinkPreview.self, using: LinkPreview.interactionForeignKey)
    public static func linkPreviewFilterLiteral(
        interaction: TypedTableAlias<Interaction> = TypedTableAlias(),
        linkPreview: TypedTableAlias<LinkPreview> = TypedTableAlias()
    ) -> SQL {
        let halfResolution: Double = LinkPreview.timstampResolution

        return "(\(interaction[.timestampMs]) BETWEEN (\(linkPreview[.timestamp]) - \(halfResolution)) * 1000 AND (\(linkPreview[.timestamp]) + \(halfResolution)) * 1000)"
    }
    public static let recipientStates = hasMany(RecipientState.self, using: RecipientState.interactionForeignKey)
    
    public typealias Columns = CodingKeys
    public enum CodingKeys: String, CodingKey, ColumnExpression, CaseIterable {
        case id
        case serverHash
        case messageUuid
        case threadId
        case authorId
        
        case variant
        case body
        case timestampMs
        case receivedAtTimestampMs
        case wasRead
        case hasMention
        
        case expiresInSeconds
        case expiresStartedAtMs
        case linkPreviewUrl
        
        // Open Group specific properties
        
        case openGroupServerMessageId
        case openGroupWhisperMods
        case openGroupWhisperTo
    }
    
    public enum Variant: Int, Codable, Hashable, DatabaseValueConvertible {
        case standardIncoming
        case standardOutgoing
        case standardIncomingDeleted
        
        // Info Message Types (spacing the values out to make it easier to extend)
        case infoClosedGroupCreated = 1000
        case infoClosedGroupUpdated
        case infoClosedGroupCurrentUserLeft
        case infoClosedGroupCurrentUserErrorLeaving
        case infoClosedGroupCurrentUserLeaving
        
        case infoDisappearingMessagesUpdate = 2000
        
        case infoScreenshotNotification = 3000
        case infoMediaSavedNotification
        
        case infoMessageRequestAccepted = 4000
        
        case infoCall = 5000
        
        // MARK: - Convenience
        
        public static let variantsToIncrementUnreadCount: [Variant] = [
            .standardIncoming, .infoCall
        ]
        
        public var isInfoMessage: Bool {
            switch self {
                case .infoClosedGroupCreated, .infoClosedGroupUpdated,
                    .infoClosedGroupCurrentUserLeft, .infoClosedGroupCurrentUserLeaving, .infoClosedGroupCurrentUserErrorLeaving,
                    .infoDisappearingMessagesUpdate, .infoScreenshotNotification, .infoMediaSavedNotification,
                    .infoMessageRequestAccepted, .infoCall:
                    return true
                    
                case .standardIncoming, .standardOutgoing, .standardIncomingDeleted:
                    return false
            }
        }
        
        public var isGroupControlMessage: Bool {
            switch self {
                case .infoClosedGroupCreated, .infoClosedGroupUpdated,
                    .infoClosedGroupCurrentUserLeft, .infoClosedGroupCurrentUserLeaving, .infoClosedGroupCurrentUserErrorLeaving:
                    return true
                default:
                    return false
            }
        }
        
        public var isGroupLeavingStatus: Bool {
            switch self {
                case .infoClosedGroupCurrentUserLeft, .infoClosedGroupCurrentUserLeaving, .infoClosedGroupCurrentUserErrorLeaving:
                    return true
                default:
                    return false
            }
        }
        
        /// This flag controls whether the `wasRead` flag is automatically set to true based on the message variant (as a result it they will
        /// or won't affect the unread count)
        fileprivate var canBeUnread: Bool {
            switch self {
                case .standardIncoming: return true
                case .infoCall: return true

                case .infoDisappearingMessagesUpdate, .infoScreenshotNotification, .infoMediaSavedNotification:
                    /// These won't be counted as unread messages but need to be able to be in an unread state so that they can disappear
                    /// after being read (if we don't do this their expiration timer will start immediately when received)
                    return true
                
                case .standardOutgoing, .standardIncomingDeleted: return false
                
                case .infoClosedGroupCreated, .infoClosedGroupUpdated,
                    .infoClosedGroupCurrentUserLeft, .infoClosedGroupCurrentUserLeaving, .infoClosedGroupCurrentUserErrorLeaving,
                    .infoMessageRequestAccepted:
                    return false
            }
        }
        
        fileprivate var shouldFollowDisappearingMessagesConfiguration: Bool {
            switch self {
                case .standardIncoming, .standardOutgoing,
                    .infoCall,
                    .infoDisappearingMessagesUpdate,
                    .infoScreenshotNotification, .infoMediaSavedNotification:
                    return true
                
                default: return false
            }
        }
    }
    
    /// The `id` value is auto incremented by the database, if the `Interaction` hasn't been inserted into
    /// the database yet this value will be `nil`
    public private(set) var id: Int64? = nil
    
    /// The hash returned by the server when this message was created on the server
    ///
    /// **Notes:**
    /// - This will only be populated for `standardIncoming`/`standardOutgoing` interactions from
    /// either `contact` or `closedGroup` threads
    /// - This value will differ for "sync" messages (messages we resend to the current to ensure it appears
    /// on all linked devices) because the data in the message is slightly different
    public let serverHash: String?
    
    /// The UUID specified when sending the message to allow for custom updating and de-duping behaviours
    ///
    /// **Note:** Currently only `infoCall` messages utilise this value
    public let messageUuid: String?
    
    /// The id of the thread that this interaction belongs to (used to expose the `thread` variable)
    public let threadId: String
    
    /// The id of the user who sent the interaction, also used to expose the `profile` variable)
    ///
    /// **Note:** For any "info" messages this value will always be the current user public key (this is because these
    /// messages are created locally based on control messages and the initiator of a control message doesn't always
    /// get transmitted)
    public let authorId: String
    
    /// The type of interaction
    public let variant: Variant
    
    /// The body of this interaction
    public let body: String?
    
    /// When the interaction was created in milliseconds since epoch
    ///
    /// **Notes:**
    /// - This value will be `0` if it hasn't been set yet
    /// - The code sorts messages using this value
    /// - This value will ber overwritten by the `serverTimestamp` for open group messages
    public let timestampMs: Int64
    
    /// When the interaction was received in milliseconds since epoch
    ///
    /// **Note:** This value will be `0` if it hasn't been set yet
    public let receivedAtTimestampMs: Int64
    
    /// A flag indicating whether the interaction has been read (this is a flag rather than a timestamp because
    /// we couldn’t know if a read timestamp is accurate)
    ///
    /// This flag is used:
    ///  - In conjunction with `Interaction.variantsToIncrementUnreadCount` to determine the unread count for a thread
    ///  - In order to determine whether the "Disappear After Read" expiration type should be started
    ///
    /// **Note:** This flag is not applicable to standardOutgoing or standardIncomingDeleted interactions
    public private(set) var wasRead: Bool
    
    /// A flag indicating whether the current user was mentioned in this interaction (or the associated quote)
    public let hasMention: Bool
    
    /// The number of seconds until this message should expire
    public private(set) var expiresInSeconds: TimeInterval?
    
    /// The timestamp in milliseconds since 1970 at which this messages expiration timer started counting
    /// down (this is stored in order to allow the `expiresInSeconds` value to be updated before a
    /// message has expired)
    public private(set) var expiresStartedAtMs: Double?
    
    /// This value is the url for the link preview for this interaction
    ///
    /// **Note:** This is also used for open group invitations
    public let linkPreviewUrl: String?
    
    // Open Group specific properties
    
    /// The `openGroupServerMessageId` value will only be set for messages from SOGS
    public let openGroupServerMessageId: Int64?
    
    /// This flag indicates whether this interaction is a whisper to the mods of an Open Group
    public let openGroupWhisperMods: Bool
    
    /// This value is the id of the user within an Open Group who is the target of this whisper interaction
    public let openGroupWhisperTo: String?
    
    // MARK: - Relationships
         
    public var thread: QueryInterfaceRequest<SessionThread> {
        request(for: Interaction.thread)
    }
    
    public var profile: QueryInterfaceRequest<Profile> {
        request(for: Interaction.profile)
    }
    
    /// Depending on the data associated to this interaction this array will represent different things, these
    /// cases are mutually exclusive:
    ///
    /// **Quote:** The thumbnails associated to the `Quote`
    /// **LinkPreview:** The thumbnails associated to the `LinkPreview`
    /// **Other:** The files directly attached to the interaction
    public var attachments: QueryInterfaceRequest<Attachment> {
        let interactionAttachment: TypedTableAlias<InteractionAttachment> = TypedTableAlias()
        
        return request(for: Interaction.attachments)
            .order(interactionAttachment[.albumIndex])
    }

    public var quote: QueryInterfaceRequest<Quote> {
        request(for: Interaction.quote)
    }

    public var linkPreview: QueryInterfaceRequest<LinkPreview> {
        /// **Note:** This equation **MUST** match the `linkPreviewFilterLiteral` logic
        let halfResolution: Double = LinkPreview.timstampResolution
        
        return request(for: Interaction.linkPreview)
            .filter(
                (timestampMs >= (LinkPreview.Columns.timestamp - halfResolution) * 1000) &&
                (timestampMs <= (LinkPreview.Columns.timestamp + halfResolution) * 1000)
            )
    }
    
    public var recipientStates: QueryInterfaceRequest<RecipientState> {
        request(for: Interaction.recipientStates)
    }
    
    // MARK: - Initialization
    
    internal init(
        id: Int64? = nil,
        serverHash: String?,
        messageUuid: String?,
        threadId: String,
        authorId: String,
        variant: Variant,
        body: String?,
        timestampMs: Int64,
        receivedAtTimestampMs: Int64,
        wasRead: Bool,
        hasMention: Bool,
        expiresInSeconds: TimeInterval?,
        expiresStartedAtMs: Double?,
        linkPreviewUrl: String?,
        openGroupServerMessageId: Int64?,
        openGroupWhisperMods: Bool,
        openGroupWhisperTo: String?
    ) {
        self.id = id
        self.serverHash = serverHash
        self.messageUuid = messageUuid
        self.threadId = threadId
        self.authorId = authorId
        self.variant = variant
        self.body = body
        self.timestampMs = timestampMs
        self.receivedAtTimestampMs = receivedAtTimestampMs
        self.wasRead = (wasRead || !variant.canBeUnread)
        self.hasMention = hasMention
        self.expiresInSeconds = expiresInSeconds
        self.expiresStartedAtMs = expiresStartedAtMs
        self.linkPreviewUrl = linkPreviewUrl
        self.openGroupServerMessageId = openGroupServerMessageId
        self.openGroupWhisperMods = openGroupWhisperMods
        self.openGroupWhisperTo = openGroupWhisperTo
    }
    
    public init(
        serverHash: String? = nil,
        messageUuid: String? = nil,
        threadId: String,
        authorId: String,
        variant: Variant,
        body: String? = nil,
        timestampMs: Int64 = 0,
        wasRead: Bool = false,
        hasMention: Bool = false,
        expiresInSeconds: TimeInterval? = nil,
        expiresStartedAtMs: Double? = nil,
        linkPreviewUrl: String? = nil,
        openGroupServerMessageId: Int64? = nil,
        openGroupWhisperMods: Bool = false,
        openGroupWhisperTo: String? = nil
    ) {
        self.serverHash = serverHash
        self.messageUuid = messageUuid
        self.threadId = threadId
        self.authorId = authorId
        self.variant = variant
        self.body = body
        self.timestampMs = timestampMs
        self.receivedAtTimestampMs = {
            switch variant {
                case .standardIncoming, .standardOutgoing: return SnodeAPI.currentOffsetTimestampMs()

                /// For TSInteractions which are not `standardIncoming` and `standardOutgoing` use the `timestampMs` value
                default: return timestampMs
            }
        }()
        self.wasRead = (wasRead || !variant.canBeUnread)
        self.hasMention = hasMention
        self.expiresInSeconds = expiresInSeconds
        self.expiresStartedAtMs = expiresStartedAtMs
        self.linkPreviewUrl = linkPreviewUrl
        self.openGroupServerMessageId = openGroupServerMessageId
        self.openGroupWhisperMods = openGroupWhisperMods
        self.openGroupWhisperTo = openGroupWhisperTo
    }
    
    // MARK: - Custom Database Interaction
    
    public mutating func willInsert(_ db: Database) throws {
        // Automatically mark interactions which can't be unread as read so the unread count
        // isn't impacted
        self.wasRead = (self.wasRead || !self.variant.canBeUnread)
        
        // Automatically add disapeparing messages configuration
        if self.variant.shouldFollowDisappearingMessagesConfiguration {
            guard
                let disappearingMessagesConfiguration = try? DisappearingMessagesConfiguration.fetchOne(db, id: self.threadId),
                disappearingMessagesConfiguration.isEnabled
            else {
                self.expiresInSeconds = self.expiresInSeconds ?? 0
                return
            }
            
            self.expiresInSeconds = self.expiresInSeconds ?? disappearingMessagesConfiguration.durationSeconds
            self.expiresStartedAtMs = disappearingMessagesConfiguration.type == .disappearAfterSend ? Double(self.timestampMs) : nil
        }
    }
    
    public func aroundInsert(_ db: Database, insert: () throws -> InsertionSuccess) throws {
        let success: InsertionSuccess = try insert()
        
        guard
            let threadVariant: SessionThread.Variant = try? SessionThread
                .filter(id: threadId)
                .select(.variant)
                .asRequest(of: SessionThread.Variant.self)
                .fetchOne(db)
        else {
            SNLog("Inserted an interaction but couldn't find it's associated thead")
            return
        }
        
        switch variant {
            case .standardOutgoing:
                // New outgoing messages should immediately determine their recipient list
                // from current thread state
                switch threadVariant {
                    case .contact:
                        try RecipientState(
                            interactionId: success.rowID,
                            recipientId: threadId,  // Will be the contact id
                            state: .sending
                        ).insert(db)
                        
                    case .legacyGroup, .group:
                        let closedGroupMemberIds: Set<String> = (try? GroupMember
                            .select(.profileId)
                            .filter(GroupMember.Columns.groupId == threadId)
                            .asRequest(of: String.self)
                            .fetchSet(db))
                            .defaulting(to: [])
                        
                        guard !closedGroupMemberIds.isEmpty else {
                            SNLog("Inserted an interaction but couldn't find it's associated thread members")
                            return
                        }
                        
                        // Exclude the current user when creating recipient states (as they will never
                        // receive the message resulting in the message getting flagged as failed)
                        let userPublicKey: String = getUserHexEncodedPublicKey(db)
                        try closedGroupMemberIds
                            .filter { memberId -> Bool in memberId != userPublicKey }
                            .forEach { memberId in
                                try RecipientState(
                                    interactionId: success.rowID,
                                    recipientId: memberId,
                                    state: .sending
                                ).insert(db)
                            }
                        
                    case .community:
                        // Since we use the 'RecipientState' type to manage the message state
                        // we need to ensure we have a state for all threads; so for open groups
                        // we just use the open group id as the 'recipientId' value
                        try RecipientState(
                            interactionId: success.rowID,
                            recipientId: threadId,  // Will be the open group id
                            state: .sending
                        ).insert(db)
                }
                
            default: break
        }
        
        // Start the disappearing messages timer if needed
        if self.expiresStartedAtMs != nil {
            Dependencies()[singleton: .jobRunner].upsert(
                db,
                job: DisappearingMessagesJob.updateNextRunIfNeeded(db),
                canStartJob: true,
                using: Dependencies()
            )
        }
    }
    
    public mutating func didInsert(_ inserted: InsertionSuccess) {
        self.id = inserted.rowID
    }
}

// MARK: - Mutation

public extension Interaction {
    func with(
        serverHash: String? = nil,
        authorId: String? = nil,
        body: String? = nil,
        timestampMs: Int64? = nil,
        wasRead: Bool? = nil,
        hasMention: Bool? = nil,
        expiresInSeconds: TimeInterval? = nil,
        expiresStartedAtMs: Double? = nil,
        openGroupServerMessageId: Int64? = nil
    ) -> Interaction {
        return Interaction(
            id: self.id,
            serverHash: (serverHash ?? self.serverHash),
            messageUuid: self.messageUuid,
            threadId: self.threadId,
            authorId: (authorId ?? self.authorId),
            variant: self.variant,
            body: (body ?? self.body),
            timestampMs: (timestampMs ?? self.timestampMs),
            receivedAtTimestampMs: self.receivedAtTimestampMs,
            wasRead: ((wasRead ?? self.wasRead) || !self.variant.canBeUnread),
            hasMention: (hasMention ?? self.hasMention),
            expiresInSeconds: (expiresInSeconds ?? self.expiresInSeconds),
            expiresStartedAtMs: (expiresStartedAtMs ?? self.expiresStartedAtMs),
            linkPreviewUrl: self.linkPreviewUrl,
            openGroupServerMessageId: (openGroupServerMessageId ?? self.openGroupServerMessageId),
            openGroupWhisperMods: self.openGroupWhisperMods,
            openGroupWhisperTo: self.openGroupWhisperTo
        )
    }
}

// MARK: - GRDB Interactions

public extension Interaction {
    struct ReadInfo: Decodable, FetchableRecord {
        let id: Int64
        let variant: Interaction.Variant
        let timestampMs: Int64
        let wasRead: Bool
    }
    
    static func fetchUnreadCount(
        _ db: Database,
        using dependencies: Dependencies = Dependencies()
    ) throws -> Int {
        let userPublicKey: String = getUserHexEncodedPublicKey(db, using: dependencies)
        let thread: TypedTableAlias<SessionThread> = TypedTableAlias()
        
        return try Interaction
            .filter(Interaction.Columns.wasRead == false)
            .filter(Interaction.Variant.variantsToIncrementUnreadCount.contains(Interaction.Columns.variant))
            .filter(
                // Only count mentions if 'onlyNotifyForMentions' is set
                thread[.onlyNotifyForMentions] == false ||
                Interaction.Columns.hasMention == true
            )
            .joining(
                required: Interaction.thread
                    .aliased(thread)
                    .joining(optional: SessionThread.contact)
                    .filter(
                        // Ignore muted threads
                        SessionThread.Columns.mutedUntilTimestamp == nil ||
                        SessionThread.Columns.mutedUntilTimestamp < dependencies.dateNow.timeIntervalSince1970
                    )
                    .filter(
                        // Ignore message request threads
                        SessionThread.Columns.variant != SessionThread.Variant.contact ||
                        !SessionThread.isMessageRequest(userPublicKey: userPublicKey)
                    )
            )
            .fetchCount(db)
    }
    
    /// This will update the `wasRead` state the the interaction
    ///
    /// - Parameters
    ///   - interactionId: The id of the specific interaction to mark as read
    ///   - threadId: The id of the thread the interaction belongs to
    ///   - includingOlder: Setting this to `true` will updated the `wasRead` flag for all older interactions as well
    ///   - trySendReadReceipt: Setting this to `true` will schedule a `ReadReceiptJob`
    static func markAsRead(
        _ db: Database,
        interactionId: Int64?,
        threadId: String,
        threadVariant: SessionThread.Variant,
        includingOlder: Bool,
        trySendReadReceipt: Bool,
        using dependencies: Dependencies
    ) throws {
        guard let interactionId: Int64 = interactionId else { return }
        
<<<<<<< HEAD
        struct InteractionReadInfo: Decodable, FetchableRecord {
            let id: Int64
            let variant: Interaction.Variant
            let timestampMs: Int64
            let wasRead: Bool
        }

        // Once all of the below is done schedule the jobs
        func scheduleJobs(
            _ db: Database,
            threadId: String,
            threadVariant: SessionThread.Variant,
            interactionInfo: [InteractionReadInfo],
            lastReadTimestampMs: Int64,
            using dependencies: Dependencies
        ) throws {
            // Add the 'DisappearingMessagesJob' if needed - this will update any expiring
            // messages `expiresStartedAtMs` values in local database, and create seperate
            // jobs updating message expiration
            dependencies[singleton: .jobRunner].upsert(
                db,
                job: DisappearingMessagesJob.updateNextRunIfNeeded(
                    db,
                    interactionIds: interactionInfo.map { $0.id },
                    startedAtMs: TimeInterval(SnodeAPI.currentOffsetTimestampMs()),
                    threadId: threadId,
                    using: dependencies
                ),
                canStartJob: true,
                using: dependencies
            )
            
            // Update the last read timestamp if needed
            try SessionUtil.syncThreadLastReadIfNeeded(
                db,
                threadId: threadId,
                threadVariant: threadVariant,
                lastReadTimestampMs: lastReadTimestampMs,
                using: dependencies
            )
            
            // Clear out any notifications for the interactions we mark as read
            Environment.shared?.notificationsManager.wrappedValue?.cancelNotifications(
                identifiers: interactionInfo
                    .map { interactionInfo in
                        Interaction.notificationIdentifier(
                            for: interactionInfo.id,
                            threadId: threadId,
                            shouldGroupMessagesForThread: false
                        )
                    }
                    .appending(Interaction.notificationIdentifier(
                        for: 0,
                        threadId: threadId,
                        shouldGroupMessagesForThread: true
                    ))
            )
            
            // If we want to send read receipts and it's a contact thread then try to add the
            // 'SendReadReceiptsJob' for and unread messages that weren't outgoing
            if trySendReadReceipt && threadVariant == .contact {
                dependencies[singleton: .jobRunner].upsert(
                    db,
                    job: SendReadReceiptsJob.createOrUpdateIfNeeded(
                        db,
                        threadId: threadId,
                        interactionIds: interactionInfo
                            .filter { !$0.wasRead && $0.variant != .standardOutgoing }
                            .map { $0.id },
                        using: dependencies
                    ),
                    canStartJob: true,
                    using: dependencies
                )
            }
        }
        
=======
>>>>>>> 65acd798
        // Since there is no guarantee on the order messages are inserted into the database
        // fetch the timestamp for the interaction and set everything before that as read
        let maybeInteractionInfo: Interaction.ReadInfo? = try Interaction
            .select(.id, .variant, .timestampMs, .wasRead)
            .filter(id: interactionId)
            .asRequest(of: Interaction.ReadInfo.self)
            .fetchOne(db)
        
        // If we aren't including older interactions then update and save the current one
        guard includingOlder, let interactionInfo: Interaction.ReadInfo = maybeInteractionInfo else {
            // Only mark as read and trigger the subsequent jobs if the interaction is
            // actually not read (no point updating and triggering db changes otherwise)
            guard
                maybeInteractionInfo?.wasRead == false,
                let timestampMs: Int64 = maybeInteractionInfo?.timestampMs,
                let variant: Variant = try Interaction
                    .filter(id: interactionId)
                    .select(.variant)
                    .asRequest(of: Variant.self)
                    .fetchOne(db)
            else { return }
            
            _ = try Interaction
                .filter(id: interactionId)
                .updateAll(db, Columns.wasRead.set(to: true))
            
            try Interaction.scheduleReadJobs(
                db,
                threadId: threadId,
                threadVariant: threadVariant,
                interactionInfo: [
                    Interaction.ReadInfo(
                        id: interactionId,
                        variant: variant,
                        timestampMs: 0,
                        wasRead: false
                    )
                ],
                lastReadTimestampMs: timestampMs,
<<<<<<< HEAD
                using: dependencies
=======
                trySendReadReceipt: trySendReadReceipt,
                calledFromConfigHandling: false
>>>>>>> 65acd798
            )
            return
        }
        
        let interactionQuery = Interaction
            .filter(Interaction.Columns.threadId == threadId)
            .filter(Interaction.Columns.timestampMs <= interactionInfo.timestampMs)
            .filter(Interaction.Columns.wasRead == false)
        let interactionInfoToMarkAsRead: [Interaction.ReadInfo] = try interactionQuery
            .select(.id, .variant, .timestampMs, .wasRead)
            .asRequest(of: Interaction.ReadInfo.self)
            .fetchAll(db)
        
        // If there are no other interactions to mark as read then just schedule the jobs
        // for this interaction (need to ensure the disapeparing messages run for sync'ed
        // outgoing messages which will always have 'wasRead' as false)
        guard !interactionInfoToMarkAsRead.isEmpty else {
            try Interaction.scheduleReadJobs(
                db,
                threadId: threadId,
                threadVariant: threadVariant,
                interactionInfo: [interactionInfo],
                lastReadTimestampMs: interactionInfo.timestampMs,
<<<<<<< HEAD
                using: dependencies
=======
                trySendReadReceipt: trySendReadReceipt,
                calledFromConfigHandling: false
>>>>>>> 65acd798
            )
            return
        }
        
        // Update the `wasRead` flag to true
        try interactionQuery.updateAll(db, Columns.wasRead.set(to: true))
        
        // Retrieve the interaction ids we want to update
        try Interaction.scheduleReadJobs(
            db,
            threadId: threadId,
            threadVariant: threadVariant,
            interactionInfo: interactionInfoToMarkAsRead,
            lastReadTimestampMs: interactionInfo.timestampMs,
<<<<<<< HEAD
            using: dependencies
=======
            trySendReadReceipt: trySendReadReceipt,
            calledFromConfigHandling: false
>>>>>>> 65acd798
        )
    }
    
    /// This method flags sent messages as read for the specified recipients
    ///
    /// **Note:** This method won't update the 'wasRead' flag (it will be updated via the above method)
    @discardableResult static func markAsRead(
        _ db: Database,
        recipientId: String,
        timestampMsValues: [Int64],
        readTimestampMs: Int64
    ) throws -> Set<Int64> {
        guard db[.areReadReceiptsEnabled] == true else { return [] }
        
        // Update the read state
        let rowIds: [Int64] = try RecipientState
            .select(Column.rowID)
            .filter(RecipientState.Columns.recipientId == recipientId)
            .joining(
                required: RecipientState.interaction
                    .filter(timestampMsValues.contains(Columns.timestampMs))
                    .filter(Columns.variant == Variant.standardOutgoing)
            )
            .asRequest(of: Int64.self)
            .fetchAll(db)
        
        // If there were no 'rowIds' then no need to run the below queries, all of the timestamps
        // and for pending read receipts
        guard !rowIds.isEmpty else { return timestampMsValues.asSet() }
        
        // Update the 'readTimestampMs' if it doesn't match (need to do this to prevent
        // the UI update from being triggered for a redundant update)
        try RecipientState
            .filter(rowIds.contains(Column.rowID))
            .filter(RecipientState.Columns.readTimestampMs == nil)
            .updateAll(
                db,
                RecipientState.Columns.readTimestampMs.set(to: readTimestampMs)
            )
        
        // If the message still appeared to be sending then mark it as sent
        try RecipientState
            .filter(rowIds.contains(Column.rowID))
            .filter(RecipientState.Columns.state == RecipientState.State.sending)
            .updateAll(
                db,
                RecipientState.Columns.state.set(to: RecipientState.State.sent)
            )
        
        // Retrieve the set of timestamps which were updated
        let timestampsUpdated: Set<Int64> = try Interaction
            .select(Columns.timestampMs)
            .filter(timestampMsValues.contains(Columns.timestampMs))
            .filter(Columns.variant == Variant.standardOutgoing)
            .joining(
                required: Interaction.recipientStates
                    .filter(rowIds.contains(Column.rowID))
            )
            .asRequest(of: Int64.self)
            .fetchSet(db)
        
        // Return the timestamps which weren't updated
        return timestampMsValues
            .asSet()
            .subtracting(timestampsUpdated)
    }
    
    static func scheduleReadJobs(
        _ db: Database,
        threadId: String,
        threadVariant: SessionThread.Variant,
        interactionInfo: [Interaction.ReadInfo],
        lastReadTimestampMs: Int64,
        trySendReadReceipt: Bool,
        calledFromConfigHandling: Bool
    ) throws {
        guard !interactionInfo.isEmpty else { return }
        
        // Update the last read timestamp if needed
        if !calledFromConfigHandling {
            try SessionUtil.syncThreadLastReadIfNeeded(
                db,
                threadId: threadId,
                threadVariant: threadVariant,
                lastReadTimestampMs: lastReadTimestampMs
            )
        }
        
        // Add the 'DisappearingMessagesJob' if needed - this will update any expiring
        // messages `expiresStartedAtMs` values
        JobRunner.upsert(
            db,
            job: DisappearingMessagesJob.updateNextRunIfNeeded(
                db,
                interactionIds: interactionInfo.map { $0.id },
                startedAtMs: TimeInterval(SnodeAPI.currentOffsetTimestampMs())
            )
        )
        
        // Clear out any notifications for the interactions we mark as read
        Environment.shared?.notificationsManager.wrappedValue?.cancelNotifications(
            identifiers: interactionInfo
                .map { interactionInfo in
                    Interaction.notificationIdentifier(
                        for: interactionInfo.id,
                        threadId: threadId,
                        shouldGroupMessagesForThread: false
                    )
                }
                .appending(Interaction.notificationIdentifier(
                    for: 0,
                    threadId: threadId,
                    shouldGroupMessagesForThread: true
                ))
        )
        
        /// If we want to send read receipts and it's a contact thread then try to add the `SendReadReceiptsJob` for and unread
        /// messages that weren't outgoing
        if trySendReadReceipt && threadVariant == .contact {
            JobRunner.upsert(
                db,
                job: SendReadReceiptsJob.createOrUpdateIfNeeded(
                    db,
                    threadId: threadId,
                    interactionIds: interactionInfo
                        .filter { !$0.wasRead && $0.variant != .standardOutgoing }
                        .map { $0.id }
                )
            )
        }
    }
}

// MARK: - Search Queries

public extension Interaction {
    struct FullTextSearch: Decodable, ColumnExpressible {
        public typealias Columns = CodingKeys
        public enum CodingKeys: String, CodingKey, ColumnExpression, CaseIterable {
            case threadId
            case body
        }
        
        let threadId: String
        let body: String
    }
    
    struct TimestampInfo: FetchableRecord, Codable {
        public let id: Int64
        public let timestampMs: Int64
        
        public init(
            id: Int64,
            timestampMs: Int64
        ) {
            self.id = id
            self.timestampMs = timestampMs
        }
    }
    
    static func idsForTermWithin(threadId: String, pattern: FTS5Pattern) -> SQLRequest<TimestampInfo> {
        let interaction: TypedTableAlias<Interaction> = TypedTableAlias()
        let interactionFullTextSearch: TypedTableAlias<FullTextSearch> = TypedTableAlias(name: Interaction.fullTextSearchTableName)
        
        let request: SQLRequest<TimestampInfo> = """
            SELECT
                \(interaction[.id]),
                \(interaction[.timestampMs])
            FROM \(Interaction.self)
            JOIN \(interactionFullTextSearch) ON (
                \(interactionFullTextSearch[.rowId]) = \(interaction[.rowId]) AND
                \(SQL("\(interactionFullTextSearch[.threadId]) = \(threadId)")) AND
                \(interactionFullTextSearch[.body]) MATCH \(pattern)
            )
        
            ORDER BY \(interaction[.timestampMs].desc)
        """
        
        return request
    }
}

// MARK: - Convenience

public extension Interaction {
    static let oversizeTextMessageSizeThreshold: UInt = (2 * 1024)
    
    // MARK: - Variables
    
    var isExpiringMessage: Bool {
        guard variant == .standardIncoming || variant == .standardOutgoing else { return false }
        
        return (expiresInSeconds ?? 0 > 0)
    }
    
    var openGroupWhisper: Bool { return (openGroupWhisperMods || (openGroupWhisperTo != nil)) }
    
    var notificationIdentifiers: [String] {
        [
            notificationIdentifier(shouldGroupMessagesForThread: true),
            notificationIdentifier(shouldGroupMessagesForThread: false)
        ]
    }
    
    // MARK: - Functions
    
    func notificationIdentifier(shouldGroupMessagesForThread: Bool) -> String {
        // When the app is in the background we want the notifications to be grouped to prevent spam
        return Interaction.notificationIdentifier(
            for: (id ?? 0),
            threadId: threadId,
            shouldGroupMessagesForThread: shouldGroupMessagesForThread
        )
    }
    
    fileprivate static func notificationIdentifier(for id: Int64, threadId: String, shouldGroupMessagesForThread: Bool) -> String {
        // When the app is in the background we want the notifications to be grouped to prevent spam
        guard !shouldGroupMessagesForThread else { return threadId }
        
        return "\(threadId)-\(id)"
    }
    
    func markingAsDeleted() -> Interaction {
        return Interaction(
            id: id,
            serverHash: nil,
            messageUuid: messageUuid,
            threadId: threadId,
            authorId: authorId,
            variant: .standardIncomingDeleted,
            body: nil,
            timestampMs: timestampMs,
            receivedAtTimestampMs: receivedAtTimestampMs,
            wasRead: (wasRead || !Variant.standardIncomingDeleted.canBeUnread),
            hasMention: false,
            expiresInSeconds: expiresInSeconds,
            expiresStartedAtMs: expiresStartedAtMs,
            linkPreviewUrl: nil,
            openGroupServerMessageId: openGroupServerMessageId,
            openGroupWhisperMods: openGroupWhisperMods,
            openGroupWhisperTo: openGroupWhisperTo
        )
    }
    
    static func isUserMentioned(
        _ db: Database,
        threadId: String,
        body: String?,
        quoteAuthorId: String? = nil,
        using dependencies: Dependencies = Dependencies()
    ) -> Bool {
        var publicKeysToCheck: [String] = [
            getUserHexEncodedPublicKey(db, using: dependencies)
        ]
        
        // If the thread is an open group then add the blinded id as a key to check
        if let openGroup: OpenGroup = try? OpenGroup.fetchOne(db, id: threadId) {
            if
                let userEd25519KeyPair: KeyPair = Identity.fetchUserEd25519KeyPair(db),
                let blindedKeyPair: KeyPair = dependencies[singleton: .crypto].generate(
                    .blindedKeyPair(serverPublicKey: openGroup.publicKey, edKeyPair: userEd25519KeyPair, using: dependencies)
                )
            {
                publicKeysToCheck.append(SessionId(.blinded15, publicKey: blindedKeyPair.publicKey).hexString)
                publicKeysToCheck.append(SessionId(.blinded25, publicKey: blindedKeyPair.publicKey).hexString)
            }
        }
        
        return isUserMentioned(
            publicKeysToCheck: publicKeysToCheck,
            body: body,
            quoteAuthorId: quoteAuthorId
        )
    }
        
    static func isUserMentioned(
        publicKeysToCheck: [String],
        body: String?,
        quoteAuthorId: String? = nil
    ) -> Bool {
        // A user is mentioned if their public key is in the body of a message or one of their messages
        // was quoted
        return publicKeysToCheck.contains { publicKey in
            (
                body != nil &&
                (body ?? "").contains("@\(publicKey)")
            ) || (
                quoteAuthorId == publicKey
            )
        }
    }
    
    /// Use the `Interaction.previewText` method directly where possible rather than this method as it
    /// makes it's own database queries
    func previewText(_ db: Database) -> String {
        switch variant {
            case .standardIncoming, .standardOutgoing:
                return Interaction.previewText(
                    variant: self.variant,
                    body: self.body,
                    attachmentDescriptionInfo: try? attachments
                        .select(.id, .variant, .contentType, .sourceFilename)
                        .asRequest(of: Attachment.DescriptionInfo.self)
                        .fetchOne(db),
                    attachmentCount: try? attachments.fetchCount(db),
                    isOpenGroupInvitation: linkPreview
                        .filter(LinkPreview.Columns.variant == LinkPreview.Variant.openGroupInvitation)
                        .isNotEmpty(db)
                )

            case .infoMediaSavedNotification, .infoScreenshotNotification, .infoCall:
                // Note: These should only occur in 'contact' threads so the `threadId`
                // is the contact id
                return Interaction.previewText(
                    variant: self.variant,
                    body: self.body,
                    authorDisplayName: Profile.displayName(db, id: threadId)
                )

            default: return Interaction.previewText(
                variant: self.variant,
                body: self.body
            )
        }
    }
    
    /// This menthod generates the preview text for a given transaction
    static func previewText(
        variant: Variant,
        body: String?,
        threadContactDisplayName: String = "",
        authorDisplayName: String = "",
        attachmentDescriptionInfo: Attachment.DescriptionInfo? = nil,
        attachmentCount: Int? = nil,
        isOpenGroupInvitation: Bool = false
    ) -> String {
        switch variant {
            case .standardIncomingDeleted: return ""
                
            case .standardIncoming, .standardOutgoing:
                let attachmentDescription: String? = Attachment.description(
                    for: attachmentDescriptionInfo,
                    count: attachmentCount
                )
                
                if
                    let attachmentDescription: String = attachmentDescription,
                    let body: String = body,
                    !attachmentDescription.isEmpty,
                    !body.isEmpty
                {
                    if CurrentAppContext().isRTL {
                        return "\(body): \(attachmentDescription)"
                    }
                    
                    return "\(attachmentDescription): \(body)"
                }
                
                if let body: String = body, !body.isEmpty {
                    return body
                }
                
                if let attachmentDescription: String = attachmentDescription, !attachmentDescription.isEmpty {
                    return attachmentDescription
                }
                
                if isOpenGroupInvitation {
                    return "😎 Open group invitation"
                }
                
                // TODO: We should do better here
                return ""
                
            case .infoMediaSavedNotification:
                // TODO: Use referencedAttachmentTimestamp to tell the user * which * media was saved
                return String(format: "media_saved".localized(), authorDisplayName)
                
            case .infoScreenshotNotification:
                return String(format: "screenshot_taken".localized(), authorDisplayName)
                
            case .infoClosedGroupCreated: return "GROUP_CREATED".localized()
            case .infoClosedGroupCurrentUserLeft: return "GROUP_YOU_LEFT".localized()
            case .infoClosedGroupCurrentUserLeaving: return "group_you_leaving".localized()
            case .infoClosedGroupCurrentUserErrorLeaving: return "group_unable_to_leave".localized()
            case .infoClosedGroupUpdated: return (body ?? "GROUP_UPDATED".localized())
            case .infoMessageRequestAccepted: return (body ?? "MESSAGE_REQUESTS_ACCEPTED".localized())
            
            case .infoDisappearingMessagesUpdate:
                guard
                    let infoMessageData: Data = (body ?? "").data(using: .utf8),
                    let messageInfo: DisappearingMessagesConfiguration.MessageInfo = try? JSONDecoder().decode(
                        DisappearingMessagesConfiguration.MessageInfo.self,
                        from: infoMessageData
                    )
                else { return (body ?? "") }
                
                return messageInfo.previewText
                
            case .infoCall:
                guard
                    let infoMessageData: Data = (body ?? "").data(using: .utf8),
                    let messageInfo: CallMessage.MessageInfo = try? JSONDecoder().decode(
                        CallMessage.MessageInfo.self,
                        from: infoMessageData
                    )
                else { return (body ?? "") }
                
                return messageInfo.previewText(threadContactDisplayName: threadContactDisplayName)
        }
    }
    
    func state(_ db: Database) throws -> RecipientState.State {
        let states: [RecipientState.State] = try RecipientState.State
            .fetchAll(
                db,
                recipientStates.select(.state)
            )
        
        return Interaction.state(for: states)
    }
    
    static func state(for states: [RecipientState.State]) -> RecipientState.State {
        // If there are no states then assume this is a new interaction which hasn't been
        // saved yet so has no states
        guard !states.isEmpty else { return .sending }
        
        var hasFailed: Bool = false
        
        for state in states {
            switch state {
                // If there are any "sending" recipients, consider this message "sending"
                case .sending: return .sending
                    
                case .failed:
                    hasFailed = true
                    break
                    
                default: break
            }
        }
        
        // If there are any "failed" recipients, consider this message "failed"
        guard !hasFailed else { return .failed }
        
        // Otherwise, consider the message "sent"
        //
        // Note: This includes messages with no recipients
        return .sent
    }
}<|MERGE_RESOLUTION|>--- conflicted
+++ resolved
@@ -567,86 +567,6 @@
     ) throws {
         guard let interactionId: Int64 = interactionId else { return }
         
-<<<<<<< HEAD
-        struct InteractionReadInfo: Decodable, FetchableRecord {
-            let id: Int64
-            let variant: Interaction.Variant
-            let timestampMs: Int64
-            let wasRead: Bool
-        }
-
-        // Once all of the below is done schedule the jobs
-        func scheduleJobs(
-            _ db: Database,
-            threadId: String,
-            threadVariant: SessionThread.Variant,
-            interactionInfo: [InteractionReadInfo],
-            lastReadTimestampMs: Int64,
-            using dependencies: Dependencies
-        ) throws {
-            // Add the 'DisappearingMessagesJob' if needed - this will update any expiring
-            // messages `expiresStartedAtMs` values in local database, and create seperate
-            // jobs updating message expiration
-            dependencies[singleton: .jobRunner].upsert(
-                db,
-                job: DisappearingMessagesJob.updateNextRunIfNeeded(
-                    db,
-                    interactionIds: interactionInfo.map { $0.id },
-                    startedAtMs: TimeInterval(SnodeAPI.currentOffsetTimestampMs()),
-                    threadId: threadId,
-                    using: dependencies
-                ),
-                canStartJob: true,
-                using: dependencies
-            )
-            
-            // Update the last read timestamp if needed
-            try SessionUtil.syncThreadLastReadIfNeeded(
-                db,
-                threadId: threadId,
-                threadVariant: threadVariant,
-                lastReadTimestampMs: lastReadTimestampMs,
-                using: dependencies
-            )
-            
-            // Clear out any notifications for the interactions we mark as read
-            Environment.shared?.notificationsManager.wrappedValue?.cancelNotifications(
-                identifiers: interactionInfo
-                    .map { interactionInfo in
-                        Interaction.notificationIdentifier(
-                            for: interactionInfo.id,
-                            threadId: threadId,
-                            shouldGroupMessagesForThread: false
-                        )
-                    }
-                    .appending(Interaction.notificationIdentifier(
-                        for: 0,
-                        threadId: threadId,
-                        shouldGroupMessagesForThread: true
-                    ))
-            )
-            
-            // If we want to send read receipts and it's a contact thread then try to add the
-            // 'SendReadReceiptsJob' for and unread messages that weren't outgoing
-            if trySendReadReceipt && threadVariant == .contact {
-                dependencies[singleton: .jobRunner].upsert(
-                    db,
-                    job: SendReadReceiptsJob.createOrUpdateIfNeeded(
-                        db,
-                        threadId: threadId,
-                        interactionIds: interactionInfo
-                            .filter { !$0.wasRead && $0.variant != .standardOutgoing }
-                            .map { $0.id },
-                        using: dependencies
-                    ),
-                    canStartJob: true,
-                    using: dependencies
-                )
-            }
-        }
-        
-=======
->>>>>>> 65acd798
         // Since there is no guarantee on the order messages are inserted into the database
         // fetch the timestamp for the interaction and set everything before that as read
         let maybeInteractionInfo: Interaction.ReadInfo? = try Interaction
@@ -686,12 +606,9 @@
                     )
                 ],
                 lastReadTimestampMs: timestampMs,
-<<<<<<< HEAD
+                trySendReadReceipt: trySendReadReceipt,
+                calledFromConfigHandling: false,
                 using: dependencies
-=======
-                trySendReadReceipt: trySendReadReceipt,
-                calledFromConfigHandling: false
->>>>>>> 65acd798
             )
             return
         }
@@ -715,12 +632,9 @@
                 threadVariant: threadVariant,
                 interactionInfo: [interactionInfo],
                 lastReadTimestampMs: interactionInfo.timestampMs,
-<<<<<<< HEAD
+                trySendReadReceipt: trySendReadReceipt,
+                calledFromConfigHandling: false,
                 using: dependencies
-=======
-                trySendReadReceipt: trySendReadReceipt,
-                calledFromConfigHandling: false
->>>>>>> 65acd798
             )
             return
         }
@@ -735,12 +649,9 @@
             threadVariant: threadVariant,
             interactionInfo: interactionInfoToMarkAsRead,
             lastReadTimestampMs: interactionInfo.timestampMs,
-<<<<<<< HEAD
+            trySendReadReceipt: trySendReadReceipt,
+            calledFromConfigHandling: false,
             using: dependencies
-=======
-            trySendReadReceipt: trySendReadReceipt,
-            calledFromConfigHandling: false
->>>>>>> 65acd798
         )
     }
     
@@ -815,7 +726,8 @@
         interactionInfo: [Interaction.ReadInfo],
         lastReadTimestampMs: Int64,
         trySendReadReceipt: Bool,
-        calledFromConfigHandling: Bool
+        calledFromConfigHandling: Bool,
+        using dependencies: Dependencies
     ) throws {
         guard !interactionInfo.isEmpty else { return }
         
@@ -825,19 +737,25 @@
                 db,
                 threadId: threadId,
                 threadVariant: threadVariant,
-                lastReadTimestampMs: lastReadTimestampMs
+                lastReadTimestampMs: lastReadTimestampMs,
+                using: dependencies
             )
         }
         
         // Add the 'DisappearingMessagesJob' if needed - this will update any expiring
-        // messages `expiresStartedAtMs` values
-        JobRunner.upsert(
+        // messages `expiresStartedAtMs` values in local database, and create seperate
+        // jobs updating message expiration
+        dependencies[singleton: .jobRunner].upsert(
             db,
             job: DisappearingMessagesJob.updateNextRunIfNeeded(
                 db,
                 interactionIds: interactionInfo.map { $0.id },
-                startedAtMs: TimeInterval(SnodeAPI.currentOffsetTimestampMs())
-            )
+                startedAtMs: TimeInterval(SnodeAPI.currentOffsetTimestampMs()),
+                threadId: threadId,
+                using: dependencies
+            ),
+            canStartJob: true,
+            using: dependencies
         )
         
         // Clear out any notifications for the interactions we mark as read
@@ -860,15 +778,18 @@
         /// If we want to send read receipts and it's a contact thread then try to add the `SendReadReceiptsJob` for and unread
         /// messages that weren't outgoing
         if trySendReadReceipt && threadVariant == .contact {
-            JobRunner.upsert(
+            dependencies[singleton: .jobRunner].upsert(
                 db,
                 job: SendReadReceiptsJob.createOrUpdateIfNeeded(
                     db,
                     threadId: threadId,
                     interactionIds: interactionInfo
                         .filter { !$0.wasRead && $0.variant != .standardOutgoing }
-                        .map { $0.id }
-                )
+                        .map { $0.id },
+                    using: dependencies
+                ),
+                canStartJob: true,
+                using: dependencies
             )
         }
     }
