// Copyright © 2022 Rangeproof Pty Ltd. All rights reserved.

import Foundation
import GRDB
import SessionUtilitiesKit

/// This type is duplicate in both the database and within the SessionUtil config so should only ever have it's data changes via the
/// `updateAllAndConfig` function. Updating it elsewhere could result in issues with syncing data between devices
public struct Contact: Codable, Identifiable, Equatable, FetchableRecord, PersistableRecord, TableRecord, ColumnExpressible {
    public static var databaseTableName: String { "contact" }
    internal static let threadForeignKey = ForeignKey([Columns.id], to: [SessionThread.Columns.id])
    public static let profile = hasOne(Profile.self, using: Profile.contactForeignKey)
    
    public typealias Columns = CodingKeys
    public enum CodingKeys: String, CodingKey, ColumnExpression {
        case id
        
        case isTrusted
        case isApproved
        case isBlocked
        case lastKnownClientVersion
        case didApproveMe
        case hasBeenBlocked
    }

    /// The id for the contact (Note: This could be a sessionId, a blindedId or some future variant)
    public let id: String
    
    /// This flag is used to determine whether we should auto-download files sent by this contact.
    public let isTrusted: Bool
    
    /// This flag is used to determine whether message requests from this contact are approved
    public let isApproved: Bool
    
    /// This flag is used to determine whether message requests from this contact are blocked
    public let isBlocked: Bool
    
    /// The last known client version represented by pre defined enum values
    public let lastKnownClientVersion: SessionVersion.FeatureVersion?
    
    /// This flag is used to determine whether this contact has approved the current users message request
    public let didApproveMe: Bool
    
    /// This flag is used to determine whether this contact has ever been blocked (will be included in the config message if so)
    public let hasBeenBlocked: Bool
    
    // MARK: - Relationships
    
    public var profile: QueryInterfaceRequest<Profile> {
        request(for: Contact.profile)
    }
    
    // MARK: - Initialization
    
    public init(
        _ db: Database? = nil,
        id: String,
        isTrusted: Bool = false,
        isApproved: Bool = false,
        isBlocked: Bool = false,
        lastKnownClientVersion: SessionVersion.FeatureVersion? = nil,
        didApproveMe: Bool = false,
        hasBeenBlocked: Bool = false
    ) {
        self.id = id
        self.isTrusted = (
            isTrusted ||
            id == getUserHexEncodedPublicKey(db)  // Always trust ourselves
        )
        self.isApproved = isApproved
        self.isBlocked = isBlocked
        self.lastKnownClientVersion = lastKnownClientVersion
        self.didApproveMe = didApproveMe
        self.hasBeenBlocked = (isBlocked || hasBeenBlocked)
    }
}

<<<<<<< HEAD
// MARK: - Convenience

public extension Contact {
    func with(
        isTrusted: Updatable<Bool> = .existing,
        isApproved: Updatable<Bool> = .existing,
        isBlocked: Updatable<Bool> = .existing,
        lastKnownClientVersion: SessionVersion.FeatureVersion? = nil,
        didApproveMe: Updatable<Bool> = .existing
    ) -> Contact {
        return Contact(
            id: id,
            isTrusted: (
                (isTrusted ?? self.isTrusted) ||
                self.id == getUserHexEncodedPublicKey() // Always trust ourselves
            ),
            isApproved: (isApproved ?? self.isApproved),
            isBlocked: (isBlocked ?? self.isBlocked),
            lastKnownClientVersion: (lastKnownClientVersion ?? self.lastKnownClientVersion),
            didApproveMe: (didApproveMe ?? self.didApproveMe),
            hasBeenBlocked: ((isBlocked ?? self.isBlocked) || self.hasBeenBlocked)
        )
    }
}

=======
>>>>>>> 6685dc05
// MARK: - GRDB Interactions

public extension Contact {
    /// Fetches or creates a Contact for the specified user
    ///
    /// **Note:** This method intentionally does **not** save the newly created Contact,
    /// it will need to be explicitly saved after calling
    static func fetchOrCreate(_ db: Database, id: ID) -> Contact {
        return ((try? fetchOne(db, id: id)) ?? Contact(db, id: id))
    }
}<|MERGE_RESOLUTION|>--- conflicted
+++ resolved
@@ -75,34 +75,6 @@
     }
 }
 
-<<<<<<< HEAD
-// MARK: - Convenience
-
-public extension Contact {
-    func with(
-        isTrusted: Updatable<Bool> = .existing,
-        isApproved: Updatable<Bool> = .existing,
-        isBlocked: Updatable<Bool> = .existing,
-        lastKnownClientVersion: SessionVersion.FeatureVersion? = nil,
-        didApproveMe: Updatable<Bool> = .existing
-    ) -> Contact {
-        return Contact(
-            id: id,
-            isTrusted: (
-                (isTrusted ?? self.isTrusted) ||
-                self.id == getUserHexEncodedPublicKey() // Always trust ourselves
-            ),
-            isApproved: (isApproved ?? self.isApproved),
-            isBlocked: (isBlocked ?? self.isBlocked),
-            lastKnownClientVersion: (lastKnownClientVersion ?? self.lastKnownClientVersion),
-            didApproveMe: (didApproveMe ?? self.didApproveMe),
-            hasBeenBlocked: ((isBlocked ?? self.isBlocked) || self.hasBeenBlocked)
-        )
-    }
-}
-
-=======
->>>>>>> 6685dc05
 // MARK: - GRDB Interactions
 
 public extension Contact {
