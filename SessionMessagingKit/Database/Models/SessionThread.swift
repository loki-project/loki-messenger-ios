--- conflicted
+++ resolved
@@ -123,13 +123,13 @@
         onlyNotifyForMentions: Bool = false,
         markedAsUnread: Bool? = false,
         pinnedPriority: Int32? = nil,
-        using dependencies: Dependencies = Dependencies()
+        using dependencies: Dependencies
     ) {
         self.id = id
         self.variant = variant
         self.creationDateTimestamp = (
             creationDateTimestamp ??
-            TimeInterval(Double(SnodeAPI.currentOffsetTimestampMs(using: dependencies)) / 1000)
+            (dependencies[cache: .snodeAPI].currentOffsetTimestampMs() / 1000)
         )
         self.shouldBeVisible = shouldBeVisible
         self.messageDraft = messageDraft
@@ -163,7 +163,7 @@
         variant: Variant,
         shouldBeVisible: Bool?,
         calledFromConfig configTriggeringChange: ConfigDump.Variant?,
-        using dependencies: Dependencies = Dependencies()
+        using dependencies: Dependencies
     ) throws -> SessionThread {
         guard let existingThread: SessionThread = try? fetchOne(db, id: id) else {
             return try SessionThread(
@@ -209,7 +209,8 @@
         threadId: String,
         threadVariant maybeThreadVariant: SessionThread.Variant? = nil,
         isBlocked maybeIsBlocked: Bool? = nil,
-        isMessageRequest maybeIsMessageRequest: Bool? = nil
+        isMessageRequest maybeIsMessageRequest: Bool? = nil,
+        using dependencies: Dependencies
     ) throws -> Bool {
         let threadVariant: SessionThread.Variant = try {
             try maybeThreadVariant ??
@@ -234,7 +235,7 @@
             .filter(id: threadId)
             .filter(
                 SessionThread.isMessageRequest(
-                    userSessionId: getUserSessionId(db),
+                    userSessionId: dependencies[cache: .general].sessionId,
                     includeNonVisible: true
                 )
             )
@@ -290,7 +291,7 @@
         threadVariant: Variant,
         groupLeaveType: ClosedGroup.LeaveType,
         calledFromConfig configTriggeringChange: ConfigDump.Variant?,
-        using dependencies: Dependencies = Dependencies()
+        using dependencies: Dependencies
     ) throws {
         try deleteOrLeave(
             db,
@@ -308,9 +309,9 @@
         threadVariant: Variant,
         groupLeaveType: ClosedGroup.LeaveType,
         calledFromConfig configTriggeringChange: ConfigDump.Variant?,
-        using dependencies: Dependencies = Dependencies()
+        using dependencies: Dependencies
     ) throws {
-        let userSessionId: SessionId = getUserSessionId(db, using: dependencies)
+        let userSessionId: SessionId = dependencies[cache: .general].sessionId
         let remainingThreadIds: Set<String> = threadIds.asSet().removing(userSessionId.hexString)
         
         switch (threadVariant, groupLeaveType) {
@@ -373,11 +374,10 @@
                 
             case (.community, _):
                 try threadIds.forEach { threadId in
-                    try OpenGroupManager.shared.delete(
+                    try dependencies[singleton: .openGroupManager].delete(
                         db,
                         openGroupId: threadId,
-                        calledFromConfig: configTriggeringChange,
-                        using: dependencies
+                        calledFromConfig: configTriggeringChange
                     )
                 }
         }
@@ -462,14 +462,19 @@
         ).sqlExpression
     }
     
-    func isNoteToSelf(_ db: Database? = nil) -> Bool {
+    func isNoteToSelf(_ db: Database? = nil, using dependencies: Dependencies) -> Bool {
         return (
             variant == .contact &&
-            id == getUserSessionId(db).hexString
+            id == dependencies[cache: .general].sessionId.hexString
         )
     }
     
-    func shouldShowNotification(_ db: Database, for interaction: Interaction, isMessageRequest: Bool) -> Bool {
+    func shouldShowNotification(
+        _ db: Database,
+        for interaction: Interaction,
+        isMessageRequest: Bool,
+        using dependencies: Dependencies
+    ) -> Bool {
         // Ensure that the thread isn't muted and either the thread isn't only notifying for mentions
         // or the user was actually mentioned
         guard
@@ -482,7 +487,7 @@
             )
         else { return false }
         
-        let userSessionId: SessionId = getUserSessionId(db)
+        let userSessionId: SessionId = dependencies[cache: .general].sessionId
         
         // No need to notify the user for self-send messages
         guard interaction.authorId != userSessionId.hexString else { return false }
@@ -540,7 +545,7 @@
         threadId: String,
         threadVariant: Variant,
         blindingPrefix: SessionId.Prefix,
-        using dependencies: Dependencies = Dependencies()
+        using dependencies: Dependencies
     ) -> SessionId? {
         guard threadVariant == .community else { return nil }
         guard let db: Database = db else {
@@ -580,7 +585,6 @@
         
         guard capabilities.isEmpty || capabilities.contains(.blind) else { return nil }
         
-<<<<<<< HEAD
         switch blindingPrefix {
             case .blinded15:
                 return dependencies[singleton: .crypto]
@@ -603,17 +607,6 @@
                     .map { SessionId(.blinded25, publicKey: $0.publicKey) }
 
             default: return nil
-=======
-        let blindedKeyPair: KeyPair? = dependencies.crypto.generate(
-            .blinded15KeyPair(
-                serverPublicKey: openGroupInfo.publicKey,
-                ed25519SecretKey: userEdKeyPair.secretKey
-            )
-        )
-        
-        return blindedKeyPair.map { keyPair -> String in
-            SessionId(blindingPrefix, publicKey: keyPair.publicKey).hexString
->>>>>>> 304423f3
         }
     }
 }