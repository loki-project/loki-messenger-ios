--- conflicted
+++ resolved
@@ -161,15 +161,18 @@
             /// this case can be used for those situations
             case useExisting
             
+            /// If the thread doesn't exist then the provided value will be used, if it does exist then the existing value will be used
+            case useExistingOrSetTo(T)
+            
             var valueOrNull: T? {
                 switch self {
-                    case .setTo(let value): return value
+                    case .setTo(let value), .useExistingOrSetTo(let value): return value
                     default: return nil
                 }
             }
         }
         
-        let creationDateTimestamp: TimeInterval
+        let creationDateTimestamp: Value<TimeInterval>
         let shouldBeVisible: Value<Bool>
         let pinnedPriority: Value<Int32>
         let disappearingMessagesConfig: Value<DisappearingMessagesConfiguration>
@@ -183,7 +186,7 @@
         // MARK: - Initialization
         
         public init(
-            creationDateTimestamp: TimeInterval = (TimeInterval(SnodeAPI.currentOffsetTimestampMs()) / 1000),
+            creationDateTimestamp: Value<TimeInterval> = .useExisting,
             shouldBeVisible: Value<Bool>,
             pinnedPriority: Value<Int32> = .useLibSession,
             disappearingMessagesConfig: Value<DisappearingMessagesConfiguration> = .useLibSession
@@ -202,21 +205,6 @@
         _ db: Database,
         id: ID,
         variant: Variant,
-<<<<<<< HEAD
-        creationDateTimestamp: TimeInterval,
-        shouldBeVisible: Bool?,
-        calledFromConfig configTriggeringChange: ConfigDump.Variant?,
-        using dependencies: Dependencies
-    ) throws -> SessionThread {
-        guard let existingThread: SessionThread = try? fetchOne(db, id: id) else {
-            return try SessionThread(
-                id: id,
-                variant: variant,
-                creationDateTimestamp: creationDateTimestamp,
-                shouldBeVisible: (shouldBeVisible ?? false),
-                using: dependencies
-            ).upserted(db)
-=======
         values: TargetValues,
         calledFromConfig configTriggeringChange: LibSession.Config.Variant?,
         using dependencies: Dependencies
@@ -238,17 +226,29 @@
                 result = try SessionThread(
                     id: id,
                     variant: variant,
-                    creationDateTimestamp: values.creationDateTimestamp,
+                    creationDateTimestamp: (
+                        values.creationDateTimestamp.valueOrNull ??
+                        (dependencies[cache: .snodeAPI].currentOffsetTimestampMs() / 1000)
+                    ),
                     shouldBeVisible: LibSession.shouldBeVisible(priority: targetPriority),
                     pinnedPriority: targetPriority
                 ).upserted(db)
->>>>>>> 5db5fbd9
         }
         
         /// Setup the `DisappearingMessagesConfiguration` as specified
         switch (variant, values.disappearingMessagesConfig) {
             case (.community, _), (_, .useExisting): break      // No need to do anything
             case (_, .setTo(let config)):                       // Save the explicit config
+                try config
+                    .upserted(db)
+                    .clearUnrelatedControlMessages(
+                        db,
+                        threadVariant: variant
+                    )
+            
+            case (_, .useExistingOrSetTo(let config)):          // Update if we don't have an existing entry
+                guard (try? DisappearingMessagesConfiguration.exists(db, id: id)) == false else { break }
+                
                 try config
                     .upserted(db)
                     .clearUnrelatedControlMessages(
@@ -276,6 +276,7 @@
         
         /// Apply any changes if the provided `values` don't match the current or default settings
         var requiredChanges: [ConfigColumnAssignment] = []
+        var finalCreationDateTimestamp: TimeInterval = result.creationDateTimestamp
         var finalShouldBeVisible: Bool = result.shouldBeVisible
         var finalPinnedPriority: Int32? = result.pinnedPriority
         
@@ -306,6 +307,11 @@
         }
         
         /// Otherwise we can just handle the explicit `setTo` cases for these
+        if case .setTo(let value) = values.creationDateTimestamp, value != result.creationDateTimestamp {
+            requiredChanges.append(SessionThread.Columns.creationDateTimestamp.set(to: value))
+            finalCreationDateTimestamp = value
+        }
+        
         if case .setTo(let value) = values.pinnedPriority, value != result.pinnedPriority {
             requiredChanges.append(SessionThread.Columns.pinnedPriority.set(to: value))
             finalPinnedPriority = value
@@ -324,13 +330,8 @@
             .filter(id: id)
             .updateAllAndConfig(
                 db,
-<<<<<<< HEAD
-                SessionThread.Columns.shouldBeVisible.set(to: shouldBeVisible),
+                requiredChanges,
                 calledFromConfig: configTriggeringChange,
-=======
-                requiredChanges,
-                calledFromConfig: (configTriggeringChange != nil),
->>>>>>> 5db5fbd9
                 using: dependencies
             )
         
@@ -344,15 +345,9 @@
                 to: try SessionThread(
                     id: id,
                     variant: variant,
-<<<<<<< HEAD
-                    creationDateTimestamp: creationDateTimestamp,
-                    shouldBeVisible: desiredVisibility,
-                    using: dependencies
-=======
-                    creationDateTimestamp: values.creationDateTimestamp,
+                    creationDateTimestamp: finalCreationDateTimestamp,
                     shouldBeVisible: finalShouldBeVisible,
                     pinnedPriority: finalPinnedPriority
->>>>>>> 5db5fbd9
                 ).upserted(db)
             )
     }
@@ -456,24 +451,16 @@
         _ db: Database,
         type: SessionThread.DeletionType,
         threadId: String,
-<<<<<<< HEAD
         threadVariant: Variant,
         calledFromConfig configTriggeringChange: ConfigDump.Variant?,
-=======
-        calledFromConfigHandling: Bool,
->>>>>>> 5db5fbd9
         using dependencies: Dependencies
     ) throws {
         try deleteOrLeave(
             db,
             type: type,
             threadIds: [threadId],
-<<<<<<< HEAD
             threadVariant: threadVariant,
             calledFromConfig: configTriggeringChange,
-=======
-            calledFromConfigHandling: calledFromConfigHandling,
->>>>>>> 5db5fbd9
             using: dependencies
         )
     }
@@ -482,12 +469,8 @@
         _ db: Database,
         type: SessionThread.DeletionType,
         threadIds: [String],
-<<<<<<< HEAD
         threadVariant: Variant,
         calledFromConfig configTriggeringChange: ConfigDump.Variant?,
-=======
-        calledFromConfigHandling: Bool,
->>>>>>> 5db5fbd9
         using dependencies: Dependencies
     ) throws {
         let userSessionId: SessionId = dependencies[cache: .general].sessionId
@@ -529,52 +512,23 @@
                 
                 // We need to custom handle the 'Note to Self' conversation (it should just be
                 // hidden locally rather than deleted)
-<<<<<<< HEAD
                 if threadIds.contains(userSessionId.hexString) {
-=======
-                if threadIds.contains(currentUserPublicKey) {
                     // Clear any interactions for the deleted thread
                     _ = try Interaction
-                        .filter(Interaction.Columns.threadId == currentUserPublicKey)
+                        .filter(Interaction.Columns.threadId == userSessionId.hexString)
                         .deleteAll(db)
                     
->>>>>>> 5db5fbd9
                     _ = try SessionThread
                         .filter(id: userSessionId.hexString)
                         .updateAllAndConfig(
                             db,
-<<<<<<< HEAD
-                            SessionThread.Columns.pinnedPriority.set(to: 0),
+                            SessionThread.Columns.pinnedPriority.set(to: LibSession.hiddenPriority),
                             SessionThread.Columns.shouldBeVisible.set(to: false),
                             calledFromConfig: configTriggeringChange,
-=======
-                            SessionThread.Columns.pinnedPriority.set(to: LibSession.hiddenPriority),
-                            SessionThread.Columns.shouldBeVisible.set(to: false),
-                            calledFromConfig: calledFromConfigHandling,
->>>>>>> 5db5fbd9
                             using: dependencies
                         )
                 }
                 
-<<<<<<< HEAD
-                // Update any other threads to be hidden (don't want to actually delete the thread
-                // record in case it's settings get changed while it's not visible)
-                _ = try SessionThread
-                    .filter(ids: remainingThreadIds)
-                    .updateAllAndConfig(
-                        db,
-                        SessionThread.Columns.pinnedPriority.set(to: LibSession.hiddenPriority),
-                        SessionThread.Columns.shouldBeVisible.set(to: false),
-                        calledFromConfig: configTriggeringChange,
-                        using: dependencies
-                    )
-                
-            case .deleteContactConversationAndContact:
-                // If this wasn't called from config handling then we need to hide the conversation
-                if configTriggeringChange != .contacts {
-                    try LibSession
-                        .hide(db, contactIds: threadIds, using: dependencies)
-=======
                 if !calledFromConfigHandling {
                     // Update any other threads to be hidden
                     try LibSession.hide(db, contactIds: Array(remainingThreadIds), using: dependencies)
@@ -584,7 +538,6 @@
                 // If this wasn't called from config handling then we need to hide the conversation
                 if !calledFromConfigHandling {
                     try LibSession.remove(db, contactIds: Array(remainingThreadIds), using: dependencies)
->>>>>>> 5db5fbd9
                 }
                 
                 _ = try SessionThread
@@ -600,13 +553,8 @@
                 try ClosedGroup.removeData(
                     db,
                     threadIds: threadIds,
-<<<<<<< HEAD
                     dataToRemove: .allData,
                     calledFromConfig: configTriggeringChange,
-=======
-                    removeGroupData: true,
-                    calledFromConfigHandling: calledFromConfigHandling,
->>>>>>> 5db5fbd9
                     using: dependencies
                 )
             
