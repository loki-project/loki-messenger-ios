--- conflicted
+++ resolved
@@ -43,9 +43,7 @@
     public func removeClosedGroupPublicKey(_ groupPublicKey: String, using transaction: Any) {
         (transaction as! YapDatabaseReadWriteTransaction).removeObject(forKey: groupPublicKey, inCollection: Storage.closedGroupPublicKeyCollection)
     }
-    
-<<<<<<< HEAD
-=======
+
     public func getClosedGroupFormationTimestamp(for groupPublicKey: String) -> UInt64? {
         var result: UInt64?
         Storage.read { transaction in
@@ -57,81 +55,7 @@
     public func setClosedGroupFormationTimestamp(to timestamp: UInt64, for groupPublicKey: String, using transaction: Any) {
         (transaction as! YapDatabaseReadWriteTransaction).setObject(timestamp, forKey: groupPublicKey, inCollection: Storage.closedGroupFormationTimestampCollection)
     }
-    
-    
-    
-    // MARK: - Ratchets
-    
-    private static func getClosedGroupRatchetCollection(_ collection: ClosedGroupRatchetCollectionType, for groupPublicKey: String) -> String {
-        switch collection {
-        case .old: return "LokiOldClosedGroupRatchetCollection.\(groupPublicKey)"
-        case .current: return "LokiClosedGroupRatchetCollection.\(groupPublicKey)"
-        }
-    }
-    
-    public func getClosedGroupRatchet(for groupPublicKey: String, senderPublicKey: String, from collection: ClosedGroupRatchetCollectionType = .current) -> ClosedGroupRatchet? {
-        let collection = Storage.getClosedGroupRatchetCollection(collection, for: groupPublicKey)
-        var result: ClosedGroupRatchet?
-        Storage.read { transaction in
-            result = transaction.object(forKey: senderPublicKey, inCollection: collection) as? ClosedGroupRatchet
-        }
-        return result
-    }
 
-    public func setClosedGroupRatchet(for groupPublicKey: String, senderPublicKey: String, ratchet: ClosedGroupRatchet, in collection: ClosedGroupRatchetCollectionType = .current, using transaction: Any) {
-        let collection = Storage.getClosedGroupRatchetCollection(collection, for: groupPublicKey)
-        (transaction as! YapDatabaseReadWriteTransaction).setObject(ratchet, forKey: senderPublicKey, inCollection: collection)
-    }
-    
-    public func getAllClosedGroupRatchets(for groupPublicKey: String, from collection: ClosedGroupRatchetCollectionType = .current) -> [(senderPublicKey: String, ratchet: ClosedGroupRatchet)] {
-        let collection = Storage.getClosedGroupRatchetCollection(collection, for: groupPublicKey)
-        var result: [(senderPublicKey: String, ratchet: ClosedGroupRatchet)] = []
-        Storage.read { transaction in
-            transaction.enumerateRows(inCollection: collection) { key, object, _, _ in
-                guard let ratchet = object as? ClosedGroupRatchet else { return }
-                let senderPublicKey = key
-                result.append((senderPublicKey: senderPublicKey, ratchet: ratchet))
-            }
-        }
-        return result
-    }
-
-    public func removeAllClosedGroupRatchets(for groupPublicKey: String, from collection: ClosedGroupRatchetCollectionType = .current, using transaction: Any) {
-        let collection = Storage.getClosedGroupRatchetCollection(collection, for: groupPublicKey)
-        (transaction as! YapDatabaseReadWriteTransaction).removeAllObjects(inCollection: collection)
-    }
-    
-    // MARK: - Private Keys
-    
-    private static let closedGroupPrivateKeyCollection = "LokiClosedGroupPrivateKeyCollection"
-
-    public func getClosedGroupPrivateKey(for publicKey: String) -> String? {
-        var result: String?
-        Storage.read { transaction in
-            result = transaction.object(forKey: publicKey, inCollection: Storage.closedGroupPrivateKeyCollection) as? String
-        }
-        return result
-    }
-
-    public func setClosedGroupPrivateKey(_ privateKey: String, for publicKey: String, using transaction: Any) {
-        (transaction as! YapDatabaseReadWriteTransaction).setObject(privateKey, forKey: publicKey, inCollection: Storage.closedGroupPrivateKeyCollection)
-    }
-
-    public func removeClosedGroupPrivateKey(for publicKey: String, using transaction: Any) {
-        (transaction as! YapDatabaseReadWriteTransaction).removeObject(forKey: publicKey, inCollection: Storage.closedGroupPrivateKeyCollection)
-    }
-
-    
-    
-    // MARK: - Convenience
-    
-    public func getAllClosedGroupSenderKeys(for groupPublicKey: String, from collection: ClosedGroupRatchetCollectionType = .current) -> Set<ClosedGroupSenderKey> {
-        return Set(getAllClosedGroupRatchets(for: groupPublicKey, from: collection).map { senderPublicKey, ratchet in
-            ClosedGroupSenderKey(chainKey: Data(hex: ratchet.chainKey), keyIndex: ratchet.keyIndex, publicKey: Data(hex: senderPublicKey))
-        })
-    }
-    
->>>>>>> dd56da76
     public func getUserClosedGroupPublicKeys() -> Set<String> {
         var result: Set<String> = []
         Storage.read { transaction in
