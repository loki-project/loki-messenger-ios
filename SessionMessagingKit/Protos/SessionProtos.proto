// iOS - since we use a modern proto-compiler, we must specify the legacy proto format.
syntax = "proto2";

// iOS - package name determines class prefix
package SessionProtos;

message Envelope {

  enum Type {
    SESSION_MESSAGE      = 6;
    CLOSED_GROUP_MESSAGE = 7;
  }

  // @required
  required Type   type            = 1;
  optional string source          = 2;
  optional uint32 sourceDevice    = 7;
  // @required
  required uint64 timestamp       = 5;
  optional bytes  content         = 8;
  optional uint64 serverTimestamp = 10;
}

message TypingMessage {

    enum Action {
        STARTED = 0;
        STOPPED = 1;
    }

    // @required
    required uint64 timestamp = 1;
    // @required
    required Action action    = 2;
}

message UnsendRequest {
    // @required
    required uint64 timestamp = 1;
    // @required
    required string author    = 2;
}

message MessageRequestResponse {
  // @required
  required bool                      isApproved                = 1; // Whether the request was approved
  optional bytes                     profileKey                = 2;
  optional LokiProfile               profile                   = 3;
}

message Content {
<<<<<<< HEAD
  
  enum ExpirationType {
    DELETE_AFTER_READ = 1;
    DELETE_AFTER_SEND = 2;
  }

  optional DataMessage                dataMessage                            = 1;
  optional CallMessage                callMessage                            = 3;
  optional ReceiptMessage             receiptMessage                         = 5;
  optional TypingMessage              typingMessage                          = 6;
  optional ConfigurationMessage       configurationMessage                   = 7;
  optional DataExtractionNotification dataExtractionNotification             = 8;
  optional UnsendRequest              unsendRequest                          = 9;
  optional MessageRequestResponse     messageRequestResponse                 = 10;
  optional ExpirationType             expirationType                         = 11;
  optional uint32                     expirationTimer                        = 12;
  optional uint64                     lastDisappearingMessageChangeTimestamp = 13;
=======
  optional DataMessage                dataMessage                = 1;
  optional CallMessage                callMessage                = 3;
  optional ReceiptMessage             receiptMessage             = 5;
  optional TypingMessage              typingMessage              = 6;
  optional ConfigurationMessage       configurationMessage       = 7;
  optional DataExtractionNotification dataExtractionNotification = 8;
  optional UnsendRequest              unsendRequest              = 9;
  optional MessageRequestResponse     messageRequestResponse     = 10;
  optional SharedConfigMessage        sharedConfigMessage        = 11;
>>>>>>> 6685dc05
}

message CallMessage {

    enum Type {
      PRE_OFFER          = 6;
      OFFER              = 1;
      ANSWER             = 2;
      PROVISIONAL_ANSWER = 3;
      ICE_CANDIDATES     = 4;
      END_CALL           = 5;
    }

    // Multiple ICE candidates may be batched together for performance

    // @required
    required Type   type            = 1;
    repeated string sdps            = 2;
    repeated uint32 sdpMLineIndexes = 3;
    repeated string sdpMids         = 4;
    // @required
    required string uuid            = 5;
}

message KeyPair {
  // @required
  required bytes publicKey  = 1;
  // @required
  required bytes privateKey = 2;
}

message DataExtractionNotification {

  enum Type {
    SCREENSHOT  = 1;
    MEDIA_SAVED = 2; // timestamp
  }

  // @required
  required Type   type      = 1;
  optional uint64 timestamp = 2;
}

message LokiProfile {
  optional string displayName = 1;
  optional string profilePicture = 2;
}

message DataMessage {

  enum Flags {
    EXPIRATION_TIMER_UPDATE = 2;
  }

  message Quote {

    message QuotedAttachment {

      enum Flags {
        VOICE_MESSAGE = 1;
      }

      optional string            contentType = 1;
      optional string            fileName    = 2;
      optional AttachmentPointer thumbnail   = 3;
      optional uint32            flags       = 4;
    }

    // @required
    required uint64            id          = 1;
    // @required
    required string            author      = 2;
    optional string            text        = 3;
    repeated QuotedAttachment  attachments = 4;
  }

  message Preview {
    // @required
    required string            url   = 1;
    optional string            title = 2;
    optional AttachmentPointer image = 3;
  }

  message Reaction {
    enum Action {
        REACT = 0;
        REMOVE = 1;
    }
    // @required
    required uint64 id        = 1; // Message timestamp
    // @required
    required string author    = 2;
    optional string emoji     = 3;
    // @required
    required Action action    = 4;
  }

  message OpenGroupInvitation {
    // @required
    required string url = 1;
    // @required
    required string name = 3;
  }

  message ClosedGroupControlMessage {

    enum Type {
      NEW                         = 1; // publicKey, name, encryptionKeyPair, members, admins, expirationTimer
      ENCRYPTION_KEY_PAIR         = 3; // publicKey, wrappers
      NAME_CHANGE                 = 4; // name
      MEMBERS_ADDED               = 5; // members
      MEMBERS_REMOVED             = 6; // members
      MEMBER_LEFT                 = 7;
      ENCRYPTION_KEY_PAIR_REQUEST = 8;
    }

    message KeyPairWrapper {
      // @required
      required bytes publicKey        = 1; // The public key of the user the key pair is meant for
      // @required
      required bytes encryptedKeyPair = 2; // The encrypted key pair
    }

    // @required
    required Type           type              = 1;
    optional bytes          publicKey         = 2;
    optional string         name              = 3;
    optional KeyPair        encryptionKeyPair = 4;
    repeated bytes          members           = 5;
    repeated bytes          admins            = 6;
    repeated KeyPairWrapper wrappers          = 7;
    optional uint32         expirationTimer   = 8;
  }

  optional string                    body                      = 1;
  repeated AttachmentPointer         attachments               = 2;
  // optional GroupContext           group                     = 3;  // No longer used
  optional uint32                    flags                     = 4;
  optional uint32                    expireTimer               = 5;
  optional bytes                     profileKey                = 6;
  optional uint64                    timestamp                 = 7;
  optional Quote                     quote                     = 8;
  repeated Preview                   preview                   = 10;
  optional Reaction                  reaction                  = 11;
  optional LokiProfile               profile                   = 101;
  optional OpenGroupInvitation       openGroupInvitation       = 102;
  optional ClosedGroupControlMessage closedGroupControlMessage = 104;
  optional string                    syncTarget                = 105;
}

message ConfigurationMessage {

  message ClosedGroup {
    optional bytes   publicKey         = 1;
    optional string  name              = 2;
    optional KeyPair encryptionKeyPair = 3;
    repeated bytes   members           = 4;
    repeated bytes   admins            = 5;
    optional uint32  expirationTimer   = 6;
  }

  message Contact {
    // @required
    required bytes  publicKey         = 1;
    // @required
    required string name              = 2;
    optional string profilePicture    = 3;
    optional bytes  profileKey        = 4;
    optional bool   isApproved        = 5; // added for msg requests
    optional bool   isBlocked         = 6; // added for msg requests
    optional bool   didApproveMe      = 7; // added for msg requests
  }

  repeated ClosedGroup closedGroups   = 1;
  repeated string      openGroups     = 2;
  optional string      displayName    = 3;
  optional string      profilePicture = 4;
  optional bytes       profileKey     = 5;
  repeated Contact     contacts       = 6;
}

message ReceiptMessage {

  enum Type {
    DELIVERY = 0;
    READ     = 1;
  }

  // @required
  required Type   type      = 1;
  repeated uint64 timestamp = 2;
}

message AttachmentPointer {

  enum Flags {
    VOICE_MESSAGE = 1;
  }

  // @required
  required fixed64 id          = 1;
  optional string  contentType = 2;
  optional bytes   key         = 3;
  optional uint32  size        = 4;
  optional bytes   thumbnail   = 5;
  optional bytes   digest      = 6;
  optional string  fileName    = 7;
  optional uint32  flags       = 8;
  optional uint32  width       = 9;
  optional uint32  height      = 10;
  optional string  caption     = 11;
  optional string  url         = 101;
}

message SharedConfigMessage {
    enum Kind {
        USER_PROFILE            = 1;
        CONTACTS                = 2;
        CONVO_INFO_VOLATILE     = 3;
        USER_GROUPS             = 4;
    }

    // @required
    required Kind              kind             = 1;
    // @required
    required int64             seqno            = 2;
    // @required
    required bytes             data             = 3;
}<|MERGE_RESOLUTION|>--- conflicted
+++ resolved
@@ -49,7 +49,6 @@
 }
 
 message Content {
-<<<<<<< HEAD
   
   enum ExpirationType {
     DELETE_AFTER_READ = 1;
@@ -64,20 +63,10 @@
   optional DataExtractionNotification dataExtractionNotification             = 8;
   optional UnsendRequest              unsendRequest                          = 9;
   optional MessageRequestResponse     messageRequestResponse                 = 10;
-  optional ExpirationType             expirationType                         = 11;
-  optional uint32                     expirationTimer                        = 12;
-  optional uint64                     lastDisappearingMessageChangeTimestamp = 13;
-=======
-  optional DataMessage                dataMessage                = 1;
-  optional CallMessage                callMessage                = 3;
-  optional ReceiptMessage             receiptMessage             = 5;
-  optional TypingMessage              typingMessage              = 6;
-  optional ConfigurationMessage       configurationMessage       = 7;
-  optional DataExtractionNotification dataExtractionNotification = 8;
-  optional UnsendRequest              unsendRequest              = 9;
-  optional MessageRequestResponse     messageRequestResponse     = 10;
-  optional SharedConfigMessage        sharedConfigMessage        = 11;
->>>>>>> 6685dc05
+  optional SharedConfigMessage        sharedConfigMessage                    = 11;
+  optional ExpirationType             expirationType                         = 12;
+  optional uint32                     expirationTimer                        = 13;
+  optional uint64                     lastDisappearingMessageChangeTimestamp = 14;
 }
 
 message CallMessage {
