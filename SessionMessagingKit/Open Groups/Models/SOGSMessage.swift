--- conflicted
+++ resolved
@@ -50,7 +50,7 @@
             public let index: Int64
         }
         
-        public let reactions: [String:Reaction]?
+        public let reactions: [String: Reaction]?
     }
 }
 
@@ -73,15 +73,12 @@
             
             // Verify the signature based on the SessionId.Prefix type
             let maybeSenderSessionId: SessionId? = try? SessionId(from: sender)
+            let dependencies: Dependencies = try decoder.dependencies ?? { throw CryptoError.signatureVerificationFailed }()
             
             switch (maybeSenderSessionId, maybeSenderSessionId?.prefix) {
                 case (.some(let sessionId), .blinded15), (.some(let sessionId), .blinded25):
                     guard
-<<<<<<< HEAD
-                        decoder.dependencies[singleton: .crypto].verify(
-=======
-                        dependencies.crypto.verify(
->>>>>>> 304423f3
+                        dependencies[singleton: .crypto].verify(
                             .signature(message: data.bytes, publicKey: sessionId.publicKey, signature: signature.bytes)
                         )
                     else {
@@ -91,11 +88,7 @@
                     
                 case (.some(let sessionId), .standard), (.some(let sessionId), .unblinded):
                     guard
-<<<<<<< HEAD
-                        decoder.dependencies[singleton: .crypto].verify(
-=======
-                        dependencies.crypto.verify(
->>>>>>> 304423f3
+                        dependencies[singleton: .crypto].verify(
                             .signatureXed25519(signature, curve25519PublicKey: sessionId.publicKey, data: data)
                         )
                     else {
