--- conflicted
+++ resolved
@@ -73,42 +73,31 @@
             
             // Verify the signature based on the SessionId.Prefix type
             let maybeSenderSessionId: SessionId? = try? SessionId(from: sender)
-<<<<<<< HEAD
-            let dependencies: Dependencies = try decoder.dependencies ?? { throw CryptoError.signatureVerificationFailed }()
-=======
->>>>>>> bd34d1a9
+            let dependencies: Dependencies = try decoder.dependencies ?? { throw DependenciesError.missingDependencies }()
             
             switch (maybeSenderSessionId, maybeSenderSessionId?.prefix) {
                 case (.some(let sessionId), .blinded15), (.some(let sessionId), .blinded25):
                     guard
-<<<<<<< HEAD
                         dependencies[singleton: .crypto].verify(
-=======
-                        dependencies.crypto.verify(
->>>>>>> bd34d1a9
                             .signature(message: data.bytes, publicKey: sessionId.publicKey, signature: signature.bytes)
                         )
                     else {
-                        SNLog("Ignoring message with invalid signature.")
+                        Log.info("Ignoring message with invalid signature.")
                         throw NetworkError.parsingFailed
                     }
                     
                 case (.some(let sessionId), .standard), (.some(let sessionId), .unblinded):
                     guard
-<<<<<<< HEAD
                         dependencies[singleton: .crypto].verify(
-=======
-                        dependencies.crypto.verify(
->>>>>>> bd34d1a9
                             .signatureXed25519(signature, curve25519PublicKey: sessionId.publicKey, data: data)
                         )
                     else {
-                        SNLog("Ignoring message with invalid signature.")
+                        Log.info("Ignoring message with invalid signature.")
                         throw NetworkError.parsingFailed
                     }
                     
                 case (.some, .none), (.none, _), (_, .group):
-                    SNLog("Ignoring message with invalid sender.")
+                    Log.info("Ignoring message with invalid sender.")
                     throw NetworkError.parsingFailed
             }
         }
