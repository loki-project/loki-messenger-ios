// Copyright © 2024 Rangeproof Pty Ltd. All rights reserved.

import Foundation
import SessionUtilitiesKit

// MARK: - Singleton

public extension Singleton {
<<<<<<< HEAD
    static let appReadiness: SingletonConfig<AppReadiness> = Dependencies.create(
        identifier: "appReadiness",
        createInstance: { _ in AppReadiness() }
    )
=======
    // FIXME: This will be reworked to be part of dependencies in the Groups Rebuild branch
    @ThreadSafeObject fileprivate static var cachedAppReadiness: AppReadiness = AppReadiness()
    static var appReadiness: AppReadiness { cachedAppReadiness }
>>>>>>> 3a91bc52
}

// MARK: - AppReadiness

public class AppReadiness {
    public private(set) var isAppReady: Bool = false
    @ThreadSafeObject private var appWillBecomeReadyBlocks: [() -> ()] = []
    @ThreadSafeObject private var appDidBecomeReadyBlocks: [() -> ()] = []
    
    public func setAppReady() {
        guard Thread.isMainThread else {
            DispatchQueue.main.async { [weak self] in self?.setAppReady() }
            return
        }
        
        // Update the flag
        isAppReady = true
        
        // Trigure the closures
        let willBecomeReadyClosures: [() -> ()] = appWillBecomeReadyBlocks
        let didBecomeReadyClosures: [() -> ()] = appDidBecomeReadyBlocks
        _appWillBecomeReadyBlocks.set(to: [])
        _appDidBecomeReadyBlocks.set(to: [])
        
        willBecomeReadyClosures.forEach { $0() }
        didBecomeReadyClosures.forEach { $0() }
    }
    
    public func invalidate() {
        isAppReady = false
    }
    
    public func runNowOrWhenAppWillBecomeReady(closure: @escaping () -> ()) {
        // We don't need to do any "on app ready" work in the tests.
        guard !SNUtilitiesKit.isRunningTests else { return }
        guard !isAppReady else {
            guard Thread.isMainThread else {
                DispatchQueue.main.async { [weak self] in self?.runNowOrWhenAppWillBecomeReady(closure: closure) }
                return
            }
            
            return closure()
        }
        
        _appWillBecomeReadyBlocks.performUpdate { $0.appending(closure) }
    }
    
    public func runNowOrWhenAppDidBecomeReady(closure: @escaping () -> ()) {
        // We don't need to do any "on app ready" work in the tests.
        guard !SNUtilitiesKit.isRunningTests else { return }
        guard !isAppReady else {
            guard Thread.isMainThread else {
                DispatchQueue.main.async { [weak self] in self?.runNowOrWhenAppDidBecomeReady(closure: closure) }
                return
            }
            
            return closure()
        }
        
        _appDidBecomeReadyBlocks.performUpdate { $0.appending(closure) }
    }
}<|MERGE_RESOLUTION|>--- conflicted
+++ resolved
@@ -6,16 +6,10 @@
 // MARK: - Singleton
 
 public extension Singleton {
-<<<<<<< HEAD
     static let appReadiness: SingletonConfig<AppReadiness> = Dependencies.create(
         identifier: "appReadiness",
         createInstance: { _ in AppReadiness() }
     )
-=======
-    // FIXME: This will be reworked to be part of dependencies in the Groups Rebuild branch
-    @ThreadSafeObject fileprivate static var cachedAppReadiness: AppReadiness = AppReadiness()
-    static var appReadiness: AppReadiness { cachedAppReadiness }
->>>>>>> 3a91bc52
 }
 
 // MARK: - AppReadiness
