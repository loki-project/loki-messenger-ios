--- conflicted
+++ resolved
@@ -17,23 +17,12 @@
     ]
     static let droppedTables: [(TableRecord & FetchableRecord).Type] = []
     
-<<<<<<< HEAD
     static func migrate(_ db: Database, using dependencies: Dependencies) throws {
-        try db.create(table: Snode.self) { t in
-            t.column(.address, .text).notNull()
-            t.column(.port, .integer).notNull()
-            t.column(.ed25519PublicKey, .text).notNull()
-            t.column(.x25519PublicKey, .text).notNull()
-            
-            t.primaryKey([.address, .port])
-=======
-    static func migrate(_ db: Database) throws {
         try db.create(table: LegacySnode.self) { t in
             t.deprecatedColumn(name: "public_ip", .text)
             t.deprecatedColumn(name: "storage_port", .integer)
             t.column(.ed25519PublicKey, .text)
             t.deprecatedColumn(name: "pubkey_x25519", .text)
->>>>>>> 82767494
         }
         
         try db.create(table: LegacySnodeSet.self) { t in
