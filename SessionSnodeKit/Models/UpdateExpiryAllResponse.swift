// Copyright © 2022 Rangeproof Pty Ltd. All rights reserved.

import Foundation
import SessionUtilitiesKit

public class UpdateExpiryAllResponse: SnodeRecursiveResponse<UpdateExpiryAllResponse.SwarmItem> {}

// MARK: - SwarmItem

public extension UpdateExpiryAllResponse {
    class SwarmItem: SnodeSwarmItem {
        private enum CodingKeys: String, CodingKey {
            case updated
        }
        
        public let updated: [String]
        public let updatedNamespaced: [String: [String]]
        
        // MARK: - Initialization
        
        required init(from decoder: Decoder) throws {
            let container: KeyedDecodingContainer<CodingKeys> = try decoder.container(keyedBy: CodingKeys.self)
            
            if let decodedUpdatedNamespaced: [String: [String]] = try? container.decode([String: [String]].self, forKey: .updated) {
                updatedNamespaced = decodedUpdatedNamespaced
                
                /// **Note:** When doing a multi-namespace delete the `UPDATED` values are totally
                /// ordered (i.e. among all the hashes deleted regardless of namespace)
                updated = decodedUpdatedNamespaced
                    .reduce(into: []) { result, next in result.append(contentsOf: next.value) }
                    .sorted()
            }
            else {
                updated = ((try? container.decode([String].self, forKey: .updated)) ?? [])
                updatedNamespaced = [:]
            }
            
            try super.init(from: decoder)
        }
    }
}

// MARK: - ValidatableResponse

extension UpdateExpiryAllResponse: ValidatableResponse {
    typealias ValidationData = UInt64
    typealias ValidationResponse = [String]
    
    /// All responses in the swarm must be valid
    internal static var requiredSuccessfulResponses: Int { -1 }
    
    internal func validResultMap(
<<<<<<< HEAD
        publicKey: String,
=======
        swarmPublicKey: String,
>>>>>>> 304423f3
        validationData: UInt64,
        using dependencies: Dependencies
    ) throws -> [String: [String]] {
        let validationMap: [String: [String]] = try swarm.reduce(into: [:]) { result, next in
            guard
                !next.value.failed,
                let signatureBase64: String = next.value.signatureBase64,
                let encodedSignature: Data = Data(base64Encoded: signatureBase64)
            else {
                result[next.key] = []
                
                if let reason: String = next.value.reason, let statusCode: Int = next.value.code {
                    SNLog("Couldn't update expiry from: \(next.key) due to error: \(reason) (\(statusCode)).")
                }
                else {
                    SNLog("Couldn't update expiry from: \(next.key).")
                }
                return
            }
            
            /// Signature of `( PUBKEY_HEX || EXPIRY || UPDATED[0] || ... || UPDATED[N] )`
            /// signed by the node's ed25519 pubkey.  When doing a multi-namespace delete the `UPDATED`
            /// values are totally ordered (i.e. among all the hashes deleted regardless of namespace)
<<<<<<< HEAD
            let verificationBytes: [UInt8] = publicKey.bytes
                .appending(contentsOf: "\(validationData)".data(using: .ascii)?.bytes)
                .appending(contentsOf: next.value.updated.joined().bytes)
            
            let isValid: Bool = dependencies[singleton: .crypto].verify(
=======
            let verificationBytes: [UInt8] = swarmPublicKey.bytes
                .appending(contentsOf: "\(validationData)".data(using: .ascii)?.bytes)
                .appending(contentsOf: next.value.updated.joined().bytes)
            
            let isValid: Bool = dependencies.crypto.verify(
>>>>>>> 304423f3
                .signature(
                    message: verificationBytes,
                    publicKey: Data(hex: next.key).bytes,
                    signature: encodedSignature.bytes
                )
            )
            
            // If the update signature is invalid then we want to fail here
            guard isValid else { throw SnodeAPIError.signatureVerificationFailed }
            
            result[next.key] = next.value.updated
        }
        
        return try Self.validated(map: validationMap, totalResponseCount: swarm.count)
    }
}<|MERGE_RESOLUTION|>--- conflicted
+++ resolved
@@ -50,11 +50,7 @@
     internal static var requiredSuccessfulResponses: Int { -1 }
     
     internal func validResultMap(
-<<<<<<< HEAD
-        publicKey: String,
-=======
         swarmPublicKey: String,
->>>>>>> 304423f3
         validationData: UInt64,
         using dependencies: Dependencies
     ) throws -> [String: [String]] {
@@ -78,19 +74,11 @@
             /// Signature of `( PUBKEY_HEX || EXPIRY || UPDATED[0] || ... || UPDATED[N] )`
             /// signed by the node's ed25519 pubkey.  When doing a multi-namespace delete the `UPDATED`
             /// values are totally ordered (i.e. among all the hashes deleted regardless of namespace)
-<<<<<<< HEAD
-            let verificationBytes: [UInt8] = publicKey.bytes
+            let verificationBytes: [UInt8] = swarmPublicKey.bytes
                 .appending(contentsOf: "\(validationData)".data(using: .ascii)?.bytes)
                 .appending(contentsOf: next.value.updated.joined().bytes)
             
             let isValid: Bool = dependencies[singleton: .crypto].verify(
-=======
-            let verificationBytes: [UInt8] = swarmPublicKey.bytes
-                .appending(contentsOf: "\(validationData)".data(using: .ascii)?.bytes)
-                .appending(contentsOf: next.value.updated.joined().bytes)
-            
-            let isValid: Bool = dependencies.crypto.verify(
->>>>>>> 304423f3
                 .signature(
                     message: verificationBytes,
                     publicKey: Data(hex: next.key).bytes,
