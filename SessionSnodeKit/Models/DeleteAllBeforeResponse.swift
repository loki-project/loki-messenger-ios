// Copyright © 2022 Rangeproof Pty Ltd. All rights reserved.

import Foundation
import SessionUtilitiesKit

public class DeleteAllBeforeResponse: SnodeRecursiveResponse<DeleteAllMessagesResponse.SwarmItem> {}

// MARK: - ValidatableResponse

extension DeleteAllBeforeResponse: ValidatableResponse {
    typealias ValidationData = UInt64
    typealias ValidationResponse = Bool
    
    /// Just one response in the swarm must be valid
    internal static var requiredSuccessfulResponses: Int { 1 }
    
    internal func validResultMap(
<<<<<<< HEAD
        publicKey: String,
=======
        swarmPublicKey: String,
>>>>>>> 304423f3
        validationData: UInt64,
        using dependencies: Dependencies
    ) throws -> [String: Bool] {
        let validationMap: [String: Bool] = swarm.reduce(into: [:]) { result, next in
            guard
                !next.value.failed,
                let signatureBase64: String = next.value.signatureBase64,
                let encodedSignature: Data = Data(base64Encoded: signatureBase64)
            else {
                result[next.key] = false
                
                if let reason: String = next.value.reason, let statusCode: Int = next.value.code {
                    SNLog("Couldn't delete data from: \(next.key) due to error: \(reason) (\(statusCode)).")
                }
                else {
                    SNLog("Couldn't delete data from: \(next.key).")
                }
                return
            }
            
            /// Signature of `( PUBKEY_HEX || BEFORE || DELETEDHASH[0] || ... || DELETEDHASH[N] )`
            /// signed by the node's ed25519 pubkey.  When doing a multi-namespace delete the `DELETEDHASH`
            /// values are totally ordered (i.e. among all the hashes deleted regardless of namespace)
<<<<<<< HEAD
            let verificationBytes: [UInt8] = publicKey.bytes
                .appending(contentsOf: "\(validationData)".data(using: .ascii)?.bytes)
                .appending(contentsOf: next.value.deleted.joined().bytes)
            
            result[next.key] = dependencies[singleton: .crypto].verify(
=======
            let verificationBytes: [UInt8] = swarmPublicKey.bytes
                .appending(contentsOf: "\(validationData)".data(using: .ascii)?.bytes)
                .appending(contentsOf: next.value.deleted.joined().bytes)
            
            result[next.key] = dependencies.crypto.verify(
>>>>>>> 304423f3
                .signature(
                    message: verificationBytes,
                    publicKey: Data(hex: next.key).bytes,
                    signature: encodedSignature.bytes
                )
            )
        }
        
        return try Self.validated(map: validationMap)
    }
}<|MERGE_RESOLUTION|>--- conflicted
+++ resolved
@@ -15,11 +15,7 @@
     internal static var requiredSuccessfulResponses: Int { 1 }
     
     internal func validResultMap(
-<<<<<<< HEAD
-        publicKey: String,
-=======
         swarmPublicKey: String,
->>>>>>> 304423f3
         validationData: UInt64,
         using dependencies: Dependencies
     ) throws -> [String: Bool] {
@@ -43,19 +39,11 @@
             /// Signature of `( PUBKEY_HEX || BEFORE || DELETEDHASH[0] || ... || DELETEDHASH[N] )`
             /// signed by the node's ed25519 pubkey.  When doing a multi-namespace delete the `DELETEDHASH`
             /// values are totally ordered (i.e. among all the hashes deleted regardless of namespace)
-<<<<<<< HEAD
-            let verificationBytes: [UInt8] = publicKey.bytes
+            let verificationBytes: [UInt8] = swarmPublicKey.bytes
                 .appending(contentsOf: "\(validationData)".data(using: .ascii)?.bytes)
                 .appending(contentsOf: next.value.deleted.joined().bytes)
             
             result[next.key] = dependencies[singleton: .crypto].verify(
-=======
-            let verificationBytes: [UInt8] = swarmPublicKey.bytes
-                .appending(contentsOf: "\(validationData)".data(using: .ascii)?.bytes)
-                .appending(contentsOf: next.value.deleted.joined().bytes)
-            
-            result[next.key] = dependencies.crypto.verify(
->>>>>>> 304423f3
                 .signature(
                     message: verificationBytes,
                     publicKey: Data(hex: next.key).bytes,
