// Copyright © 2022 Rangeproof Pty Ltd. All rights reserved.

import Foundation
import SessionUtilitiesKit

public final class SendMessagesResponse: SnodeRecursiveResponse<SendMessagesResponse.SwarmItem> {
    private enum CodingKeys: String, CodingKey {
        case hash
        case swarm
    }
    
    public let hash: String
    
    // MARK: - Initialization
    
    internal init(
        hash: String,
        swarm: [String: SwarmItem],
        hardFork: [Int],
        timeOffset: Int64
    ) {
        self.hash = hash
        
        super.init(
            swarm: swarm,
            hardFork: hardFork,
            timeOffset: timeOffset
        )
    }
    
    required init(from decoder: Decoder) throws {
        let container: KeyedDecodingContainer<CodingKeys> = try decoder.container(keyedBy: CodingKeys.self)
        
        hash = try container.decode(String.self, forKey: .hash)
        
        try super.init(from: decoder)
    }
}

// MARK: - SwarmItem

public extension SendMessagesResponse {
    class SwarmItem: SnodeSwarmItem {
        private enum CodingKeys: String, CodingKey {
            case hash
            case already
        }
        
        public let hash: String?
        
        /// `true` if a message with this hash was already stored
        ///
        /// **Note:** The `hash` is still included and signed even if this occurs
        public let already: Bool
        
        // MARK: - Initialization
        
        required init(from decoder: Decoder) throws {
            let container: KeyedDecodingContainer<CodingKeys> = try decoder.container(keyedBy: CodingKeys.self)
            
            hash = try? container.decode(String.self, forKey: .hash)
            already = ((try? container.decode(Bool.self, forKey: .already)) ?? false)
            
            try super.init(from: decoder)
        }
    }
}

// MARK: - ValidatableResponse

extension SendMessagesResponse: ValidatableResponse {
    typealias ValidationData = Void
    typealias ValidationResponse = Bool
    
    /// Half of the responses in the swarm must be valid
    internal static var requiredSuccessfulResponses: Int { -2 }
    
<<<<<<< HEAD
    @discardableResult internal func validResultMap(
=======
    internal func validResultMap(
>>>>>>> bd34d1a9
        swarmPublicKey: String,
        validationData: Void,
        using dependencies: Dependencies
    ) throws -> [String: Bool] {
        let validationMap: [String: Bool] = swarm.reduce(into: [:]) { result, next in
            guard
                !next.value.failed,
                let signatureBase64: String = next.value.signatureBase64,
                let encodedSignature: Data = Data(base64Encoded: signatureBase64),
                let hash: String = next.value.hash
            else {
                result[next.key] = false
                
                if let reason: String = next.value.reason, let statusCode: Int = next.value.code {
                    SNLog("Couldn't store message on: \(next.key) due to error: \(reason) (\(statusCode)).")
                }
                else {
                    SNLog("Couldn't store message on: \(next.key).")
                }
                return
            }
            
            /// Signature of `hash` signed by the node's ed25519 pubkey
            let verificationBytes: [UInt8] = hash.bytes
            
<<<<<<< HEAD
            result[next.key] = dependencies[singleton: .crypto].verify(
=======
            result[next.key] = dependencies.crypto.verify(
>>>>>>> bd34d1a9
                .signature(
                    message: verificationBytes,
                    publicKey: Data(hex: next.key).bytes,
                    signature: encodedSignature.bytes
                )
            )
        }
        
        return try Self.validated(map: validationMap)
    }
}<|MERGE_RESOLUTION|>--- conflicted
+++ resolved
@@ -75,11 +75,7 @@
     /// Half of the responses in the swarm must be valid
     internal static var requiredSuccessfulResponses: Int { -2 }
     
-<<<<<<< HEAD
-    @discardableResult internal func validResultMap(
-=======
     internal func validResultMap(
->>>>>>> bd34d1a9
         swarmPublicKey: String,
         validationData: Void,
         using dependencies: Dependencies
@@ -105,11 +101,7 @@
             /// Signature of `hash` signed by the node's ed25519 pubkey
             let verificationBytes: [UInt8] = hash.bytes
             
-<<<<<<< HEAD
             result[next.key] = dependencies[singleton: .crypto].verify(
-=======
-            result[next.key] = dependencies.crypto.verify(
->>>>>>> bd34d1a9
                 .signature(
                     message: verificationBytes,
                     publicKey: Data(hex: next.key).bytes,
