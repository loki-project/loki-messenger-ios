--- conflicted
+++ resolved
@@ -28,11 +28,7 @@
         
         // jsonRPCCall proxied calls
         
-<<<<<<< HEAD
-        case jsonGetNServiceNodes
-=======
         case jsonGetServiceNodes
->>>>>>> 82767494
         
         // oxenDaemonRPCCall proxied calls
         
@@ -40,11 +36,7 @@
         case daemonGetServiceNodes
         
         public static var name: String { "SnodeAPI.Endpoint" }
-<<<<<<< HEAD
-        public static var batchRequestVariant: HTTP.BatchRequest.Child.Variant = .storageServer
-=======
         public static var batchRequestVariant: Network.BatchRequest.Child.Variant = .storageServer
->>>>>>> 82767494
         
         public var path: String {
             switch self {
@@ -62,22 +54,14 @@
                 case .sequence: return "sequence"
                 
                 case .getInfo: return "info"
-<<<<<<< HEAD
-                case .getSwarm: return "get_snodes_for_pubkey"
-=======
                 case .getSwarm: return "get_swarm"
->>>>>>> 82767494
                 
                 case .jsonRPCCall: return "json_rpc"
                 case .oxenDaemonRPCCall: return "oxend_request"
                 
                 // jsonRPCCall proxied calls
                 
-<<<<<<< HEAD
-                case .jsonGetNServiceNodes: return "get_n_service_nodes"
-=======
                 case .jsonGetServiceNodes: return "get_service_nodes"
->>>>>>> 82767494
                 
                 // oxenDaemonRPCCall proxied calls
                 
