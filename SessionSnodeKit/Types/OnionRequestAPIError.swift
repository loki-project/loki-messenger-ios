--- conflicted
+++ resolved
@@ -27,23 +27,14 @@
                 }
                 
                 return "HTTP request failed at destination (\(destination)) with status code: \(statusCode) (OnionRequestAPIError.httpRequestFailedAtDestination)."
-                
-<<<<<<< HEAD
-            case .insufficientSnodes: return "Couldn't find enough Service Nodes to build a path."
-            case .invalidURL: return "Invalid URL"
-            case .missingSnodeVersion: return "Missing Service Node version."
-            case .snodePublicKeySetMissing: return "Missing Service Node public key set."
-            case .unsupportedSnodeVersion(let version): return "Unsupported Service Node version: \(version)."
-            case .invalidRequestInfo: return "Invalid Request Info"
-            case .pathEncryptionFailed: return "Path Encryption Failed"
-=======
+            
             case .insufficientSnodes: return "Couldn't find enough Service Nodes to build a path (OnionRequestAPIError.insufficientSnodes)."
             case .invalidURL: return "Invalid URL (OnionRequestAPIError.invalidURL)."
             case .missingSnodeVersion: return "Missing Service Node version (OnionRequestAPIError.missingSnodeVersion)."
             case .snodePublicKeySetMissing: return "Missing Service Node public key set (OnionRequestAPIError.snodePublicKeySetMissing)."
             case .unsupportedSnodeVersion(let version): return "Unsupported Service Node version: \(version) (OnionRequestAPIError.unsupportedSnodeVersion)."
             case .invalidRequestInfo: return "Invalid Request Info (OnionRequestAPIError.invalidRequestInfo)."
->>>>>>> c435f1b5
+            case .pathEncryptionFailed: return "Path Encryption Failed (OnionRequestAPIError.pathEncryptionFailed)."
         }
     }
 }