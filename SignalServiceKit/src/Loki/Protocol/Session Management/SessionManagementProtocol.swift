--- conflicted
+++ resolved
@@ -169,15 +169,10 @@
         // Show the session reset prompt upon certain errors
         switch type {
         case .noSession, .invalidMessage, .invalidKeyException:
-<<<<<<< HEAD
             if (thread.sessionResetStatus == .none) {
                 // Store the source device's public key in case it was a secondary device
-                thread.addSessionRestoreDevice(hexEncodedPublicKey, transaction: transaction)
+                thread.addSessionRestoreDevice(publicKey, transaction: transaction)
             }
-=======
-            // Store the source device's public key in case it was a secondary device
-            thread.addSessionRestoreDevice(publicKey, transaction: transaction)
->>>>>>> 7149deb1
         default: break
         }
     }
