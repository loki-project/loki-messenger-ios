--- conflicted
+++ resolved
@@ -201,69 +201,9 @@
             return Promise(error: Error.noThread)
         }
         let group = thread.groupModel
-<<<<<<< HEAD
         var newMembers = Set(group.groupMemberIds)
         newMembers.remove(userPublicKey)
         return update(groupPublicKey, with: newMembers, name: group.groupName!, transaction: transaction)
-=======
-        let name = group.groupName!
-        let admins = group.groupAdminIds
-        let adminsAsData = admins.map { Data(hex: $0) }
-        // Remove the members from the member list
-        var members = group.groupMemberIds
-        let indexes = membersToRemove.compactMap { members.firstIndex(of: $0) }
-        guard indexes.count == membersToRemove.count else {
-            print("[Loki] Can't remove users from group.")
-            return Promise.value(())
-        }
-        indexes.forEach { members.remove(at: $0) }
-        let membersAsData = members.map { Data(hex: $0) }
-        // Send the update to the group (don't include new ratchets as everyone should generate new ratchets individually)
-        let closedGroupUpdateMessageKind = ClosedGroupUpdateMessage.Kind.info(groupPublicKey: Data(hex: groupPublicKey), name: name, senderKeys: [],
-            members: membersAsData, admins: adminsAsData)
-        let closedGroupUpdateMessage = ClosedGroupUpdateMessage(thread: thread, kind: closedGroupUpdateMessageKind)
-        let (promise, seal) = Promise<Void>.pending()
-        SSKEnvironment.shared.messageSender.send(closedGroupUpdateMessage, success: { seal.fulfill(()) }, failure: { seal.reject($0) })
-        promise.done {
-            try! Storage.writeSync { transaction in
-                // Delete all ratchets (it's important that this happens after sending out the update)
-                Storage.removeAllClosedGroupRatchets(for: groupPublicKey, using: transaction)
-                // Remove the group from the user's set of public keys to poll for
-                if isUserLeaving {
-                    Storage.removeClosedGroupPrivateKey(for: groupPublicKey, using: transaction)
-                    // Notify the PN server
-                    LokiPushNotificationManager.performOperation(.unsubscribe, for: groupPublicKey, publicKey: userPublicKey)
-                }
-            }
-        }
-        // Generate a new ratchet and send it out to all members (minus the removed ones) and their linked devices using established channels if needed.
-        if !isUserLeaving {
-            // Establish sessions if needed
-            establishSessionsIfNeeded(with: members, using: transaction) // This internally takes care of multi device
-            // Send out the user's new ratchet to all members (minus the removed ones) and their linked devices using established channels
-            let userPublicKey = getUserHexEncodedPublicKey()
-            let userRatchet = SharedSenderKeysImplementation.shared.generateRatchet(for: groupPublicKey, senderPublicKey: userPublicKey, using: transaction)
-            let userSenderKey = ClosedGroupSenderKey(chainKey: Data(hex: userRatchet.chainKey), keyIndex: userRatchet.keyIndex, publicKey: Data(hex: userPublicKey))
-            for member in members { // This internally takes care of multi device
-                guard member != userPublicKey else { continue }
-                let thread = TSContactThread.getOrCreateThread(withContactId: member, transaction: transaction)
-                thread.save(with: transaction)
-                let closedGroupUpdateMessageKind = ClosedGroupUpdateMessage.Kind.senderKey(groupPublicKey: Data(hex: groupPublicKey), senderKey: userSenderKey)
-                let closedGroupUpdateMessage = ClosedGroupUpdateMessage(thread: thread, kind: closedGroupUpdateMessageKind)
-                messageSenderJobQueue.add(message: closedGroupUpdateMessage, transaction: transaction)
-            }
-        }
-        // Update the group
-        let newGroupModel = TSGroupModel(title: name, memberIds: members, image: nil, groupId: groupID, groupType: .closedGroup, adminIds: admins)
-        thread.setGroupModel(newGroupModel, with: transaction)
-        // Notify the user
-        let infoMessageType: TSInfoMessageType = isUserLeaving ? .typeGroupQuit : .typeGroupUpdate
-        let updateInfo = group.getInfoStringAboutUpdate(to: newGroupModel, contactsManager: SSKEnvironment.shared.contactsManager)
-        let infoMessage = TSInfoMessage(timestamp: NSDate.ows_millisecondTimeStamp(), in: thread, messageType: infoMessageType, customMessage: updateInfo)
-        infoMessage.save(with: transaction)
-        // Return
-        return promise
->>>>>>> d5b0ce8d
     }
 
     public static func requestSenderKey(for groupPublicKey: String, senderPublicKey: String, using transaction: YapDatabaseReadWriteTransaction) {
