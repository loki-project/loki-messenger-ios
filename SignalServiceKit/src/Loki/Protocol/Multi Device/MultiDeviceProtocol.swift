import PromiseKit

// A few notes about making changes in this file:
//
// • Don't use a database transaction if you can avoid it.
// • If you do need to use a database transaction, use a read transaction if possible.
// • For write transactions, consider making it the caller's responsibility to manage the database transaction (this helps avoid unnecessary transactions).
// • Think carefully about adding a function; there might already be one for what you need.
// • Document the expected cases in which a function will be used
// • Express those cases in tests.

@objc(LKMultiDeviceProtocol)
public final class MultiDeviceProtocol : NSObject {

    /// A mapping from hex encoded public key to date updated.
    ///
    /// - Note: Should only be accessed from `LokiAPI.workQueue` to avoid race conditions.
    public static var lastDeviceLinkUpdate: [String:Date] = [:]

    internal static var storage: OWSPrimaryStorage { OWSPrimaryStorage.shared() }

    // MARK: Settings
    public static let deviceLinkUpdateInterval: TimeInterval = 60
    
    // MARK: Multi Device Destination
    public struct MultiDeviceDestination : Hashable {
        public let publicKey: String
        public let isMaster: Bool
    }

<<<<<<< HEAD
    // MARK: - Initialization
    private override init() { }
    
    // MARK: - Recover Linked devices
    public static func sendSessionResetRequestToLinkedDevice(to hexEncodedPublicKey: String) {
        storage.dbReadWriteConnection.readWrite{ transaction in
            //Prevent the freeze issue
            SSKEnvironment.shared.profileManager.ensureProfileCachedForContact(withID: hexEncodedPublicKey, with: transaction)
        }
        storage.dbReadWriteConnection.readWrite{ transaction in
            let masterHexEncodedPublicKey = storage.getMasterHexEncodedPublicKey(for: hexEncodedPublicKey, in: transaction) ?? hexEncodedPublicKey
            let thread = TSContactThread.getOrCreateThread(withContactId: masterHexEncodedPublicKey, transaction: transaction)
            thread.sessionResetStatus = .initiated
            thread.save(with: transaction)
            SessionManagementProtocol.getSessionResetMessageSend(for: hexEncodedPublicKey, in: transaction)
            .done(on: OWSDispatch.sendingQueue()) { sessionResetMessageSend in
                let messageSender = SSKEnvironment.shared.messageSender
                messageSender.sendMessage(sessionResetMessageSend)
            }
        }
=======
    // MARK: - General

    @objc(isUnlinkDeviceMessage:)
    public static func isUnlinkDeviceMessage(_ dataMessage: SSKProtoDataMessage) -> Bool {
        let unlinkDeviceFlag = SSKProtoDataMessage.SSKProtoDataMessageFlags.unlinkDevice
        return dataMessage.flags & UInt32(unlinkDeviceFlag.rawValue) != 0
    }

    public static func getUserLinkedDevices() -> Set<String> {
        var result: Set<String> = []
        storage.dbReadConnection.read { transaction in
            result = LokiDatabaseUtilities.getLinkedDeviceHexEncodedPublicKeys(for: getUserHexEncodedPublicKey(), in: transaction)
        }
        return result
    }

    @objc public static func isSlaveThread(_ thread: TSThread) -> Bool {
        guard let thread = thread as? TSContactThread else { return false }
        var isSlaveThread = false
        storage.dbReadConnection.read { transaction in
            isSlaveThread = storage.getMasterHexEncodedPublicKey(for: thread.contactIdentifier(), in: transaction) != nil
        }
        return isSlaveThread
>>>>>>> 7149deb1
    }

    // MARK: - Sending (Part 1)

    @objc(isMultiDeviceRequiredForMessage:toPublicKey:)
    public static func isMultiDeviceRequired(for message: TSOutgoingMessage, to publicKey: String) -> Bool {
        return !(message is DeviceLinkMessage) && !(message is UnlinkDeviceMessage) && (message.thread as? TSGroupThread)?.groupModel.groupType != .openGroup
            && !Storage.getUserClosedGroupPublicKeys().contains(publicKey)
    }

    private static func copy(_ messageSend: OWSMessageSend, for destination: MultiDeviceDestination, with seal: Resolver<Void>) -> OWSMessageSend {
        var recipient: SignalRecipient!
        storage.dbReadConnection.read { transaction in
            recipient = SignalRecipient.getOrBuildUnsavedRecipient(forRecipientId: destination.publicKey, transaction: transaction)
        }
        // TODO: Why is it okay that the thread, sender certificate, etc. don't get changed?
        return OWSMessageSend(message: messageSend.message, thread: messageSend.thread, recipient: recipient,
            senderCertificate: messageSend.senderCertificate, udAccess: messageSend.udAccess, localNumber: messageSend.localNumber, success: {
            seal.fulfill(())
        }, failure: { error in
            seal.reject(error)
        })
    }

    private static func sendMessage(_ messageSend: OWSMessageSend, to destination: MultiDeviceDestination, in transaction: YapDatabaseReadTransaction) -> Promise<Void> {
        let (threadPromise, threadPromiseSeal) = Promise<TSThread>.pending()
        if messageSend.message.thread.isGroupThread() {
            threadPromiseSeal.fulfill(messageSend.message.thread)
        } else if let thread = TSContactThread.getWithContactId(destination.publicKey, transaction: transaction) {
            threadPromiseSeal.fulfill(thread)
        } else {
            Storage.write { transaction in
                let thread = TSContactThread.getOrCreateThread(withContactId: destination.publicKey, transaction: transaction)
                threadPromiseSeal.fulfill(thread)
            }
        }
        return threadPromise.then2 { thread -> Promise<Void> in
            let message = messageSend.message
            let messageSender = SSKEnvironment.shared.messageSender
            let (promise, seal) = Promise<Void>.pending()
            let shouldSendAutoGeneratedFR = !thread.isContactFriend && !(message is FriendRequestMessage)
                && !SessionMetaProtocol.isThreadNoteToSelf(thread) && !thread.isGroupThread() // Group threads work through session requests
                && message.shouldBeSaved() // shouldBeSaved indicates it isn't a transient message
            if !shouldSendAutoGeneratedFR {
                let messageSendCopy = copy(messageSend, for: destination, with: seal)
                OWSDispatch.sendingQueue().async {
                    messageSender.sendMessage(messageSendCopy)
                }
            } else {
                Storage.write { transaction in
                    getAutoGeneratedMultiDeviceFRMessageSend(for: destination.publicKey, in: transaction, seal: seal)
                    .done(on: OWSDispatch.sendingQueue()) { autoGeneratedFRMessageSend in
                        messageSender.sendMessage(autoGeneratedFRMessageSend)
                    }
                }
            }
            return promise
        }
    }

    /// See [Multi Device Message Sending](https://github.com/loki-project/session-protocol-docs/wiki/Multi-Device-Message-Sending) for more information.
    @objc(sendMessageToDestinationAndLinkedDevices:transaction:)
    public static func sendMessageToDestinationAndLinkedDevices(_ messageSend: OWSMessageSend, in transaction: YapDatabaseReadTransaction) {
//        if !messageSend.isUDSend && messageSend.recipient.recipientId() != getUserHexEncodedPublicKey() {
//            #if DEBUG
//            preconditionFailure()
//            #endif
//        }
        let message = messageSend.message
        let messageSender = SSKEnvironment.shared.messageSender
        if !isMultiDeviceRequired(for: message, to: messageSend.recipient.recipientId()) {
            print("[Loki] sendMessageToDestinationAndLinkedDevices(_:in:) invoked for a message that doesn't require multi device routing.")
            OWSDispatch.sendingQueue().async {
                messageSender.sendMessage(messageSend)
            }
            return
        }
        print("[Loki] Sending \(type(of: message)) message using multi device routing.")
        let publicKey = messageSend.recipient.recipientId()
        getMultiDeviceDestinations(for: publicKey, in: transaction).done2 { destinations in
            var promises: [Promise<Void>] = []
            let masterDestination = destinations.first { $0.isMaster }
            if let masterDestination = masterDestination {
                storage.dbReadConnection.read { transaction in
                    promises.append(sendMessage(messageSend, to: masterDestination, in: transaction))
                }
            }
            let slaveDestinations = destinations.filter { !$0.isMaster }
            slaveDestinations.forEach { slaveDestination in
                storage.dbReadConnection.read { transaction in
                    promises.append(sendMessage(messageSend, to: slaveDestination, in: transaction))
                }
            }
            when(resolved: promises).done(on: OWSDispatch.sendingQueue()) { results in
                let errors = results.compactMap { result -> Error? in
                    if case Result.rejected(let error) = result {
                        return error
                    } else {
                        return nil
                    }
                }
                if errors.isEmpty {
                    messageSend.success()
                } else {
                    messageSend.failure(errors.first!)
                }
            }
        }.catch2 { error in
            // Proceed even if updating the recipient's device links failed, so that message sending
            // is independent of whether the file server is online
            OWSDispatch.sendingQueue().async {
                messageSender.sendMessage(messageSend)
            }
        }
    }

    /// See [Auto-Generated Friend Requests](https://github.com/loki-project/session-protocol-docs/wiki/Auto-Generated-Friend-Requests) for more information.
    public static func getAutoGeneratedMultiDeviceFRMessage(for publicKey: String, in transaction: YapDatabaseReadWriteTransaction) -> FriendRequestMessage {
        let thread = TSContactThread.getOrCreateThread(withContactId: publicKey, transaction: transaction)
        return FriendRequestMessage(timestamp: NSDate.ows_millisecondTimeStamp(), thread: thread, body: "Please accept to enable messages to be synced across devices")
    }

    /// See [Auto-Generated Friend Requests](https://github.com/loki-project/session-protocol-docs/wiki/Auto-Generated-Friend-Requests) for more information.
    public static func getAutoGeneratedMultiDeviceFRMessageSend(for publicKey: String, in transaction: YapDatabaseReadWriteTransaction, seal externalSeal: Resolver<Void>? = nil) -> Promise<OWSMessageSend> {
        // We don't update the friend request status; that's done in OWSMessageSender.sendMessage(_:)
        let thread = TSContactThread.getOrCreateThread(withContactId: publicKey, transaction: transaction)
        let message = getAutoGeneratedMultiDeviceFRMessage(for: publicKey, in: transaction)
        let recipient = SignalRecipient.getOrBuildUnsavedRecipient(forRecipientId: publicKey, transaction: transaction)
        let udManager = SSKEnvironment.shared.udManager
        let senderCertificate = udManager.getSenderCertificate()
        SSKEnvironment.shared.profileManager.ensureProfileCachedForContact(withID: publicKey, with: transaction) // Prevent the line below from starting a write transaction
        let (promise, seal) = Promise<OWSMessageSend>.pending()
        SnodeAPI.workQueue.async {
            var recipientUDAccess: OWSUDAccess?
            if let senderCertificate = senderCertificate {
                recipientUDAccess = udManager.udAccess(forRecipientId: publicKey, requireSyncAccess: true)
            }
            let messageSend = OWSMessageSend(message: message, thread: thread, recipient: recipient, senderCertificate: senderCertificate,
                udAccess: recipientUDAccess, localNumber: getUserHexEncodedPublicKey(), success: {
                    externalSeal?.fulfill(())
            }, failure: { error in
                externalSeal?.reject(error)
            })
            seal.fulfill(messageSend)
        }
        return promise
    }

    @objc(updateDeviceLinksIfNeededForPublicKey:transaction:)
    public static func updateDeviceLinksIfNeeded(for publicKey: String, in transaction: YapDatabaseReadTransaction) -> AnyPromise {
        return AnyPromise.from(getMultiDeviceDestinations(for: publicKey, in: transaction))
    }

    // MARK: - Receiving

    @objc(handleDeviceLinkMessageIfNeeded:wrappedIn:transaction:)
    public static func handleDeviceLinkMessageIfNeeded(_ protoContent: SSKProtoContent, wrappedIn envelope: SSKProtoEnvelope, using transaction: YapDatabaseReadWriteTransaction) {
        let publicKey = envelope.source! // Set during UD decryption
        guard let deviceLinkMessage = protoContent.lokiDeviceLinkMessage, let master = deviceLinkMessage.masterPublicKey,
            let slave = deviceLinkMessage.slavePublicKey, let slaveSignature = deviceLinkMessage.slaveSignature else {
            return print("[Loki] Received an invalid device link message.")
        }
        let deviceLinkingSession = DeviceLinkingSession.current
        if let masterSignature = deviceLinkMessage.masterSignature { // Authorization
            print("[Loki] Received a device link authorization from: \(publicKey).") // Intentionally not `master`
            if let deviceLinkingSession = deviceLinkingSession {
                deviceLinkingSession.processLinkingAuthorization(from: master, for: slave, masterSignature: masterSignature, slaveSignature: slaveSignature)
            } else {
                print("[Loki] Received a device link authorization without a session; ignoring.")
            }
            // Set any profile info (the device link authorization also includes the master device's profile info)
            if let dataMessage = protoContent.dataMessage {
                SessionMetaProtocol.updateDisplayNameIfNeeded(for: master, using: dataMessage, in: transaction)
                SessionMetaProtocol.updateProfileKeyIfNeeded(for: master, using: dataMessage)
            }
        } else { // Request
            print("[Loki] Received a device link request from: \(publicKey).") // Intentionally not `slave`
            if let deviceLinkingSession = deviceLinkingSession {
                deviceLinkingSession.processLinkingRequest(from: slave, to: master, with: slaveSignature)
            } else {
                NotificationCenter.default.post(name: .unexpectedDeviceLinkRequestReceived, object: nil)
            }
        }
    }

    @objc(handleUnlinkDeviceMessage:wrappedIn:transaction:)
    public static func handleUnlinkDeviceMessage(_ dataMessage: SSKProtoDataMessage, wrappedIn envelope: SSKProtoEnvelope, using transaction: YapDatabaseReadWriteTransaction) {
        let publicKey = envelope.source! // Set during UD decryption
        // Check that the request was sent by our master device
        let userPublicKey = getUserHexEncodedPublicKey()
        guard let userMasterPublicKey = storage.getMasterHexEncodedPublicKey(for: userPublicKey, in: transaction) else { return }
        let wasSentByMasterDevice = (userMasterPublicKey == publicKey)
        guard wasSentByMasterDevice else { return }
        // Ignore the request if we don't know about the device link in question
        let masterDeviceLinks = storage.getDeviceLinks(for: userMasterPublicKey, in: transaction)
        if !masterDeviceLinks.contains(where: {
            $0.master.hexEncodedPublicKey == userMasterPublicKey && $0.slave.hexEncodedPublicKey == userPublicKey
        }) {
            return
        }
        FileServerAPI.getDeviceLinks(associatedWith: userPublicKey).done2 { slaveDeviceLinks in
            // Check that the device link IS present on the file server.
            // Note that the device link as seen from the master device's perspective has been deleted at this point, but the
            // device link as seen from the slave perspective hasn't.
            if slaveDeviceLinks.contains(where: {
                $0.master.hexEncodedPublicKey == userMasterPublicKey && $0.slave.hexEncodedPublicKey == userPublicKey
            }) {
                for deviceLink in slaveDeviceLinks { // In theory there should only be one
                    FileServerAPI.removeDeviceLink(deviceLink) // Attempt to clean up on the file server
                }
                UserDefaults.standard[.wasUnlinked] = true
                DispatchQueue.main.async {
                    NotificationCenter.default.post(name: .dataNukeRequested, object: nil)
                }
            }
        }
    }
}

// MARK: - Sending (Part 2)

// Here (in a non-@objc extension) because it doesn't interoperate well with Obj-C
public extension MultiDeviceProtocol {

    fileprivate static func getMultiDeviceDestinations(for publicKey: String, in transaction: YapDatabaseReadTransaction) -> Promise<Set<MultiDeviceDestination>> {
        let (promise, seal) = Promise<Set<MultiDeviceDestination>>.pending()
        func getDestinations(in transaction: YapDatabaseReadTransaction? = nil) {
            storage.dbReadConnection.read { transaction in
                var destinations: Set<MultiDeviceDestination> = []
                let masterPublicKey = storage.getMasterHexEncodedPublicKey(for: publicKey, in: transaction) ?? publicKey
                let masterDestination = MultiDeviceDestination(publicKey: masterPublicKey, isMaster: true)
                destinations.insert(masterDestination)
                let deviceLinks = storage.getDeviceLinks(for: masterPublicKey, in: transaction)
                let slaveDestinations = deviceLinks.map { MultiDeviceDestination(publicKey: $0.slave.hexEncodedPublicKey, isMaster: false) }
                destinations.formUnion(slaveDestinations)
                seal.fulfill(destinations)
            }
        }
        let timeSinceLastUpdate: TimeInterval
        if let lastDeviceLinkUpdate = lastDeviceLinkUpdate[publicKey] {
            timeSinceLastUpdate = Date().timeIntervalSince(lastDeviceLinkUpdate)
        } else {
            timeSinceLastUpdate = .infinity
        }
        if timeSinceLastUpdate > deviceLinkUpdateInterval {
            let masterPublicKey = storage.getMasterHexEncodedPublicKey(for: publicKey, in: transaction) ?? publicKey
            FileServerAPI.getDeviceLinks(associatedWith: masterPublicKey).done2 { _ in
                getDestinations()
                lastDeviceLinkUpdate[publicKey] = Date()
            }.catch2 { error in
                if (error as? DotNetAPI.DotNetAPIError) == DotNetAPI.DotNetAPIError.parsingFailed {
                    // Don't immediately re-fetch in case of failure due to a parsing error
                    lastDeviceLinkUpdate[publicKey] = Date()
                    getDestinations()
                } else {
                    print("[Loki] Failed to get device links due to error: \(error).")
                    seal.reject(error)
                }
            }
        } else {
            getDestinations()
        }
        return promise
    }
}<|MERGE_RESOLUTION|>--- conflicted
+++ resolved
@@ -19,20 +19,17 @@
 
     internal static var storage: OWSPrimaryStorage { OWSPrimaryStorage.shared() }
 
-    // MARK: Settings
+    // MARK: - Settings
     public static let deviceLinkUpdateInterval: TimeInterval = 60
     
-    // MARK: Multi Device Destination
+    // MARK: - Multi Device Destination
     public struct MultiDeviceDestination : Hashable {
         public let publicKey: String
         public let isMaster: Bool
     }
 
-<<<<<<< HEAD
-    // MARK: - Initialization
-    private override init() { }
-    
-    // MARK: - Recover Linked devices
+    // MARK: - General
+
     public static func sendSessionResetRequestToLinkedDevice(to hexEncodedPublicKey: String) {
         storage.dbReadWriteConnection.readWrite{ transaction in
             //Prevent the freeze issue
@@ -49,8 +46,7 @@
                 messageSender.sendMessage(sessionResetMessageSend)
             }
         }
-=======
-    // MARK: - General
+    }
 
     @objc(isUnlinkDeviceMessage:)
     public static func isUnlinkDeviceMessage(_ dataMessage: SSKProtoDataMessage) -> Bool {
@@ -73,7 +69,6 @@
             isSlaveThread = storage.getMasterHexEncodedPublicKey(for: thread.contactIdentifier(), in: transaction) != nil
         }
         return isSlaveThread
->>>>>>> 7149deb1
     }
 
     // MARK: - Sending (Part 1)
