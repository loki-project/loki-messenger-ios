#import "OWSPrimaryStorage+Loki.h"
#import "OWSPrimaryStorage+PreKeyStore.h"
#import "OWSPrimaryStorage+SignedPreKeyStore.h"
#import "OWSPrimaryStorage+keyFromIntLong.h"
#import "OWSDevice.h"
#import "OWSIdentityManager.h"
#import "NSDate+OWS.h"
#import "TSAccountManager.h"
#import "TSPreKeyManager.h"
#import "YapDatabaseConnection+OWS.h"
#import "YapDatabaseTransaction+OWS.h"
#import <AxolotlKit/NSData+keyVersionByte.h>
#import "NSObject+Casting.h"

@implementation OWSPrimaryStorage (Loki)

# pragma mark - Convenience

#define OWSPrimaryStoragePreKeyStoreCollection @"TSStorageManagerPreKeyStoreCollection"
#define LKPreKeyContactCollection @"LKPreKeyContactCollection"

- (OWSIdentityManager *)identityManager {
    return OWSIdentityManager.sharedManager;
}

- (TSAccountManager *)accountManager {
    return TSAccountManager.sharedInstance;
}

# pragma mark - Pre Key for Contact

- (BOOL)hasPreKeyForContact:(NSString *)pubKey {
    int preKeyId = [self.dbReadWriteConnection intForKey:pubKey inCollection:LKPreKeyContactCollection];
    return preKeyId > 0;
}

- (PreKeyRecord *_Nullable)getPreKeyForContact:(NSString *)pubKey transaction:(YapDatabaseReadTransaction *)transaction {
    OWSAssertDebug(pubKey.length > 0);
    int preKeyId = [transaction intForKey:pubKey inCollection:LKPreKeyContactCollection];
    
    // If we don't have an id then return nil
    if (preKeyId <= 0) { return nil; }
    
    /// throws_loadPreKey doesn't allow us to pass transaction ;(
    return [transaction preKeyRecordForKey:[self keyFromInt:preKeyId] inCollection:OWSPrimaryStoragePreKeyStoreCollection];
}

- (PreKeyRecord *)getOrCreatePreKeyForContact:(NSString *)pubKey {
    OWSAssertDebug(pubKey.length > 0);
    int preKeyId = [self.dbReadWriteConnection intForKey:pubKey inCollection:LKPreKeyContactCollection];
    
    // If we don't have an id then generate and store a new one
    if (preKeyId <= 0) {
        return [self generateAndStorePreKeyForContact:pubKey];
    }
    
    // Load the prekey otherwise just generate a new one
    @try {
        return [self throws_loadPreKey:preKeyId];
    } @catch (NSException *exception) {
        NSLog(@"[Loki] New pre key generated for %@.", pubKey);
        return [self generateAndStorePreKeyForContact:pubKey];
    }
}

/// Generate prekey for a contact and store it
- (PreKeyRecord *)generateAndStorePreKeyForContact:(NSString *)pubKey {
    OWSAssertDebug(pubKey.length > 0);
    
    NSArray<PreKeyRecord *> *records = [self generatePreKeyRecords:1];
    [self storePreKeyRecords:records];
    
    OWSAssertDebug(records.count > 0);
    PreKeyRecord *record = records.firstObject;
    [self.dbReadWriteConnection setInt:record.Id forKey:pubKey inCollection:LKPreKeyContactCollection];
    
    return record;
}

# pragma mark - Pre Key Bundle

#define LKPreKeyBundleCollection @"LKPreKeyBundleCollection"

- (PreKeyBundle *)generatePreKeyBundleForContact:(NSString *)pubKey {
    // Check pre keys to make sure we have them
    [TSPreKeyManager checkPreKeys];
    
    ECKeyPair *_Nullable keyPair = self.identityManager.identityKeyPair;
    OWSAssertDebug(keyPair);

    // Refresh the signed pre key if needed
    if (self.currentSignedPreKey == nil) {
        SignedPreKeyRecord *signedPreKeyRecord = [self generateRandomSignedRecord];
        [signedPreKeyRecord markAsAcceptedByService];
        [self storeSignedPreKey:signedPreKeyRecord.Id signedPreKeyRecord:signedPreKeyRecord];
        [self setCurrentSignedPrekeyId:signedPreKeyRecord.Id];
        NSLog(@"[Loki] Pre keys refreshed successfully.");
    }

    SignedPreKeyRecord *_Nullable signedPreKey = self.currentSignedPreKey;
    if (!signedPreKey) {
        OWSFailDebug(@"Signed pre key is null.");
    }
    
    PreKeyRecord *preKey = [self getOrCreatePreKeyForContact:pubKey];
    uint32_t registrationId = [self.accountManager getOrGenerateRegistrationId];
    
    PreKeyBundle *bundle = [[PreKeyBundle alloc] initWithRegistrationId:registrationId
                                                               deviceId:OWSDevicePrimaryDeviceId
                                                               preKeyId:preKey.Id
                                                           preKeyPublic:preKey.keyPair.publicKey.prependKeyType
                                                     signedPreKeyPublic:signedPreKey.keyPair.publicKey.prependKeyType
                                                         signedPreKeyId:signedPreKey.Id
                                                  signedPreKeySignature:signedPreKey.signature
                                                            identityKey:keyPair.publicKey.prependKeyType];
    return bundle;
}

- (PreKeyBundle *_Nullable)getPreKeyBundleForContact:(NSString *)pubKey {
    return [self.dbReadConnection preKeyBundleForKey:pubKey inCollection:LKPreKeyBundleCollection];
}

- (void)setPreKeyBundle:(PreKeyBundle *)bundle forContact:(NSString *)pubKey transaction:(YapDatabaseReadWriteTransaction *)transaction {
    [transaction setObject:bundle forKey:pubKey inCollection:LKPreKeyBundleCollection];
    [transaction.connection flushTransactionsWithCompletionQueue:dispatch_get_main_queue() completionBlock:^{ }];
}

- (void)removePreKeyBundleForContact:(NSString *)pubKey transaction:(YapDatabaseReadWriteTransaction *)transaction {
    [transaction removeObjectForKey:pubKey inCollection:LKPreKeyBundleCollection];
}

# pragma mark - Last Message Hash

#define LKLastMessageHashCollection @"LKLastMessageHashCollection"

- (NSString *_Nullable)getLastMessageHashForServiceNode:(NSString *)serviceNode transaction:(YapDatabaseReadWriteTransaction *)transaction {
    NSDictionary *_Nullable dict = [transaction objectForKey:serviceNode inCollection:LKLastMessageHashCollection];
    if (!dict) { return nil; }
    
    NSString *_Nullable hash = dict[@"hash"];
    if (!hash) { return nil; }
    
    // Check if the hash isn't expired
    uint64_t now = NSDate.ows_millisecondTimeStamp;
    NSNumber *_Nullable expiresAt = dict[@"expiresAt"];
    if (expiresAt && expiresAt.unsignedLongLongValue <= now) {
        // The last message has expired from the storage server
        [self removeLastMessageHashForServiceNode:serviceNode transaction:transaction];
        return nil;
    }
    
    return hash;
}

- (void)setLastMessageHashForServiceNode:(NSString *)serviceNode hash:(NSString *)hash expiresAt:(u_int64_t)expiresAt transaction:(YapDatabaseReadWriteTransaction *)transaction {
    NSDictionary *dict = @{ @"hash" : hash, @"expiresAt": @(expiresAt) };
    [transaction setObject:dict forKey:serviceNode inCollection:LKLastMessageHashCollection];
}

- (void)removeLastMessageHashForServiceNode:(NSString *)serviceNode transaction:(YapDatabaseReadWriteTransaction *)transaction {
    [transaction removeObjectForKey:serviceNode inCollection:LKLastMessageHashCollection];
}

# pragma mark - Group Chat

#define LKMessageIDCollection @"LKMessageIDCollection"

- (void)setIDForMessageWithServerID:(NSUInteger)serverID to:(NSString *)messageID in:(YapDatabaseReadWriteTransaction *)transaction {
    NSString *key = [NSString stringWithFormat:@"%@", @(serverID)];
    [transaction setObject:messageID forKey:key inCollection:LKMessageIDCollection];
}

- (NSString *_Nullable)getIDForMessageWithServerID:(NSUInteger)serverID in:(YapDatabaseReadTransaction *)transaction {
    NSString *key = [NSString stringWithFormat:@"%@", @(serverID)];
    return [transaction objectForKey:key inCollection:LKMessageIDCollection];
}

<<<<<<< HEAD
# pragma mark - Restoration

#define LKGeneralCollection @"Loki"

- (void)setRestorationTime:(NSTimeInterval)time {
    [self.dbReadWriteConnection setDouble:time forKey:@"restoration_time" inCollection:LKGeneralCollection];
}

- (NSTimeInterval)getRestorationTime {
    return [self.dbReadConnection doubleForKey:@"restoration_time" inCollection:LKGeneralCollection defaultValue:0];
=======
- (void)updateMessageIDCollectionByPruningMessagesWithIDs:(NSSet<NSString *> *)targetMessageIDs in:(YapDatabaseReadWriteTransaction *)transaction {
    NSMutableArray<NSString *> *serverIDs = [NSMutableArray new];
    [transaction enumerateRowsInCollection:LKMessageIDCollection usingBlock:^(NSString *key, id object, id metadata, BOOL *stop) {
        if (![object isKindOfClass:NSString.class]) { return; }
        NSString *messageID = (NSString *)object;
        if (![targetMessageIDs containsObject:messageID]) { return; }
        [serverIDs addObject:key];
    }];
    [transaction removeObjectsForKeys:serverIDs inCollection:LKMessageIDCollection];
>>>>>>> 52dda938
}

@end<|MERGE_RESOLUTION|>--- conflicted
+++ resolved
@@ -175,18 +175,6 @@
     return [transaction objectForKey:key inCollection:LKMessageIDCollection];
 }
 
-<<<<<<< HEAD
-# pragma mark - Restoration
-
-#define LKGeneralCollection @"Loki"
-
-- (void)setRestorationTime:(NSTimeInterval)time {
-    [self.dbReadWriteConnection setDouble:time forKey:@"restoration_time" inCollection:LKGeneralCollection];
-}
-
-- (NSTimeInterval)getRestorationTime {
-    return [self.dbReadConnection doubleForKey:@"restoration_time" inCollection:LKGeneralCollection defaultValue:0];
-=======
 - (void)updateMessageIDCollectionByPruningMessagesWithIDs:(NSSet<NSString *> *)targetMessageIDs in:(YapDatabaseReadWriteTransaction *)transaction {
     NSMutableArray<NSString *> *serverIDs = [NSMutableArray new];
     [transaction enumerateRowsInCollection:LKMessageIDCollection usingBlock:^(NSString *key, id object, id metadata, BOOL *stop) {
@@ -196,7 +184,17 @@
         [serverIDs addObject:key];
     }];
     [transaction removeObjectsForKeys:serverIDs inCollection:LKMessageIDCollection];
->>>>>>> 52dda938
-}
+}
+
+# pragma mark - Restoration
+
+#define LKGeneralCollection @"Loki"
+
+- (void)setRestorationTime:(NSTimeInterval)time {
+    [self.dbReadWriteConnection setDouble:time forKey:@"restoration_time" inCollection:LKGeneralCollection];
+}
+
+- (NSTimeInterval)getRestorationTime {
+    return [self.dbReadConnection doubleForKey:@"restoration_time" inCollection:LKGeneralCollection defaultValue:0];
 
 @end