//
//  Copyright (c) 2019 Open Whisper Systems. All rights reserved.
//

#import "OWSRequestFactory.h"
#import "OWS2FAManager.h"
#import "OWSDevice.h"
#import "ProfileManagerProtocol.h"
#import "SSKEnvironment.h"
#import "TSAccountManager.h"
#import "TSConstants.h"
#import "TSRequest.h"
#import <AxolotlKit/NSData+keyVersionByte.h>
#import <AxolotlKit/SignedPreKeyRecord.h>
#import <Curve25519Kit/Curve25519.h>
#import <SignalCoreKit/Cryptography.h>
#import <SignalCoreKit/NSData+OWS.h>
#import <SignalMetadataKit/SignalMetadataKit-Swift.h>
#import <SignalServiceKit/SignalServiceKit-Swift.h>

NS_ASSUME_NONNULL_BEGIN

@implementation OWSRequestFactory

#pragma mark - Dependencies

+ (TSAccountManager *)tsAccountManager
{
    return TSAccountManager.sharedInstance;
}

+ (OWS2FAManager *)ows2FAManager
{
    return OWS2FAManager.sharedManager;
}

+ (id<ProfileManagerProtocol>)profileManager
{
    return SSKEnvironment.shared.profileManager;
}

+ (id<OWSUDManager>)udManager
{
    return SSKEnvironment.shared.udManager;
}

#pragma mark -

+ (TSRequest *)enable2FARequestWithPin:(NSString *)pin
{
    OWSAssertDebug(pin.length > 0);

    return [TSRequest requestWithUrl:[NSURL URLWithString:textSecure2FAAPI]
                              method:@"PUT"
                          parameters:@{
                              @"pin" : pin,
                          }];
}

+ (TSRequest *)disable2FARequest
{
    return [TSRequest requestWithUrl:[NSURL URLWithString:textSecure2FAAPI] method:@"DELETE" parameters:@{}];
}

+ (TSRequest *)acknowledgeMessageDeliveryRequestWithSource:(NSString *)source timestamp:(UInt64)timestamp
{
    OWSAssertDebug(source.length > 0);
    OWSAssertDebug(timestamp > 0);

    NSString *path = [NSString stringWithFormat:@"v1/messages/%@/%llu", source, timestamp];

    return [TSRequest requestWithUrl:[NSURL URLWithString:path] method:@"DELETE" parameters:@{}];
}

+ (TSRequest *)acknowledgeMessageDeliveryRequestWithServerGuid:(NSString *)serverGuid
{
    OWSAssertDebug(serverGuid.length > 0);

    NSString *path = [NSString stringWithFormat:@"v1/messages/uuid/%@", serverGuid];

    return [TSRequest requestWithUrl:[NSURL URLWithString:path] method:@"DELETE" parameters:@{}];
}

+ (TSRequest *)deleteDeviceRequestWithDevice:(OWSDevice *)device
{
    OWSAssertDebug(device);

    NSString *path = [NSString stringWithFormat:textSecureDevicesAPIFormat, @(device.deviceId)];

    return [TSRequest requestWithUrl:[NSURL URLWithString:path] method:@"DELETE" parameters:@{}];
}

+ (TSRequest *)deviceProvisioningCodeRequest
{
    return [TSRequest requestWithUrl:[NSURL URLWithString:textSecureDeviceProvisioningCodeAPI]
                              method:@"GET"
                          parameters:@{}];
}

+ (TSRequest *)deviceProvisioningRequestWithMessageBody:(NSData *)messageBody ephemeralDeviceId:(NSString *)deviceId
{
    OWSAssertDebug(messageBody.length > 0);
    OWSAssertDebug(deviceId.length > 0);

    NSString *path = [NSString stringWithFormat:textSecureDeviceProvisioningAPIFormat, deviceId];
    return [TSRequest requestWithUrl:[NSURL URLWithString:path]
                              method:@"PUT"
                          parameters:@{
                              @"body" : [messageBody base64EncodedString],
                          }];
}

+ (TSRequest *)getDevicesRequest
{
    NSString *path = [NSString stringWithFormat:textSecureDevicesAPIFormat, @""];
    return [TSRequest requestWithUrl:[NSURL URLWithString:path] method:@"GET" parameters:@{}];
}

+ (TSRequest *)getMessagesRequest
{
    return [TSRequest requestWithUrl:[NSURL URLWithString:@"v1/messages"] method:@"GET" parameters:@{}];
}

+ (TSRequest *)getProfileRequestWithRecipientId:(NSString *)recipientId
                                    udAccessKey:(nullable SMKUDAccessKey *)udAccessKey
{
    OWSAssertDebug(recipientId.length > 0);

    NSString *path = [NSString stringWithFormat:textSecureProfileAPIFormat, recipientId];
    TSRequest *request = [TSRequest requestWithUrl:[NSURL URLWithString:path] method:@"GET" parameters:@{}];
    if (udAccessKey != nil) {
        [self useUDAuthWithRequest:request accessKey:udAccessKey];
    }
    return request;
}

+ (TSRequest *)turnServerInfoRequest
{
    return [TSRequest requestWithUrl:[NSURL URLWithString:@"v1/accounts/turn"] method:@"GET" parameters:@{}];
}

+ (TSRequest *)allocAttachmentRequest
{
    NSString *path = [NSString stringWithFormat:@"%@", textSecureAttachmentsAPI];
    return [TSRequest requestWithUrl:[NSURL URLWithString:path] method:@"GET" parameters:@{}];
}

+ (TSRequest *)attachmentRequestWithAttachmentId:(UInt64)attachmentId
{
    OWSAssertDebug(attachmentId > 0);

    NSString *path = [NSString stringWithFormat:@"%@/%llu", textSecureAttachmentsAPI, attachmentId];

    return [TSRequest requestWithUrl:[NSURL URLWithString:path] method:@"GET" parameters:@{}];
}

+ (TSRequest *)availablePreKeysCountRequest
{
    NSString *path = [NSString stringWithFormat:@"%@", textSecureKeysAPI];
    return [TSRequest requestWithUrl:[NSURL URLWithString:path] method:@"GET" parameters:@{}];
}

+ (TSRequest *)contactsIntersectionRequestWithHashesArray:(NSArray<NSString *> *)hashes
{
    OWSAssertDebug(hashes.count > 0);

    NSString *path = [NSString stringWithFormat:@"%@/%@", textSecureDirectoryAPI, @"tokens"];
    return [TSRequest requestWithUrl:[NSURL URLWithString:path]
                              method:@"PUT"
                          parameters:@{
                              @"contacts" : hashes,
                          }];
}

+ (TSRequest *)currentSignedPreKeyRequest
{
    NSString *path = textSecureSignedKeysAPI;
    return [TSRequest requestWithUrl:[NSURL URLWithString:path] method:@"GET" parameters:@{}];
}

+ (TSRequest *)profileAvatarUploadFormRequest
{
    NSString *path = textSecureProfileAvatarFormAPI;
    return [TSRequest requestWithUrl:[NSURL URLWithString:path] method:@"GET" parameters:@{}];
}

+ (TSRequest *)recipientPrekeyRequestWithRecipient:(NSString *)recipientNumber
                                          deviceId:(NSString *)deviceId
                                       udAccessKey:(nullable SMKUDAccessKey *)udAccessKey
{
    OWSAssertDebug(recipientNumber.length > 0);
    OWSAssertDebug(deviceId.length > 0);

    NSString *path = [NSString stringWithFormat:@"%@/%@/%@", textSecureKeysAPI, recipientNumber, deviceId];

    TSRequest *request = [TSRequest requestWithUrl:[NSURL URLWithString:path] method:@"GET" parameters:@{}];
    if (udAccessKey != nil) {
        [self useUDAuthWithRequest:request accessKey:udAccessKey];
    }
    return request;
}

+ (TSRequest *)registerForPushRequestWithPushIdentifier:(NSString *)identifier voipIdentifier:(NSString *)voipId
{
    OWSAssertDebug(identifier.length > 0);
    OWSAssertDebug(voipId.length > 0);

    NSString *path = [NSString stringWithFormat:@"%@/%@", textSecureAccountsAPI, @"apn"];
    OWSAssertDebug(voipId);
    return [TSRequest requestWithUrl:[NSURL URLWithString:path]
                              method:@"PUT"
                          parameters:@{
                              @"apnRegistrationId" : identifier,
                              @"voipRegistrationId" : voipId ?: @"",
                          }];
}

+ (TSRequest *)updateAttributesRequest
{
    NSString *path = [textSecureAccountsAPI stringByAppendingString:textSecureAttributesAPI];

    NSString *authKey = self.tsAccountManager.serverAuthToken;
    OWSAssertDebug(authKey.length > 0);
    NSString *_Nullable pin = [self.ows2FAManager pinCode];

    NSDictionary<NSString *, id> *accountAttributes = [self accountAttributesWithPin:pin authKey:authKey];

    return [TSRequest requestWithUrl:[NSURL URLWithString:path] method:@"PUT" parameters:accountAttributes];
}

+ (TSRequest *)unregisterAccountRequest
{
    NSString *path = [NSString stringWithFormat:@"%@/%@", textSecureAccountsAPI, @"apn"];
    return [TSRequest requestWithUrl:[NSURL URLWithString:path] method:@"DELETE" parameters:@{}];
}

+ (TSRequest *)requestVerificationCodeRequestWithPhoneNumber:(NSString *)phoneNumber
                                                captchaToken:(nullable NSString *)captchaToken
                                                   transport:(TSVerificationTransport)transport
{
    OWSAssertDebug(phoneNumber.length > 0);

    NSString *querystring = @"client=ios";
    if (captchaToken.length > 0) {
        querystring = [NSString stringWithFormat:@"%@&captcha=%@", querystring, captchaToken];
    }

    NSString *path = [NSString stringWithFormat:@"%@/%@/code/%@?%@",
                               textSecureAccountsAPI,
                               [self stringForTransport:transport],
                               phoneNumber,
                               querystring];
    TSRequest *request = [TSRequest requestWithUrl:[NSURL URLWithString:path] method:@"GET" parameters:@{}];
    request.shouldHaveAuthorizationHeaders = NO;

    if (transport == TSVerificationTransportVoice) {
        NSString *_Nullable localizationHeader = [self voiceCodeLocalizationHeader];
        if (localizationHeader.length > 0) {
            [request setValue:localizationHeader forHTTPHeaderField:@"Accept-Language"];
        }
    }

    return request;
}

+ (nullable NSString *)voiceCodeLocalizationHeader
{
    NSLocale *locale = [NSLocale currentLocale];
    NSString *_Nullable languageCode = [locale objectForKey:NSLocaleLanguageCode];
    NSString *_Nullable countryCode = [locale objectForKey:NSLocaleCountryCode];

    if (!languageCode) {
        return nil;
    }

    OWSAssertDebug([languageCode rangeOfString:@"-"].location == NSNotFound);

    if (!countryCode) {
        // In the absence of a country code, just send a language code.
        return languageCode;
    }

    OWSAssertDebug(languageCode.length == 2);
    OWSAssertDebug(countryCode.length == 2);
    return [NSString stringWithFormat:@"%@-%@", languageCode, countryCode];
}

+ (NSString *)stringForTransport:(TSVerificationTransport)transport
{
    switch (transport) {
        case TSVerificationTransportSMS:
            return @"sms";
        case TSVerificationTransportVoice:
            return @"voice";
    }
}

+ (TSRequest *)verifyCodeRequestWithVerificationCode:(NSString *)verificationCode
                                           forNumber:(NSString *)phoneNumber
                                                 pin:(nullable NSString *)pin
                                             authKey:(NSString *)authKey
{
    OWSAssertDebug(verificationCode.length > 0);
    OWSAssertDebug(phoneNumber.length > 0);
    OWSAssertDebug(authKey.length > 0);

    NSString *path = [NSString stringWithFormat:@"%@/code/%@", textSecureAccountsAPI, verificationCode];

    NSMutableDictionary<NSString *, id> *accountAttributes =
        [[self accountAttributesWithPin:pin authKey:authKey] mutableCopy];
    [accountAttributes removeObjectForKey:@"AuthKey"];

    TSRequest *request =
        [TSRequest requestWithUrl:[NSURL URLWithString:path] method:@"PUT" parameters:accountAttributes];
    // The "verify code" request handles auth differently.
    request.authUsername = phoneNumber;
    request.authPassword = authKey;
    return request;
}

+ (NSDictionary<NSString *, id> *)accountAttributesWithPin:(nullable NSString *)pin
                                                   authKey:(NSString *)authKey
{
    OWSAssertDebug(authKey.length > 0);
    uint32_t registrationId = [self.tsAccountManager getOrGenerateRegistrationId];

    BOOL isManualMessageFetchEnabled = self.tsAccountManager.isManualMessageFetchEnabled;

    OWSAES256Key *profileKey = [self.profileManager localProfileKey];
    NSError *error;
    SMKUDAccessKey *_Nullable udAccessKey = [[SMKUDAccessKey alloc] initWithProfileKey:profileKey.keyData error:&error];
    if (error || udAccessKey.keyData.length < 1) {
        // Crash app if UD cannot be enabled.
        OWSFail(@"Could not determine UD access key: %@.", error);
    }
    BOOL allowUnrestrictedUD = [self.udManager shouldAllowUnrestrictedAccessLocal] && udAccessKey != nil;

    // We no longer include the signalingKey.
    NSMutableDictionary *accountAttributes = [@{
        @"AuthKey" : authKey,
        @"voice" : @(YES), // all Signal-iOS clients support voice
        @"video" : @(YES), // all Signal-iOS clients support WebRTC-based voice and video calls.
        @"fetchesMessages" : @(isManualMessageFetchEnabled), // devices that don't support push must tell the server
                                                             // they fetch messages manually
        @"registrationId" : [NSString stringWithFormat:@"%i", registrationId],
        @"unidentifiedAccessKey" : udAccessKey.keyData.base64EncodedString,
        @"unrestrictedUnidentifiedAccess" : @(allowUnrestrictedUD),
    } mutableCopy];

    if (pin.length > 0) {
        accountAttributes[@"pin"] = pin;
    }

    return [accountAttributes copy];
}

// Loki: Convert Signal JSON messages to Loki messages
// Refer to OWSMessageServiceParams for the Signal JSON params
+ (NSArray *)lokiMessagesFromMessages:(NSArray *)messages
                                nonceArray:(NSArray *)nonceArray
                                       ttl:(NSNumber *)ttl {
    NSMutableArray *modifiedMessages = [NSMutableArray new];
    for (NSDictionary *message in messages) {
        NSMutableDictionary *lokiMessage = [NSMutableDictionary new];
        
        // Params for our message server
        lokiMessage[@"pubKey"] = message[@"destination"];
        lokiMessage[@"data"] = message[@"content"];
        lokiMessage[@"ttl"] = ttl;
        
        NSDictionary *_Nullable nonce = [self getNonceFromArray:nonceArray forMessage:message];
        if (nonce) {
            lokiMessage[@"timestamp"] = nonce[@"timestmap"];
            lokiMessage[@"nonce"] = nonce[@"nonce"];
        }
        
        [modifiedMessages addObject:lokiMessage];
    }
    
    return modifiedMessages;
}


+ (NSDictionary *_Nullable)getNonceFromArray:(NSArray *)nonceArray forMessage:(NSDictionary *)message {
    NSPredicate *predicate = [NSPredicate predicateWithFormat:@"destination == %@ AND deviceId == %d", message[@"destination"], message[@"destinationDeviceId"]];
    NSArray *filtered = [nonceArray filteredArrayUsingPredicate:predicate];
    return filtered.count > 0 ? [filtered objectAtIndex:0] : nil;
}

// Loki: This is the function below with our changes
+ (TSRequest *)submitLokiMessageRequestWithRecipient:(NSString *)recipientId
                                            messages:(NSArray *)messages
                                          nonceArray:(NSArray *)nonceArray
                                                 ttl:(NSNumber *)ttl
{
<<<<<<< HEAD
    // Messages may be empty; see comments in OWSDeviceManager
=======
    // NOTE: messages may be empty; See comments in OWSDeviceManager.
    // This doesn't apply to loki since we don't have linked device support.
>>>>>>> e4d612a5
    OWSAssertDebug(recipientId.length > 0);
    OWSAssertDebug(messages.count > 0);
    
<<<<<<< HEAD
    NSDictionary *lokiMessages = [self lokiMessagesFromMessages:messages nonceArray:nonceArray ttl:ttl];
   
    NSString *path = [textSecureMessagesAPI stringByAppendingString:recipientId];
    NSDictionary *parameters = @{ @"messages" : lokiMessages };
=======
    // Convert to loki json format
    NSArray *lokiMessages = [self lokiMessagesFromMessages:messages nonceArray:nonceArray ttl:ttl];
    OWSAssertDebug(lokiMessages.count > 0);
>>>>>>> e4d612a5
    
    // Just send the first message
    NSString *path = [textSecureMessagesAPI stringByAppendingString:recipientId];
    NSDictionary *parameters = [lokiMessages objectAtIndex:0];
   
    TSRequest *request = [TSRequest requestWithUrl:[NSURL URLWithString:path] method:@"PUT" parameters:parameters];
    return request;
}

+ (TSRequest *)submitMessageRequestWithRecipient:(NSString *)recipientId
                                        messages:(NSArray *)messages
                                       timeStamp:(uint64_t)timeStamp
                                     udAccessKey:(nullable SMKUDAccessKey *)udAccessKey
{
    // NOTE: messages may be empty; See comments in OWSDeviceManager.
    OWSAssertDebug(recipientId.length > 0);
    OWSAssertDebug(timeStamp > 0);

    NSString *path = [textSecureMessagesAPI stringByAppendingString:recipientId];
    NSDictionary *parameters = @{
        @"messages" : messages,
        @"timestamp" : @(timeStamp),
    };

    TSRequest *request = [TSRequest requestWithUrl:[NSURL URLWithString:path] method:@"PUT" parameters:parameters];
    if (udAccessKey != nil) {
        [self useUDAuthWithRequest:request accessKey:udAccessKey];
    }
    return request;
}

+ (TSRequest *)registerSignedPrekeyRequestWithSignedPreKeyRecord:(SignedPreKeyRecord *)signedPreKey
{
    OWSAssertDebug(signedPreKey);

    NSString *path = textSecureSignedKeysAPI;
    return [TSRequest requestWithUrl:[NSURL URLWithString:path]
                              method:@"PUT"
                          parameters:[self dictionaryFromSignedPreKey:signedPreKey]];
}

+ (TSRequest *)registerPrekeysRequestWithPrekeyArray:(NSArray *)prekeys
                                         identityKey:(NSData *)identityKeyPublic
                                        signedPreKey:(SignedPreKeyRecord *)signedPreKey
{
    OWSAssertDebug(prekeys.count > 0);
    OWSAssertDebug(identityKeyPublic.length > 0);
    OWSAssertDebug(signedPreKey);

    NSString *path = textSecureKeysAPI;
    NSString *publicIdentityKey = [[identityKeyPublic prependKeyType] base64EncodedStringWithOptions:0];
    NSMutableArray *serializedPrekeyList = [NSMutableArray array];
    for (PreKeyRecord *preKey in prekeys) {
        [serializedPrekeyList addObject:[self dictionaryFromPreKey:preKey]];
    }
    return [TSRequest requestWithUrl:[NSURL URLWithString:path]
                              method:@"PUT"
                          parameters:@{
                              @"preKeys" : serializedPrekeyList,
                              @"signedPreKey" : [self dictionaryFromSignedPreKey:signedPreKey],
                              @"identityKey" : publicIdentityKey
                          }];
}

+ (NSDictionary *)dictionaryFromPreKey:(PreKeyRecord *)preKey
{
    return @{
        @"keyId" : @(preKey.Id),
        @"publicKey" : [[preKey.keyPair.publicKey prependKeyType] base64EncodedStringWithOptions:0],
    };
}

+ (NSDictionary *)dictionaryFromSignedPreKey:(SignedPreKeyRecord *)preKey
{
    return @{
        @"keyId" : @(preKey.Id),
        @"publicKey" : [[preKey.keyPair.publicKey prependKeyType] base64EncodedStringWithOptions:0],
        @"signature" : [preKey.signature base64EncodedStringWithOptions:0]
    };
}

+ (TSRequest *)remoteAttestationRequest:(ECKeyPair *)keyPair
                              enclaveId:(NSString *)enclaveId
                           authUsername:(NSString *)authUsername
                           authPassword:(NSString *)authPassword
{
    OWSAssertDebug(keyPair);
    OWSAssertDebug(enclaveId.length > 0);
    OWSAssertDebug(authUsername.length > 0);
    OWSAssertDebug(authPassword.length > 0);

    NSString *path = [NSString stringWithFormat:@"%@/v1/attestation/%@", contactDiscoveryURL, enclaveId];
    TSRequest *request = [TSRequest requestWithUrl:[NSURL URLWithString:path]
                                            method:@"PUT"
                                        parameters:@{
                                            // We DO NOT prepend the "key type" byte.
                                            @"clientPublic" : [keyPair.publicKey base64EncodedStringWithOptions:0],
                                        }];
    request.authUsername = authUsername;
    request.authPassword = authPassword;

    // Don't bother with the default cookie store;
    // these cookies are ephemeral.
    //
    // NOTE: TSNetworkManager now separately disables default cookie handling for all requests.
    [request setHTTPShouldHandleCookies:NO];

    return request;
}

+ (TSRequest *)enclaveContactDiscoveryRequestWithId:(NSData *)requestId
                                       addressCount:(NSUInteger)addressCount
                               encryptedAddressData:(NSData *)encryptedAddressData
                                            cryptIv:(NSData *)cryptIv
                                           cryptMac:(NSData *)cryptMac
                                          enclaveId:(NSString *)enclaveId
                                       authUsername:(NSString *)authUsername
                                       authPassword:(NSString *)authPassword
                                            cookies:(NSArray<NSHTTPCookie *> *)cookies
{
    NSString *path = [NSString stringWithFormat:@"%@/v1/discovery/%@", contactDiscoveryURL, enclaveId];

    TSRequest *request = [TSRequest requestWithUrl:[NSURL URLWithString:path]
                                            method:@"PUT"
                                        parameters:@{
                                            @"requestId" : requestId.base64EncodedString,
                                            @"addressCount" : @(addressCount),
                                            @"data" : encryptedAddressData.base64EncodedString,
                                            @"iv" : cryptIv.base64EncodedString,
                                            @"mac" : cryptMac.base64EncodedString,
                                        }];

    request.authUsername = authUsername;
    request.authPassword = authPassword;

    // Don't bother with the default cookie store;
    // these cookies are ephemeral.
    //
    // NOTE: TSNetworkManager now separately disables default cookie handling for all requests.
    [request setHTTPShouldHandleCookies:NO];
    // Set the cookie header.
    OWSAssertDebug(request.allHTTPHeaderFields.count == 0);
    [request setAllHTTPHeaderFields:[NSHTTPCookie requestHeaderFieldsWithCookies:cookies]];

    return request;
}

+ (TSRequest *)remoteAttestationAuthRequest
{
    NSString *path = @"/v1/directory/auth";
    return [TSRequest requestWithUrl:[NSURL URLWithString:path] method:@"GET" parameters:@{}];
}

+ (TSRequest *)cdsFeedbackRequestWithStatus:(NSString *)status
                                     reason:(nullable NSString *)reason
{

    NSDictionary<NSString *, NSString *> *parameters;
    if (reason == nil) {
        parameters = @{};
    } else {
        const NSUInteger kServerReasonLimit = 1000;
        NSString *limitedReason;
        if (reason.length < kServerReasonLimit) {
            limitedReason = reason;
        } else {
            OWSFailDebug(@"failure: reason should be under 1000");
            limitedReason = [reason substringToIndex:kServerReasonLimit - 1];
        }
        parameters = @{ @"reason": limitedReason };
    }
    NSString *path = [NSString stringWithFormat:@"/v1/directory/feedback-v3/%@", status];
    return [TSRequest requestWithUrl:[NSURL URLWithString:path] method:@"PUT" parameters:parameters];
}

#pragma mark - UD

+ (TSRequest *)udSenderCertificateRequest
{
    NSString *path = @"/v1/certificate/delivery";
    return [TSRequest requestWithUrl:[NSURL URLWithString:path] method:@"GET" parameters:@{}];
}

+ (void)useUDAuthWithRequest:(TSRequest *)request accessKey:(SMKUDAccessKey *)udAccessKey
{
    OWSAssertDebug(request);
    OWSAssertDebug(udAccessKey);

    // Suppress normal auth headers.
    request.shouldHaveAuthorizationHeaders = NO;

    // Add UD auth header.
    [request setValue:[udAccessKey.keyData base64EncodedString] forHTTPHeaderField:@"Unidentified-Access-Key"];

    request.isUDRequest = YES;
}

@end

NS_ASSUME_NONNULL_END<|MERGE_RESOLUTION|>--- conflicted
+++ resolved
@@ -393,27 +393,16 @@
                                           nonceArray:(NSArray *)nonceArray
                                                  ttl:(NSNumber *)ttl
 {
-<<<<<<< HEAD
-    // Messages may be empty; see comments in OWSDeviceManager
-=======
-    // NOTE: messages may be empty; See comments in OWSDeviceManager.
-    // This doesn't apply to loki since we don't have linked device support.
->>>>>>> e4d612a5
+    // Messages may be empty; see comments in OWSDeviceManager.
+    // This doesn't apply to Loki since we don't have linked device support.
     OWSAssertDebug(recipientId.length > 0);
     OWSAssertDebug(messages.count > 0);
-    
-<<<<<<< HEAD
-    NSDictionary *lokiMessages = [self lokiMessagesFromMessages:messages nonceArray:nonceArray ttl:ttl];
-   
-    NSString *path = [textSecureMessagesAPI stringByAppendingString:recipientId];
-    NSDictionary *parameters = @{ @"messages" : lokiMessages };
-=======
-    // Convert to loki json format
+
+    // Convert to Loki JSON format
     NSArray *lokiMessages = [self lokiMessagesFromMessages:messages nonceArray:nonceArray ttl:ttl];
     OWSAssertDebug(lokiMessages.count > 0);
->>>>>>> e4d612a5
     
-    // Just send the first message
+    // Loki: Just send the first message
     NSString *path = [textSecureMessagesAPI stringByAppendingString:recipientId];
     NSDictionary *parameters = [lokiMessages objectAtIndex:0];
    
