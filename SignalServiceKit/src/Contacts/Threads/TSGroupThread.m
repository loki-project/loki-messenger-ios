//
//  Copyright (c) 2018 Open Whisper Systems. All rights reserved.
//

#import "TSGroupThread.h"
#import "TSAttachmentStream.h"
#import <SignalCoreKit/NSData+OWS.h>
#import <SignalServiceKit/TSAccountManager.h>
#import <YapDatabase/YapDatabaseConnection.h>
#import <YapDatabase/YapDatabaseTransaction.h>

NS_ASSUME_NONNULL_BEGIN

NSString *const TSGroupThreadAvatarChangedNotification = @"TSGroupThreadAvatarChangedNotification";
NSString *const TSGroupThread_NotificationKey_UniqueId = @"TSGroupThread_NotificationKey_UniqueId";

@implementation TSGroupThread

#define TSGroupThreadPrefix @"g"

- (instancetype)initWithGroupModel:(TSGroupModel *)groupModel
{
    OWSAssertDebug(groupModel);
    OWSAssertDebug(groupModel.groupId.length > 0);
    OWSAssertDebug(groupModel.groupMemberIds.count > 0);
    for (NSString *recipientId in groupModel.groupMemberIds) {
        OWSAssertDebug(recipientId.length > 0);
    }

    NSString *uniqueIdentifier = [[self class] threadIdFromGroupId:groupModel.groupId];
    self = [super initWithUniqueId:uniqueIdentifier];
    if (!self) {
        return self;
    }

    _groupModel = groupModel;

    return self;
}

- (instancetype)initWithGroupId:(NSData *)groupId
{
    OWSAssertDebug(groupId.length > 0);

    NSString *localNumber = [TSAccountManager localNumber];
    OWSAssertDebug(localNumber.length > 0);

    TSGroupModel *groupModel = [[TSGroupModel alloc] initWithTitle:nil
                                                         memberIds:@[ localNumber ]
                                                             image:nil
                                                           groupId:groupId];

    self = [self initWithGroupModel:groupModel];
    if (!self) {
        return self;
    }

    return self;
}

+ (nullable instancetype)threadWithGroupId:(NSData *)groupId transaction:(YapDatabaseReadTransaction *)transaction
{
    OWSAssertDebug(groupId.length > 0);

    return [self fetchObjectWithUniqueID:[self threadIdFromGroupId:groupId] transaction:transaction];
}

+ (instancetype)getOrCreateThreadWithGroupId:(NSData *)groupId
                                 transaction:(YapDatabaseReadWriteTransaction *)transaction
{
    OWSAssertDebug(groupId.length > 0);
    OWSAssertDebug(transaction);

    TSGroupThread *thread = [self fetchObjectWithUniqueID:[self threadIdFromGroupId:groupId] transaction:transaction];
    if (!thread) {
        thread = [[self alloc] initWithGroupId:groupId];
        [thread saveWithTransaction:transaction];
    }
    return thread;
}

+ (instancetype)getOrCreateThreadWithGroupId:(NSData *)groupId
{
    OWSAssertDebug(groupId.length > 0);

    __block TSGroupThread *thread;
    [[self dbReadWriteConnection] readWriteWithBlock:^(YapDatabaseReadWriteTransaction *transaction) {
        thread = [self getOrCreateThreadWithGroupId:groupId transaction:transaction];
    }];
    return thread;
}

+ (instancetype)getOrCreateThreadWithGroupModel:(TSGroupModel *)groupModel
                                    transaction:(YapDatabaseReadWriteTransaction *)transaction {
    OWSAssertDebug(groupModel);
    OWSAssertDebug(groupModel.groupId.length > 0);
    OWSAssertDebug(transaction);

    TSGroupThread *thread =
        [self fetchObjectWithUniqueID:[self threadIdFromGroupId:groupModel.groupId] transaction:transaction];

    if (!thread) {
        thread = [[TSGroupThread alloc] initWithGroupModel:groupModel];
        [thread saveWithTransaction:transaction];
    }
    return thread;
}

+ (instancetype)getOrCreateThreadWithGroupModel:(TSGroupModel *)groupModel
{
    OWSAssertDebug(groupModel);
    OWSAssertDebug(groupModel.groupId.length > 0);

    __block TSGroupThread *thread;
    [[self dbReadWriteConnection] readWriteWithBlock:^(YapDatabaseReadWriteTransaction *transaction) {
        thread = [self getOrCreateThreadWithGroupModel:groupModel transaction:transaction];
    }];
    return thread;
}

+ (NSString *)threadIdFromGroupId:(NSData *)groupId
{
    OWSAssertDebug(groupId.length > 0);

    return [TSGroupThreadPrefix stringByAppendingString:[groupId base64EncodedString]];
}

+ (NSData *)groupIdFromThreadId:(NSString *)threadId
{
    OWSAssertDebug(threadId.length > 0);

    return [NSData dataFromBase64String:[threadId substringWithRange:NSMakeRange(1, threadId.length - 1)]];
}

- (NSArray<NSString *> *)recipientIdentifiers
{
    NSMutableArray<NSString *> *groupMemberIds = [self.groupModel.groupMemberIds mutableCopy];
    if (groupMemberIds == nil) {
        return @[];
    }

    [groupMemberIds removeObject:[TSAccountManager localNumber]];

    return [groupMemberIds copy];
}

// @returns all threads to which the recipient is a member.
//
// @note If this becomes a hotspot we can extract into a YapDB View.
// As is, the number of groups should be small (dozens, *maybe* hundreds), and we only enumerate them upon SN changes.
+ (NSArray<TSGroupThread *> *)groupThreadsWithRecipientId:(NSString *)recipientId
                                              transaction:(YapDatabaseReadWriteTransaction *)transaction
{
    OWSAssertDebug(recipientId.length > 0);
    OWSAssertDebug(transaction);

    NSMutableArray<TSGroupThread *> *groupThreads = [NSMutableArray new];

    [self enumerateCollectionObjectsWithTransaction:transaction usingBlock:^(id obj, BOOL *stop) {
        if ([obj isKindOfClass:[TSGroupThread class]]) {
            TSGroupThread *groupThread = (TSGroupThread *)obj;
            if ([groupThread.groupModel.groupMemberIds containsObject:recipientId]) {
                [groupThreads addObject:groupThread];
            }
        }
    }];

    return [groupThreads copy];
}

- (BOOL)isGroupThread
{
    return true;
}

- (BOOL)isLocalUserInGroup
{
    NSString *_Nullable localNumber = TSAccountManager.localNumber;
    if (localNumber == nil) {
        return NO;
    }

    return [self.groupModel.groupMemberIds containsObject:localNumber];
}

- (NSString *)name
{
    // TODO sometimes groupName is set to the empty string. I'm hesitent to change
    // the semantics here until we have time to thouroughly test the fallout.
    // Instead, see the `groupNameOrDefault` which is appropriate for use when displaying
    // text corresponding to a group.
    return self.groupModel.groupName ?: self.class.defaultGroupName;
}

+ (NSString *)defaultGroupName
{
    return NSLocalizedString(@"NEW_GROUP_DEFAULT_TITLE", @"");
}

- (void)leaveGroupWithSneakyTransaction
{
    [self.dbReadWriteConnection readWriteWithBlock:^(YapDatabaseReadWriteTransaction *_Nonnull transaction) {
        [self leaveGroupWithTransaction:transaction];
    }];
}

- (void)leaveGroupWithTransaction:(YapDatabaseReadWriteTransaction *)transaction
{
    NSMutableArray<NSString *> *newGroupMemberIds = [self.groupModel.groupMemberIds mutableCopy];
    [newGroupMemberIds removeObject:[TSAccountManager localNumber]];

    self.groupModel.groupMemberIds = newGroupMemberIds;
    [self saveWithTransaction:transaction];
}

- (void)softDeleteGroupThreadWithTransaction:(YapDatabaseReadWriteTransaction *)transaction
{
    [self removeAllThreadInteractionsWithTransaction:transaction];
    self.shouldThreadBeVisible = NO;
    [self saveWithTransaction:transaction];
}

#pragma mark - Avatar

- (void)updateAvatarWithAttachmentStream:(TSAttachmentStream *)attachmentStream
{
    [self.dbReadWriteConnection readWriteWithBlock:^(YapDatabaseReadWriteTransaction *transaction) {
        [self updateAvatarWithAttachmentStream:attachmentStream transaction:transaction];
    }];
}

- (void)updateAvatarWithAttachmentStream:(TSAttachmentStream *)attachmentStream
                             transaction:(YapDatabaseReadWriteTransaction *)transaction
{
    OWSAssertDebug(attachmentStream);
    OWSAssertDebug(transaction);

    self.groupModel.groupImage = [attachmentStream thumbnailImageSmallSync];
    [self saveWithTransaction:transaction];

    [transaction addCompletionQueue:nil
                    completionBlock:^{
                        [self fireAvatarChangedNotification];
                    }];

    // Avatars are stored directly in the database, so there's no need
    // to keep the attachment around after assigning the image.
    [attachmentStream removeWithTransaction:transaction];
}

- (void)fireAvatarChangedNotification
{
    OWSAssertIsOnMainThread();

    NSDictionary *userInfo = @{ TSGroupThread_NotificationKey_UniqueId : self.uniqueId };

    [[NSNotificationCenter defaultCenter] postNotificationName:TSGroupThreadAvatarChangedNotification
                                                        object:self.uniqueId
                                                      userInfo:userInfo];
}

+ (ConversationColorName)defaultConversationColorNameForGroupId:(NSData *)groupId
{
    OWSAssertDebug(groupId.length > 0);

    return [self.class stableColorNameForNewConversationWithString:[self threadIdFromGroupId:groupId]];
}

<<<<<<< HEAD
- (BOOL)isRSS
{
    NSString *groupID = [[NSString alloc] initWithData:self.groupModel.groupId encoding:NSUTF8StringEncoding];
    return groupID != nil && [groupID containsString:@"rss:"];
=======
- (BOOL)isRSSFeed
{
    NSString *groupID = [[NSString alloc] initWithData:self.groupModel.groupId encoding:NSUTF8StringEncoding];
    return groupID != nil && [groupID hasPrefix:@"rss://"];
>>>>>>> d4b8dd08
}

@end

NS_ASSUME_NONNULL_END<|MERGE_RESOLUTION|>--- conflicted
+++ resolved
@@ -266,17 +266,10 @@
     return [self.class stableColorNameForNewConversationWithString:[self threadIdFromGroupId:groupId]];
 }
 
-<<<<<<< HEAD
-- (BOOL)isRSS
-{
-    NSString *groupID = [[NSString alloc] initWithData:self.groupModel.groupId encoding:NSUTF8StringEncoding];
-    return groupID != nil && [groupID containsString:@"rss:"];
-=======
 - (BOOL)isRSSFeed
 {
     NSString *groupID = [[NSString alloc] initWithData:self.groupModel.groupId encoding:NSUTF8StringEncoding];
     return groupID != nil && [groupID hasPrefix:@"rss://"];
->>>>>>> d4b8dd08
 }
 
 @end
