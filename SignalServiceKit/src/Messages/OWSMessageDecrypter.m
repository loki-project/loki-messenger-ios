--- conflicted
+++ resolved
@@ -672,15 +672,10 @@
 
         OWSAssertDebug(errorMessage);
         if (errorMessage != nil) {
-<<<<<<< HEAD
             [LKSessionManagementProtocol handleDecryptionError:errorMessage.errorType forHexEncodedPublicKey:envelope.source using:transaction];
             if (![LKSessionManagementProtocol isErrorMessageBeforeRestoration:errorMessage]) {
                 [errorMessage saveWithTransaction:transaction];
             }
-=======
-            [errorMessage saveWithTransaction:transaction];
-            [LKSessionManagementProtocol handleDecryptionError:errorMessage.errorType forPublicKey:envelope.source transaction:transaction];
->>>>>>> 7149deb1
             [self notifyUserForErrorMessage:errorMessage envelope:envelope transaction:transaction];
         }
     } error:nil];
@@ -690,15 +685,10 @@
                          envelope:(SSKProtoEnvelope *)envelope
                       transaction:(YapDatabaseReadWriteTransaction *)transaction
 {
-<<<<<<< HEAD
-    NSString *hexEncodedPublicKey = [LKDatabaseUtilities getMasterHexEncodedPublicKeyFor:envelope.source in:transaction] ?: envelope.source;
-    TSThread *contactThread = [TSContactThread getOrCreateThreadWithContactId:hexEncodedPublicKey transaction:transaction];
+    NSString *masterPublicKey = [LKDatabaseUtilities getMasterHexEncodedPublicKeyFor:envelope.source in:transaction] ?: envelope.source;
+    TSThread *contactThread = [TSContactThread getOrCreateThreadWithContactId:masterPublicKey transaction:transaction];
     contactThread.shouldThreadBeVisible = true;
     [contactThread saveWithTransaction:transaction];
-=======
-    NSString *masterPublicKey = [LKDatabaseUtilities getMasterHexEncodedPublicKeyFor:envelope.source in:transaction] ?: envelope.source;
-    TSThread *contactThread = [TSContactThread getOrCreateThreadWithContactId:masterPublicKey transaction:transaction];
->>>>>>> 7149deb1
     [SSKEnvironment.shared.notificationsManager notifyUserForErrorMessage:errorMessage
                                                                    thread:contactThread
                                                               transaction:transaction];
