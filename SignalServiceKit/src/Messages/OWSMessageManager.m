--- conflicted
+++ resolved
@@ -547,13 +547,10 @@
         return;
     }
     
-<<<<<<< HEAD
-    // Loki - Don't process session request message
+    // Loki: Don't process session request messages
     if ((dataMessage.flags & SSKProtoDataMessageFlagsSessionRequest) != 0) { return; }
-=======
     // Loki: Don't process session restore messages
     if ((dataMessage.flags & SSKProtoDataMessageFlagsSessionRestore) != 0) { return; }
->>>>>>> 50ca4ecc
     
     if ([self isDataMessageBlocked:dataMessage envelope:envelope]) {
         NSString *logMessage = [NSString stringWithFormat:@"Ignoring blocked message from sender: %@", envelope.source];
