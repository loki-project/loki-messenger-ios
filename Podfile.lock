PODS:
  - CocoaLumberjack (3.8.0):
    - CocoaLumberjack/Core (= 3.8.0)
  - CocoaLumberjack/Core (3.8.0)
  - Curve25519Kit (2.1.0):
    - CocoaLumberjack
    - SignalCoreKit
  - DifferenceKit (1.3.0):
    - DifferenceKit/Core (= 1.3.0)
    - DifferenceKit/UIKitExtension (= 1.3.0)
  - DifferenceKit/Core (1.3.0)
  - DifferenceKit/UIKitExtension (1.3.0):
    - DifferenceKit/Core
  - GRDB.swift/SQLCipher (6.13.0):
    - SQLCipher (>= 3.4.2)
  - libwebp (1.3.2):
    - libwebp/demux (= 1.3.2)
    - libwebp/mux (= 1.3.2)
    - libwebp/sharpyuv (= 1.3.2)
    - libwebp/webp (= 1.3.2)
  - libwebp/demux (1.3.2):
    - libwebp/webp
  - libwebp/mux (1.3.2):
    - libwebp/demux
  - libwebp/sharpyuv (1.3.2)
  - libwebp/webp (1.3.2):
    - libwebp/sharpyuv
  - Nimble (12.3.0)
  - NVActivityIndicatorView (5.1.1):
    - NVActivityIndicatorView/Base (= 5.1.1)
  - NVActivityIndicatorView/Base (5.1.1)
  - OpenSSL-Universal (1.1.1300)
  - PureLayout (3.1.9)
  - Quick (7.3.0)
  - Reachability (3.2)
  - SAMKeychain (1.5.3)
  - SignalCoreKit (1.0.0):
    - CocoaLumberjack
    - OpenSSL-Universal
  - Sodium (0.9.1)
  - SQLCipher (4.5.3):
    - SQLCipher/standard (= 4.5.3)
  - SQLCipher/common (4.5.3)
  - SQLCipher/standard (4.5.3):
    - SQLCipher/common
  - SwiftProtobuf (1.5.0)
  - WebRTC-lib (114.0.0)
  - YapDatabase/SQLCipher (3.1.1):
    - YapDatabase/SQLCipher/Core (= 3.1.1)
    - YapDatabase/SQLCipher/Extensions (= 3.1.1)
  - YapDatabase/SQLCipher/Core (3.1.1):
    - CocoaLumberjack
    - SQLCipher (>= 3.4.0)
  - YapDatabase/SQLCipher/Extensions (3.1.1):
    - YapDatabase/SQLCipher/Core
    - YapDatabase/SQLCipher/Extensions/ActionManager (= 3.1.1)
    - YapDatabase/SQLCipher/Extensions/AutoView (= 3.1.1)
    - YapDatabase/SQLCipher/Extensions/CloudCore (= 3.1.1)
    - YapDatabase/SQLCipher/Extensions/CloudKit (= 3.1.1)
    - YapDatabase/SQLCipher/Extensions/ConnectionPool (= 3.1.1)
    - YapDatabase/SQLCipher/Extensions/ConnectionProxy (= 3.1.1)
    - YapDatabase/SQLCipher/Extensions/CrossProcessNotification (= 3.1.1)
    - YapDatabase/SQLCipher/Extensions/FilteredView (= 3.1.1)
    - YapDatabase/SQLCipher/Extensions/FullTextSearch (= 3.1.1)
    - YapDatabase/SQLCipher/Extensions/Hooks (= 3.1.1)
    - YapDatabase/SQLCipher/Extensions/ManualView (= 3.1.1)
    - YapDatabase/SQLCipher/Extensions/Relationships (= 3.1.1)
    - YapDatabase/SQLCipher/Extensions/RTreeIndex (= 3.1.1)
    - YapDatabase/SQLCipher/Extensions/SearchResultsView (= 3.1.1)
    - YapDatabase/SQLCipher/Extensions/SecondaryIndex (= 3.1.1)
    - YapDatabase/SQLCipher/Extensions/View (= 3.1.1)
  - YapDatabase/SQLCipher/Extensions/ActionManager (3.1.1):
    - YapDatabase/SQLCipher/Core
    - YapDatabase/SQLCipher/Extensions/AutoView
  - YapDatabase/SQLCipher/Extensions/AutoView (3.1.1):
    - YapDatabase/SQLCipher/Core
    - YapDatabase/SQLCipher/Extensions/View
  - YapDatabase/SQLCipher/Extensions/CloudCore (3.1.1):
    - YapDatabase/SQLCipher/Core
  - YapDatabase/SQLCipher/Extensions/CloudKit (3.1.1):
    - YapDatabase/SQLCipher/Core
  - YapDatabase/SQLCipher/Extensions/ConnectionPool (3.1.1):
    - YapDatabase/SQLCipher/Core
  - YapDatabase/SQLCipher/Extensions/ConnectionProxy (3.1.1):
    - YapDatabase/SQLCipher/Core
  - YapDatabase/SQLCipher/Extensions/CrossProcessNotification (3.1.1):
    - YapDatabase/SQLCipher/Core
  - YapDatabase/SQLCipher/Extensions/FilteredView (3.1.1):
    - YapDatabase/SQLCipher/Core
    - YapDatabase/SQLCipher/Extensions/View
  - YapDatabase/SQLCipher/Extensions/FullTextSearch (3.1.1):
    - YapDatabase/SQLCipher/Core
  - YapDatabase/SQLCipher/Extensions/Hooks (3.1.1):
    - YapDatabase/SQLCipher/Core
  - YapDatabase/SQLCipher/Extensions/ManualView (3.1.1):
    - YapDatabase/SQLCipher/Core
    - YapDatabase/SQLCipher/Extensions/View
  - YapDatabase/SQLCipher/Extensions/Relationships (3.1.1):
    - YapDatabase/SQLCipher/Core
  - YapDatabase/SQLCipher/Extensions/RTreeIndex (3.1.1):
    - YapDatabase/SQLCipher/Core
  - YapDatabase/SQLCipher/Extensions/SearchResultsView (3.1.1):
    - YapDatabase/SQLCipher/Core
    - YapDatabase/SQLCipher/Extensions/AutoView
    - YapDatabase/SQLCipher/Extensions/FullTextSearch
  - YapDatabase/SQLCipher/Extensions/SecondaryIndex (3.1.1):
    - YapDatabase/SQLCipher/Core
  - YapDatabase/SQLCipher/Extensions/View (3.1.1):
    - YapDatabase/SQLCipher/Core
  - YYImage/Core (1.0.4)
  - YYImage/libwebp (1.0.4):
    - libwebp
    - YYImage/Core

DEPENDENCIES:
  - Curve25519Kit (from `https://github.com/oxen-io/session-ios-curve-25519-kit.git`, branch `session-version`)
  - DifferenceKit
  - GRDB.swift/SQLCipher
  - Nimble
  - NVActivityIndicatorView
  - PureLayout (~> 3.1.8)
  - Quick
  - Reachability
  - SAMKeychain
  - SignalCoreKit (from `https://github.com/oxen-io/session-ios-core-kit`, branch `session-version`)
  - Sodium (from `https://github.com/oxen-io/session-ios-swift-sodium.git`, branch `session-build`)
  - SQLCipher (~> 4.5.3)
  - SwiftProtobuf (~> 1.5.0)
  - WebRTC-lib
  - YapDatabase/SQLCipher (from `https://github.com/oxen-io/session-ios-yap-database.git`, branch `signal-release`)
  - YYImage/libwebp (from `https://github.com/signalapp/YYImage`)

SPEC REPOS:
  trunk:
    - CocoaLumberjack
    - DifferenceKit
    - GRDB.swift
    - libwebp
    - Nimble
    - NVActivityIndicatorView
    - OpenSSL-Universal
    - PureLayout
    - Quick
    - Reachability
    - SAMKeychain
    - SQLCipher
    - SwiftProtobuf
    - WebRTC-lib
<<<<<<< HEAD
    - xcbeautify
=======
>>>>>>> 7c96dcd5

EXTERNAL SOURCES:
  Curve25519Kit:
    :branch: session-version
    :git: https://github.com/oxen-io/session-ios-curve-25519-kit.git
  SignalCoreKit:
    :branch: session-version
    :git: https://github.com/oxen-io/session-ios-core-kit
  Sodium:
    :branch: session-build
    :git: https://github.com/oxen-io/session-ios-swift-sodium.git
  YapDatabase:
    :branch: signal-release
    :git: https://github.com/oxen-io/session-ios-yap-database.git
  YYImage:
    :git: https://github.com/signalapp/YYImage

CHECKOUT OPTIONS:
  Curve25519Kit:
    :commit: ee1bc83e61d9d672105eed85a4b8fbaec3d376f5
    :git: https://github.com/oxen-io/session-ios-curve-25519-kit.git
  SignalCoreKit:
    :commit: 4590c2737a2b5dc0ef4ace9f9019b581caccc1de
    :git: https://github.com/oxen-io/session-ios-core-kit
  Sodium:
    :commit: 4ecfe2ddfd75e7b396c57975b4163e5c8cf4d5cc
    :git: https://github.com/oxen-io/session-ios-swift-sodium.git
  YapDatabase:
    :commit: d84069e25e12a16ab4422e5258127a04b70489ad
    :git: https://github.com/oxen-io/session-ios-yap-database.git
  YYImage:
    :commit: 62a4cede20bcf31da73d18163408e46a92f171c6
    :git: https://github.com/signalapp/YYImage

SPEC CHECKSUMS:
  CocoaLumberjack: 78abfb691154e2a9df8ded4350d504ee19d90732
  Curve25519Kit: e63f9859ede02438ae3defc5e1a87e09d1ec7ee6
  DifferenceKit: ab185c4d7f9cef8af3fcf593e5b387fb81e999ca
  GRDB.swift: fe420b1af49ec519c7e96e07887ee44f5dfa2b78
  libwebp: 1786c9f4ff8a279e4dac1e8f385004d5fc253009
  Nimble: f8a8219d16f176429b951e8f7e72df5c23ceddc0
  NVActivityIndicatorView: 1f6c5687f1171810aa27a3296814dc2d7dec3667
  OpenSSL-Universal: e7311447fd2419f57420c79524b641537387eff2
  PureLayout: 5fb5e5429519627d60d079ccb1eaa7265ce7cf88
  Quick: d32871931c05547cb4e0bc9009d66a18b50d8558
  Reachability: 33e18b67625424e47b6cde6d202dce689ad7af96
  SAMKeychain: 483e1c9f32984d50ca961e26818a534283b4cd5c
  SignalCoreKit: 1fbd8732163ef76de16cd1107d1fa3684b607e5d
  Sodium: a7d42cb46e789d2630fa552d35870b416ed055ae
  SQLCipher: 57fa9f863fa4a3ed9dd3c90ace52315db8c0fdca
  SwiftProtobuf: 241400280f912735c1e1b9fe675fdd2c6c4d42e2
  WebRTC-lib: d83df8976fa608b980f1d85796b3de66d60a1953
  YapDatabase: b418a4baa6906e8028748938f9159807fd039af4
  YYImage: f1ddd15ac032a58b78bbed1e012b50302d318331

PODFILE CHECKSUM: f56c28baefe3077effcb3a2ea5941b52c4cc6e86

COCOAPODS: 1.15.0<|MERGE_RESOLUTION|>--- conflicted
+++ resolved
@@ -146,10 +146,6 @@
     - SQLCipher
     - SwiftProtobuf
     - WebRTC-lib
-<<<<<<< HEAD
-    - xcbeautify
-=======
->>>>>>> 7c96dcd5
 
 EXTERNAL SOURCES:
   Curve25519Kit:
