--- conflicted
+++ resolved
@@ -1,28 +1,7 @@
 PODS:
-<<<<<<< HEAD
-  - CocoaLumberjack (3.7.4):
-    - CocoaLumberjack/Core (= 3.7.4)
-  - CocoaLumberjack/Core (3.7.4)
-=======
-  - AFNetworking (4.0.1):
-    - AFNetworking/NSURLSession (= 4.0.1)
-    - AFNetworking/Reachability (= 4.0.1)
-    - AFNetworking/Security (= 4.0.1)
-    - AFNetworking/Serialization (= 4.0.1)
-    - AFNetworking/UIKit (= 4.0.1)
-  - AFNetworking/NSURLSession (4.0.1):
-    - AFNetworking/Reachability
-    - AFNetworking/Security
-    - AFNetworking/Serialization
-  - AFNetworking/Reachability (4.0.1)
-  - AFNetworking/Security (4.0.1)
-  - AFNetworking/Serialization (4.0.1)
-  - AFNetworking/UIKit (4.0.1):
-    - AFNetworking/NSURLSession
   - CocoaLumberjack (3.8.0):
     - CocoaLumberjack/Core (= 3.8.0)
   - CocoaLumberjack/Core (3.8.0)
->>>>>>> dd0a2489
   - CryptoSwift (1.4.2)
   - Curve25519Kit (2.1.0):
     - CocoaLumberjack
@@ -210,12 +189,7 @@
     :git: https://github.com/signalapp/YYImage
 
 SPEC CHECKSUMS:
-<<<<<<< HEAD
-  CocoaLumberjack: 543c79c114dadc3b1aba95641d8738b06b05b646
-=======
-  AFNetworking: 3bd23d814e976cd148d7d44c3ab78017b744cd58
   CocoaLumberjack: 78abfb691154e2a9df8ded4350d504ee19d90732
->>>>>>> dd0a2489
   CryptoSwift: a532e74ed010f8c95f611d00b8bbae42e9fe7c17
   Curve25519Kit: e63f9859ede02438ae3defc5e1a87e09d1ec7ee6
   DifferenceKit: ab185c4d7f9cef8af3fcf593e5b387fb81e999ca
@@ -238,10 +212,6 @@
   YYImage: f1ddd15ac032a58b78bbed1e012b50302d318331
   ZXingObjC: fdbb269f25dd2032da343e06f10224d62f537bdb
 
-<<<<<<< HEAD
-PODFILE CHECKSUM: 6ee08fc446436a2534ec34c041c3b9bc39801870
-=======
-PODFILE CHECKSUM: e9443a8235dbff1fc342aa9bf08bbc66923adf68
->>>>>>> dd0a2489
+PODFILE CHECKSUM: f461937f78a0482496fea6fc4b2bb5d1351fe044
 
 COCOAPODS: 1.11.3