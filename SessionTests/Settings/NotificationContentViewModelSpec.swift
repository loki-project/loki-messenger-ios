// Copyright © 2022 Rangeproof Pty Ltd. All rights reserved.

import Combine
import GRDB
import Quick
import Nimble
import SessionUIKit
import SessionSnodeKit
import SessionUtilitiesKit

@testable import Session

class NotificationContentViewModelSpec: QuickSpec {
    override class func spec() {
        // MARK: Configuration
        
        @TestState var dependencies: TestDependencies! = TestDependencies { dependencies in
            dependencies[singleton: .scheduler] = .immediate
        }
        @TestState(singleton: .storage, in: dependencies) var mockStorage: Storage! = SynchronousStorage(
            customWriter: try! DatabaseQueue(),
            migrationTargets: [
                SNUtilitiesKit.self,
                SNSnodeKit.self,
                SNMessagingKit.self,
                SNUIKit.self
            ],
            using: dependencies
        )
<<<<<<< HEAD
        @TestState var viewModel: NotificationContentViewModel! = NotificationContentViewModel(
            using: dependencies
        )
        @TestState var dataChangeCancellable: AnyCancellable? = viewModel.observableTableData
=======
        @TestState var dependencies: Dependencies! = Dependencies(
            storage: mockStorage,
            scheduler: .immediate
        )
        @TestState var viewModel: NotificationContentViewModel! = NotificationContentViewModel(
            using: dependencies
        )
        @TestState var dataChangeCancellable: AnyCancellable? = viewModel.tableDataPublisher
>>>>>>> a6931bb9
            .receive(on: ImmediateScheduler.shared)
            .sink(
                receiveCompletion: { _ in },
                receiveValue: { viewModel.updateTableData($0.0) }
            )
        @TestState var dismissCancellable: AnyCancellable?
        
        // MARK: - a NotificationContentViewModel
        describe("a NotificationContentViewModel") {
            // MARK: -- has the correct title
            it("has the correct title") {
                expect(viewModel.title).to(equal("NOTIFICATIONS_STYLE_CONTENT_TITLE".localized()))
            }

            // MARK: -- has the correct number of items
            it("has the correct number of items") {
                expect(viewModel.tableData.count)
                    .to(equal(1))
                expect(viewModel.tableData.first?.elements.count)
                    .to(equal(3))
            }
            
            // MARK: -- has the correct default state
            it("has the correct default state") {
                expect(viewModel.tableData.first?.elements)
                    .to(
                        equal([
                            SessionCell.Info(
                                id: Preferences.NotificationPreviewType.nameAndPreview,
                                position: .top,
                                title: "NOTIFICATIONS_STYLE_CONTENT_OPTION_NAME_AND_CONTENT".localized(),
                                rightAccessory: .radio(
                                    isSelected: { true }
                                )
                            ),
                            SessionCell.Info(
                                id: Preferences.NotificationPreviewType.nameNoPreview,
                                position: .middle,
                                title: "NOTIFICATIONS_STYLE_CONTENT_OPTION_NAME_ONLY".localized(),
                                rightAccessory: .radio(
                                    isSelected: { false }
                                )
                            ),
                            SessionCell.Info(
                                id: Preferences.NotificationPreviewType.noNameNoPreview,
                                position: .bottom,
                                title: "NOTIFICATIONS_STYLE_CONTENT_OPTION_NO_NAME_OR_CONTENT".localized(),
                                rightAccessory: .radio(
                                    isSelected: { false }
                                )
                            )
                        ])
                    )
            }
            
            // MARK: -- starts with the correct item active if not default
            it("starts with the correct item active if not default") {
                mockStorage.write { db in
                    db[.preferencesNotificationPreviewType] = Preferences.NotificationPreviewType.nameNoPreview
                }
                viewModel = NotificationContentViewModel(using: dependencies)
<<<<<<< HEAD
                dataChangeCancellable = viewModel.observableTableData
=======
                dataChangeCancellable = viewModel.tableDataPublisher
>>>>>>> a6931bb9
                    .receive(on: ImmediateScheduler.shared)
                    .sink(
                        receiveCompletion: { _ in },
                        receiveValue: { viewModel.updateTableData($0.0) }
                    )
                
                expect(viewModel.tableData.first?.elements)
                    .to(
                        equal([
                            SessionCell.Info(
                                id: Preferences.NotificationPreviewType.nameAndPreview,
                                position: .top,
                                title: "NOTIFICATIONS_STYLE_CONTENT_OPTION_NAME_AND_CONTENT".localized(),
                                rightAccessory: .radio(
                                    isSelected: { false }
                                )
                            ),
                            SessionCell.Info(
                                id: Preferences.NotificationPreviewType.nameNoPreview,
                                position: .middle,
                                title: "NOTIFICATIONS_STYLE_CONTENT_OPTION_NAME_ONLY".localized(),
                                rightAccessory: .radio(
                                    isSelected: { true }
                                )
                            ),
                            SessionCell.Info(
                                id: Preferences.NotificationPreviewType.noNameNoPreview,
                                position: .bottom,
                                title: "NOTIFICATIONS_STYLE_CONTENT_OPTION_NO_NAME_OR_CONTENT".localized(),
                                rightAccessory: .radio(
                                    isSelected: { false }
                                )
                            )
                        ])
                    )
            }
            
            // MARK: -- when tapping an item
            context("when tapping an item") {
                // MARK: ---- updates the saved preference
                it("updates the saved preference") {
                    viewModel.tableData.first?.elements.last?.onTap?()
                    
                    expect(dependencies[singleton: .storage, key: .preferencesNotificationPreviewType])
                        .to(equal(Preferences.NotificationPreviewType.noNameNoPreview))
                }
                
                // MARK: ---- dismisses the screen
                it("dismisses the screen") {
                    var didDismissScreen: Bool = false
                    
                    dismissCancellable = viewModel.navigatableState.dismissScreen
                        .receive(on: ImmediateScheduler.shared)
                        .sink(
                            receiveCompletion: { _ in },
                            receiveValue: { _ in didDismissScreen = true }
                        )
                    viewModel.tableData.first?.elements.last?.onTap?()
                    
                    expect(didDismissScreen).to(beTrue())
                }
            }
        }
    }
}<|MERGE_RESOLUTION|>--- conflicted
+++ resolved
@@ -27,21 +27,10 @@
             ],
             using: dependencies
         )
-<<<<<<< HEAD
         @TestState var viewModel: NotificationContentViewModel! = NotificationContentViewModel(
             using: dependencies
         )
         @TestState var dataChangeCancellable: AnyCancellable? = viewModel.observableTableData
-=======
-        @TestState var dependencies: Dependencies! = Dependencies(
-            storage: mockStorage,
-            scheduler: .immediate
-        )
-        @TestState var viewModel: NotificationContentViewModel! = NotificationContentViewModel(
-            using: dependencies
-        )
-        @TestState var dataChangeCancellable: AnyCancellable? = viewModel.tableDataPublisher
->>>>>>> a6931bb9
             .receive(on: ImmediateScheduler.shared)
             .sink(
                 receiveCompletion: { _ in },
@@ -103,11 +92,7 @@
                     db[.preferencesNotificationPreviewType] = Preferences.NotificationPreviewType.nameNoPreview
                 }
                 viewModel = NotificationContentViewModel(using: dependencies)
-<<<<<<< HEAD
-                dataChangeCancellable = viewModel.observableTableData
-=======
                 dataChangeCancellable = viewModel.tableDataPublisher
->>>>>>> a6931bb9
                     .receive(on: ImmediateScheduler.shared)
                     .sink(
                         receiveCompletion: { _ in },
