--- conflicted
+++ resolved
@@ -240,8 +240,8 @@
                 var footerButtonInfo: SessionButton.Info?
                 
                 cancellables.append(
-                    viewModel.footerButtonInfo
-                        .receiveOnMain(immediately: true)
+                    viewModel.rightNavItems
+                        .receive(on: DispatchQueue.main, immediatelyIfMain: true)
                         .sink(
                             receiveCompletion: { _ in },
                             receiveValue: { info in footerButtonInfo = info }
@@ -330,13 +330,8 @@
                 var footerButtonInfo: SessionButton.Info?
                 
                 cancellables.append(
-<<<<<<< HEAD
                     viewModel.footerButtonInfo
                         .receiveOnMain(immediately: true)
-=======
-                    viewModel.rightNavItems
-                        .receive(on: DispatchQueue.main, immediatelyIfMain: true)
->>>>>>> 53a5db0e
                         .sink(
                             receiveCompletion: { _ in },
                             receiveValue: { info in footerButtonInfo = info }
@@ -351,13 +346,8 @@
                 
                 beforeEach {
                     cancellables.append(
-<<<<<<< HEAD
-                        viewModel.footerButtonInfo
-                            .receiveOnMain(immediately: true)
-=======
                         viewModel.rightNavItems
                             .receive(on: DispatchQueue.main, immediatelyIfMain: true)
->>>>>>> 53a5db0e
                             .sink(
                                 receiveCompletion: { _ in },
                                 receiveValue: { info in footerButtonInfo = info }
