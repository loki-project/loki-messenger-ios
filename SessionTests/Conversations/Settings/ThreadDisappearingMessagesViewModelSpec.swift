--- conflicted
+++ resolved
@@ -35,7 +35,8 @@
                 )
                 dependencies = Dependencies(
                     storage: mockStorage,
-                    scheduler: .immediate
+                    scheduler: .immediate,
+                    forceSynchronous: true
                 )
                 mockStorage.write { db in
                     try SessionThread(
@@ -46,14 +47,10 @@
                 viewModel = ThreadDisappearingMessagesSettingsViewModel(
                     threadId: "TestId",
                     threadVariant: .contact,
-<<<<<<< HEAD
                     currentUserIsClosedGroupMember: nil,
                     currentUserIsClosedGroupAdmin: nil,
-                    config: DisappearingMessagesConfiguration.defaultWith("TestId")
-=======
                     config: DisappearingMessagesConfiguration.defaultWith("TestId"),
                     using: dependencies
->>>>>>> 4d098914
                 )
                 cancellables.append(
                     viewModel.observableTableData
@@ -83,21 +80,19 @@
             it("has the correct number of items") {
                 // The default disappearing messages configure is Off
                 // Should only show one section of Disappearing Messages Type
-                expect(viewModel.tableData.count)
-                    .to(equal(1))
+                expect(viewModel.tableData.count).to(equal(1))
+                
                 if Features.useNewDisappearingMessagesConfig {
                     // Off
                     // Disappear After Read
                     // Disappear After Send
-                    expect(viewModel.tableData.first?.elements.count)
-                        .to(equal(3))
+                    expect(viewModel.tableData.first?.elements.count).to(equal(3))
                 } else {
                     // Off
                     // Legacy
                     // Disappear After Read
                     // Disappear After Send
-                    expect(viewModel.tableData.first?.elements.count)
-                        .to(equal(4))
+                    expect(viewModel.tableData.first?.elements.count).to(equal(4))
                 }
             }
             
@@ -161,14 +156,10 @@
                 viewModel = ThreadDisappearingMessagesSettingsViewModel(
                     threadId: "TestId",
                     threadVariant: .contact,
-<<<<<<< HEAD
                     currentUserIsClosedGroupMember: nil,
                     currentUserIsClosedGroupAdmin: nil,
-                    config: config
-=======
                     config: config,
                     using: dependencies
->>>>>>> 4d098914
                 )
                 cancellables.append(
                     viewModel.observableTableData
@@ -274,16 +265,16 @@
                     _ = try config.saved(db)
                 }
                 viewModel = ThreadDisappearingMessagesSettingsViewModel(
-                    dependencies: dependencies,
                     threadId: "TestId",
                     threadVariant: .contact,
                     currentUserIsClosedGroupMember: nil,
                     currentUserIsClosedGroupAdmin: nil,
-                    config: config
+                    config: config,
+                    using: dependencies
                 )
                 cancellables.append(
                     viewModel.observableTableData
-                        .receive(on: DispatchQueue.main)
+                        .receive(on: ImmediateScheduler.shared)
                         .sink(
                             receiveCompletion: { _ in },
                             receiveValue: { viewModel.updateTableData($0.0) }
@@ -341,7 +332,7 @@
                 
                 cancellables.append(
                     viewModel.footerButtonInfo
-                        .receive(on: DispatchQueue.main)
+                        .receive(on: ImmediateScheduler.shared)
                         .sink(
                             receiveCompletion: { _ in },
                             receiveValue: { info in footerButtonInfo = info }
@@ -411,21 +402,10 @@
                             try DisappearingMessagesConfiguration.fetchOne(db, id: "TestId")
                         }
                         
-                        expect(updatedConfig?.isEnabled)
-                            .toEventually(
-                                beTrue(),
-                                timeout: .milliseconds(100)
-                            )
+                        expect(updatedConfig?.isEnabled).to(beTrue())
                         expect(updatedConfig?.durationSeconds)
-                            .toEventually(
-                                equal(DisappearingMessagesConfiguration.DefaultDuration.disappearAfterSend.seconds),
-                                timeout: .milliseconds(100)
-                            )
-                        expect(updatedConfig?.type)
-                            .toEventually(
-                                equal(.disappearAfterSend),
-                                timeout: .milliseconds(100)
-                            )
+                            .to(equal(DisappearingMessagesConfiguration.DefaultDuration.disappearAfterSend.seconds))
+                        expect(updatedConfig?.type).to(equal(.disappearAfterSend))
                     }
                 }
             }
