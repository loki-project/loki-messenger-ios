// Copyright © 2022 Rangeproof Pty Ltd. All rights reserved.

import Combine
import GRDB
import Quick
import Nimble
import SessionUIKit
import SessionSnodeKit
import SessionUtilitiesKit

@testable import Session

class ThreadDisappearingMessagesSettingsViewModelSpec: QuickSpec {
    override class func spec() {
        // MARK: Configuration
        
<<<<<<< HEAD
        describe("a ThreadDisappearingMessagesSettingsViewModel") {
            // MARK: - Configuration
            
            beforeEach {
                mockStorage = SynchronousStorage(
                    customWriter: try! DatabaseQueue(),
                    customMigrationTargets: [
                        SNUtilitiesKit.self,
                        SNSnodeKit.self,
                        SNMessagingKit.self,
                        SNUIKit.self
                    ]
                )
                dependencies = Dependencies(
                    storage: mockStorage,
                    scheduler: .immediate,
                    forceSynchronous: true
                )
                mockStorage.write { db in
                    try SessionThread(
                        id: "TestId",
                        variant: .contact
                    ).insert(db)
                }
                viewModel = ThreadDisappearingMessagesSettingsViewModel(
                    threadId: "TestId",
                    threadVariant: .contact,
                    currentUserIsClosedGroupMember: nil,
                    currentUserIsClosedGroupAdmin: nil,
                    config: DisappearingMessagesConfiguration.defaultWith("TestId"),
                    using: dependencies
                )
                cancellables.append(
                    viewModel.observableTableData
                        .receive(on: ImmediateScheduler.shared)
                        .sink(
                            receiveCompletion: { _ in },
                            receiveValue: { viewModel.updateTableData($0.0) }
                        )
                )
=======
        @TestState var mockStorage: Storage! = SynchronousStorage(
            customWriter: try! DatabaseQueue(),
            customMigrationTargets: [
                SNUtilitiesKit.self,
                SNSnodeKit.self,
                SNMessagingKit.self,
                SNUIKit.self
            ],
            initialData: { db in
                try SessionThread(
                    id: "TestId",
                    variant: .contact
                ).insert(db)
>>>>>>> a6bd2676
            }
        )
        @TestState var dependencies: Dependencies! = Dependencies(
            storage: mockStorage,
            scheduler: .immediate
        )
        @TestState var viewModel: ThreadDisappearingMessagesSettingsViewModel! = ThreadDisappearingMessagesSettingsViewModel(
            threadId: "TestId",
            threadVariant: .contact,
            config: DisappearingMessagesConfiguration.defaultWith("TestId"),
            using: dependencies
        )
        
        @TestState var cancellables: [AnyCancellable]! = [
            viewModel.observableTableData
                .receive(on: ImmediateScheduler.shared)
                .sink(
                    receiveCompletion: { _ in },
                    receiveValue: { viewModel.updateTableData($0.0) }
                )
        ]
        
        // MARK: - a ThreadDisappearingMessagesSettingsViewModel
        describe("a ThreadDisappearingMessagesSettingsViewModel") {
            // MARK: -- has the correct title
            it("has the correct title") {
                expect(viewModel.title).to(equal("DISAPPEARING_MESSAGES".localized()))
            }
            
            // MARK: -- has the correct number of items
            it("has the correct number of items") {
<<<<<<< HEAD
                // The default disappearing messages configure is Off
                // Should only show one section of Disappearing Messages Type
                expect(viewModel.tableData.count).to(equal(1))
                
                if Features.useNewDisappearingMessagesConfig {
                    // Off
                    // Disappear After Read
                    // Disappear After Send
                    expect(viewModel.tableData.first?.elements.count).to(equal(3))
                } else {
                    // Off
                    // Legacy
                    // Disappear After Read
                    // Disappear After Send
                    expect(viewModel.tableData.first?.elements.count).to(equal(4))
                }
=======
                expect(viewModel.tableData.count).to(equal(1))
                expect(viewModel.tableData.first?.elements.count).to(equal(12))
>>>>>>> a6bd2676
            }
            
            // MARK: -- has the correct default state
            it("has the correct default state") {
                // First option is always Off
                expect(viewModel.tableData.first?.elements.first)
                    .to(
                        equal(
                            SessionCell.Info(
                                id: ThreadDisappearingMessagesSettingsViewModel.Item(
                                    title: "DISAPPEARING_MESSAGES_OFF".localized()
                                ),
                                position: .top,
                                title: "DISAPPEARING_MESSAGES_OFF".localized(),
                                rightAccessory: .radio(
                                    isSelected: { true }
                                ),
                                accessibility: Accessibility(
                                    identifier: "Disable disappearing messages (Off option)",
                                    label: "Disable disappearing messages (Off option)"
                                )
                            )
                        )
                    )
                // Last option is always Disappear After Send
                expect(viewModel.tableData.first?.elements.last)
                    .to(
                        equal(
                            SessionCell.Info(
                                id: ThreadDisappearingMessagesSettingsViewModel.Item(
                                    title: "DISAPPERING_MESSAGES_TYPE_AFTER_SEND_TITLE".localized()
                                ),
                                position: .bottom,
                                title: "DISAPPERING_MESSAGES_TYPE_AFTER_SEND_TITLE".localized(),
                                subtitle: "DISAPPERING_MESSAGES_TYPE_AFTER_SEND_DESCRIPTION".localized(),
                                rightAccessory: .radio(
                                    isSelected: { false }
                                ),
                                isEnabled: Features.useNewDisappearingMessagesConfig,
                                accessibility: Accessibility(
                                    identifier: "Disappear after send option",
                                    label: "Disappear after send option"
                                )
                            )
                        )
                    )
            }
            
            // MARK: -- starts with the correct item active if not default
            it("starts with the correct item active if not default") {
                // Test config: Disappear After Send - 2 weeks
                let config: DisappearingMessagesConfiguration = DisappearingMessagesConfiguration
                    .defaultWith("TestId")
                    .with(
                        isEnabled: true,
                        durationSeconds: DisappearingMessagesConfiguration.validDurationsSeconds(.disappearAfterSend).last,
                        type: .disappearAfterSend
                    )
                mockStorage.write { db in
                    _ = try config.saved(db)
                }
                viewModel = ThreadDisappearingMessagesSettingsViewModel(
                    threadId: "TestId",
                    threadVariant: .contact,
                    currentUserIsClosedGroupMember: nil,
                    currentUserIsClosedGroupAdmin: nil,
                    config: config,
                    using: dependencies
                )
                cancellables.append(
                    viewModel.observableTableData
                        .receive(on: ImmediateScheduler.shared)
                        .sink(
                            receiveCompletion: { _ in },
                            receiveValue: { viewModel.updateTableData($0.0) }
                        )
                )
                
                // Should have 2 sections now: Disappearing Messages Type & Timer
                expect(viewModel.tableData.count)
                    .to(equal(2))
                
                expect(viewModel.tableData.first?.elements.first)
                    .to(
                        equal(
                            SessionCell.Info(
                                id: ThreadDisappearingMessagesSettingsViewModel.Item(
                                    title: "DISAPPEARING_MESSAGES_OFF".localized()
                                ),
                                position: .top,
                                title: "DISAPPEARING_MESSAGES_OFF".localized(),
                                rightAccessory: .radio(
                                    isSelected: { false }
                                ),
                                accessibility: Accessibility(
                                    identifier: "Disable disappearing messages (Off option)",
                                    label: "Disable disappearing messages (Off option)"
                                )
                            )
                        )
                    )
                
                expect(viewModel.tableData.first?.elements.last)
                    .to(
                        equal(
                            SessionCell.Info(
                                id: ThreadDisappearingMessagesSettingsViewModel.Item(
                                    title: "DISAPPERING_MESSAGES_TYPE_AFTER_SEND_TITLE".localized()
                                ),
                                position: .bottom,
                                title: "DISAPPERING_MESSAGES_TYPE_AFTER_SEND_TITLE".localized(),
                                subtitle: "DISAPPERING_MESSAGES_TYPE_AFTER_SEND_DESCRIPTION".localized(),
                                rightAccessory: .radio(
                                    isSelected: { true }
                                ),
                                accessibility: Accessibility(
                                    identifier: "Disappear after send option",
                                    label: "Disappear after send option"
                                )
                            )
                        )
                    )
                
                let title: String = (DisappearingMessagesConfiguration.validDurationsSeconds(.disappearAfterSend).last?
                    .formatted(format: .long))
                    .defaulting(to: "")
                expect(viewModel.tableData.last?.elements.last)
                    .to(
                        equal(
                            SessionCell.Info(
                                id: ThreadDisappearingMessagesSettingsViewModel.Item(title: title),
                                position: .bottom,
                                title: title,
                                rightAccessory: .radio(
                                    isSelected: { true }
                                ),
                                accessibility: Accessibility(
                                    identifier: "Time option",
                                    label: "Time option"
                                )
                            )
                        )
                    )
            }
            
<<<<<<< HEAD
            it("has no footer button") {
                var footerButtonInfo: SessionButton.Info?
=======
            // MARK: -- has no right bar button
            it("has no right bar button") {
                var items: [ParentType.NavItem]?
>>>>>>> a6bd2676
                
                cancellables.append(
                    viewModel.footerButtonInfo
                        .receive(on: ImmediateScheduler.shared)
                        .sink(
                            receiveCompletion: { _ in },
                            receiveValue: { info in footerButtonInfo = info }
                        )
                )
                
                expect(footerButtonInfo).to(beNil())
            }
            
            it("change to another setting and change back") {
                // Test config: Disappear After Send - 2 weeks
                let config: DisappearingMessagesConfiguration = DisappearingMessagesConfiguration
                    .defaultWith("TestId")
                    .with(
                        isEnabled: true,
                        durationSeconds: DisappearingMessagesConfiguration.validDurationsSeconds(.disappearAfterSend).last,
                        type: .disappearAfterSend
                    )
                mockStorage.write { db in
                    _ = try config.saved(db)
                }
                viewModel = ThreadDisappearingMessagesSettingsViewModel(
                    threadId: "TestId",
                    threadVariant: .contact,
                    currentUserIsClosedGroupMember: nil,
                    currentUserIsClosedGroupAdmin: nil,
                    config: config,
                    using: dependencies
                )
                cancellables.append(
                    viewModel.observableTableData
                        .receive(on: ImmediateScheduler.shared)
                        .sink(
                            receiveCompletion: { _ in },
                            receiveValue: { viewModel.updateTableData($0.0) }
                        )
                )
                
                // Change to another setting
                viewModel.tableData.first?.elements.first?.onTap?()
                // Change back
                viewModel.tableData.first?.elements.last?.onTap?()
                
                expect(viewModel.tableData.first?.elements.last)
                    .to(
                        equal(
                            SessionCell.Info(
                                id: ThreadDisappearingMessagesSettingsViewModel.Item(
                                    title: "DISAPPERING_MESSAGES_TYPE_AFTER_SEND_TITLE".localized()
                                ),
                                position: .bottom,
                                title: "DISAPPERING_MESSAGES_TYPE_AFTER_SEND_TITLE".localized(),
                                subtitle: "DISAPPERING_MESSAGES_TYPE_AFTER_SEND_DESCRIPTION".localized(),
                                rightAccessory: .radio(
                                    isSelected: { true }
                                ),
                                accessibility: Accessibility(
                                    identifier: "Disappear after send option",
                                    label: "Disappear after send option"
                                )
                            )
                        )
                    )
                
                let title: String = (DisappearingMessagesConfiguration.validDurationsSeconds(.disappearAfterSend).last?
                    .formatted(format: .long))
                    .defaulting(to: "")
                expect(viewModel.tableData.last?.elements.last)
                    .to(
                        equal(
                            SessionCell.Info(
                                id: ThreadDisappearingMessagesSettingsViewModel.Item(title: title),
                                position: .bottom,
                                title: title,
                                rightAccessory: .radio(
                                    isSelected: { true }
                                ),
                                accessibility: Accessibility(
                                    identifier: "Time option",
                                    label: "Time option"
                                )
                            )
                        )
                    )
                
                var footerButtonInfo: SessionButton.Info?
                
                cancellables.append(
                    viewModel.footerButtonInfo
                        .receive(on: ImmediateScheduler.shared)
                        .sink(
                            receiveCompletion: { _ in },
                            receiveValue: { info in footerButtonInfo = info }
                        )
                )
                
                expect(footerButtonInfo).to(beNil())
            }
            
            // MARK: -- when changed from the previous setting
            context("when changed from the previous setting") {
<<<<<<< HEAD
                var footerButtonInfo: SessionButton.Info?
=======
                @TestState var items: [ParentType.NavItem]?
>>>>>>> a6bd2676
                
                beforeEach {
                    cancellables.append(
                        viewModel.footerButtonInfo
                            .receive(on: ImmediateScheduler.shared)
                            .sink(
                                receiveCompletion: { _ in },
                                receiveValue: { info in footerButtonInfo = info }
                            )
                    )
                    
                    viewModel.tableData.first?.elements.last?.onTap?()
                }
                
<<<<<<< HEAD
                it("shows the set button") {
                    expect(footerButtonInfo)
                        .to(
                            equal(
                                SessionButton.Info(
                                    style: .bordered,
                                    title: "DISAPPERING_MESSAGES_SAVE_TITLE".localized(),
                                    isEnabled: true,
                                    accessibility: Accessibility(
                                        identifier: "Set button",
                                        label: "Set button"
                                    ),
                                    minWidth: 110,
                                    onTap: {}
                                )
=======
                // MARK: ---- shows the save button
                it("shows the save button") {
                    expect(items)
                        .to(equal([
                            ParentType.NavItem(
                                id: .save,
                                systemItem: .save,
                                accessibilityIdentifier: "Save button"
>>>>>>> a6bd2676
                            )
                        )
                }
<<<<<<< HEAD

=======
                
                // MARK: ---- and saving
>>>>>>> a6bd2676
                context("and saving") {
                    // MARK: ------ dismisses the screen
                    it("dismisses the screen") {
                        var didDismissScreen: Bool = false
                        
                        cancellables.append(
                            viewModel.dismissScreen
                                .receive(on: ImmediateScheduler.shared)
                                .sink(
                                    receiveCompletion: { _ in },
                                    receiveValue: { _ in didDismissScreen = true }
                                )
                        )
                        
                        footerButtonInfo?.onTap()
                        
                        expect(didDismissScreen).to(beTrue())
                    }
                    
                    // MARK: ------ saves the updated config
                    it("saves the updated config") {
                        footerButtonInfo?.onTap()
                        
                        let updatedConfig: DisappearingMessagesConfiguration? = mockStorage.read { db in
                            try DisappearingMessagesConfiguration.fetchOne(db, id: "TestId")
                        }
                        
                        expect(updatedConfig?.isEnabled).to(beTrue())
                        expect(updatedConfig?.durationSeconds)
                            .to(equal(DisappearingMessagesConfiguration.DefaultDuration.disappearAfterSend.seconds))
                        expect(updatedConfig?.type).to(equal(.disappearAfterSend))
                    }
                }
            }
        }
    }
}

// MARK: - Test Types

fileprivate typealias ParentType = SessionTableViewModel<ThreadDisappearingMessagesSettingsViewModel.NavButton, ThreadDisappearingMessagesSettingsViewModel.Section, ThreadDisappearingMessagesSettingsViewModel.Item><|MERGE_RESOLUTION|>--- conflicted
+++ resolved
@@ -14,48 +14,6 @@
     override class func spec() {
         // MARK: Configuration
         
-<<<<<<< HEAD
-        describe("a ThreadDisappearingMessagesSettingsViewModel") {
-            // MARK: - Configuration
-            
-            beforeEach {
-                mockStorage = SynchronousStorage(
-                    customWriter: try! DatabaseQueue(),
-                    customMigrationTargets: [
-                        SNUtilitiesKit.self,
-                        SNSnodeKit.self,
-                        SNMessagingKit.self,
-                        SNUIKit.self
-                    ]
-                )
-                dependencies = Dependencies(
-                    storage: mockStorage,
-                    scheduler: .immediate,
-                    forceSynchronous: true
-                )
-                mockStorage.write { db in
-                    try SessionThread(
-                        id: "TestId",
-                        variant: .contact
-                    ).insert(db)
-                }
-                viewModel = ThreadDisappearingMessagesSettingsViewModel(
-                    threadId: "TestId",
-                    threadVariant: .contact,
-                    currentUserIsClosedGroupMember: nil,
-                    currentUserIsClosedGroupAdmin: nil,
-                    config: DisappearingMessagesConfiguration.defaultWith("TestId"),
-                    using: dependencies
-                )
-                cancellables.append(
-                    viewModel.observableTableData
-                        .receive(on: ImmediateScheduler.shared)
-                        .sink(
-                            receiveCompletion: { _ in },
-                            receiveValue: { viewModel.updateTableData($0.0) }
-                        )
-                )
-=======
         @TestState var mockStorage: Storage! = SynchronousStorage(
             customWriter: try! DatabaseQueue(),
             customMigrationTargets: [
@@ -69,7 +27,6 @@
                     id: "TestId",
                     variant: .contact
                 ).insert(db)
->>>>>>> a6bd2676
             }
         )
         @TestState var dependencies: Dependencies! = Dependencies(
@@ -101,7 +58,6 @@
             
             // MARK: -- has the correct number of items
             it("has the correct number of items") {
-<<<<<<< HEAD
                 // The default disappearing messages configure is Off
                 // Should only show one section of Disappearing Messages Type
                 expect(viewModel.tableData.count).to(equal(1))
@@ -118,10 +74,6 @@
                     // Disappear After Send
                     expect(viewModel.tableData.first?.elements.count).to(equal(4))
                 }
-=======
-                expect(viewModel.tableData.count).to(equal(1))
-                expect(viewModel.tableData.first?.elements.count).to(equal(12))
->>>>>>> a6bd2676
             }
             
             // MARK: -- has the correct default state
@@ -267,14 +219,8 @@
                     )
             }
             
-<<<<<<< HEAD
             it("has no footer button") {
                 var footerButtonInfo: SessionButton.Info?
-=======
-            // MARK: -- has no right bar button
-            it("has no right bar button") {
-                var items: [ParentType.NavItem]?
->>>>>>> a6bd2676
                 
                 cancellables.append(
                     viewModel.footerButtonInfo
@@ -380,11 +326,7 @@
             
             // MARK: -- when changed from the previous setting
             context("when changed from the previous setting") {
-<<<<<<< HEAD
-                var footerButtonInfo: SessionButton.Info?
-=======
-                @TestState var items: [ParentType.NavItem]?
->>>>>>> a6bd2676
+                @TestState var footerButtonInfo: SessionButton.Info?
                 
                 beforeEach {
                     cancellables.append(
@@ -399,7 +341,7 @@
                     viewModel.tableData.first?.elements.last?.onTap?()
                 }
                 
-<<<<<<< HEAD
+                // MARK: ---- shows the save button
                 it("shows the set button") {
                     expect(footerButtonInfo)
                         .to(
@@ -415,25 +357,11 @@
                                     minWidth: 110,
                                     onTap: {}
                                 )
-=======
-                // MARK: ---- shows the save button
-                it("shows the save button") {
-                    expect(items)
-                        .to(equal([
-                            ParentType.NavItem(
-                                id: .save,
-                                systemItem: .save,
-                                accessibilityIdentifier: "Save button"
->>>>>>> a6bd2676
-                            )
-                        )
-                }
-<<<<<<< HEAD
+                            )
+                        )
+                }
 
-=======
-                
                 // MARK: ---- and saving
->>>>>>> a6bd2676
                 context("and saving") {
                     // MARK: ------ dismisses the screen
                     it("dismisses the screen") {
@@ -470,8 +398,4 @@
             }
         }
     }
-}
-
-// MARK: - Test Types
-
-fileprivate typealias ParentType = SessionTableViewModel<ThreadDisappearingMessagesSettingsViewModel.NavButton, ThreadDisappearingMessagesSettingsViewModel.Section, ThreadDisappearingMessagesSettingsViewModel.Item>+}