//
//  Copyright (c) 2019 Open Whisper Systems. All rights reserved.
//

import UIKit
import AVFoundation
import MediaPlayer
import CoreServices
import SessionUIKit
import SessionMessagingKit
import SessionUtilitiesKit

public protocol AttachmentApprovalViewControllerDelegate: AnyObject {
    func attachmentApproval(
        _ attachmentApproval: AttachmentApprovalViewController,
        didApproveAttachments attachments: [SignalAttachment],
        forThreadId threadId: String,
        threadVariant: SessionThread.Variant,
        messageText: String?
    )

    func attachmentApprovalDidCancel(_ attachmentApproval: AttachmentApprovalViewController)

    func attachmentApproval(
        _ attachmentApproval: AttachmentApprovalViewController,
        didChangeMessageText newMessageText: String?
    )

    func attachmentApproval(
        _ attachmentApproval: AttachmentApprovalViewController,
        didRemoveAttachment attachment: SignalAttachment
    )

    func attachmentApprovalDidTapAddMore(_ attachmentApproval: AttachmentApprovalViewController)
}

// MARK: -

@objc
public enum AttachmentApprovalViewControllerMode: UInt {
    case modal
    case sharedNavigation
}

// MARK: -

public class AttachmentApprovalViewController: UIPageViewController, UIPageViewControllerDataSource, UIPageViewControllerDelegate {
    public override var preferredStatusBarStyle: UIStatusBarStyle {
        return ThemeManager.currentTheme.statusBarStyle
    }
    
    public enum Mode: UInt {
        case modal
        case sharedNavigation
    }

    // MARK: - Properties

    private let dependencies: Dependencies
    private let mode: Mode
    private let threadId: String
    private let threadVariant: SessionThread.Variant
    private let isAddMoreVisible: Bool

    public weak var approvalDelegate: AttachmentApprovalViewControllerDelegate?
    
    let attachmentItemCollection: AttachmentItemCollection

    var attachmentItems: [SignalAttachmentItem] {
        return attachmentItemCollection.attachmentItems
    }

    var attachments: [SignalAttachment] {
        return attachmentItems.map { (attachmentItem) in
            autoreleasepool {
                return self.processedAttachment(forAttachmentItem: attachmentItem)
            }
        }
    }
    
    public var pageViewControllers: [AttachmentPrepViewController]? {
        return viewControllers?.compactMap { $0 as? AttachmentPrepViewController }
    }
    
    public var currentPageViewController: AttachmentPrepViewController? {
        return pageViewControllers?.first
    }
    
    var currentItem: SignalAttachmentItem? {
        get { return currentPageViewController?.attachmentItem }
        set { setCurrentItem(newValue, direction: .forward, animated: false) }
    }
    
    private var cachedPages: [SignalAttachmentItem: AttachmentPrepViewController] = [:]

    public var shouldHideControls: Bool {
        guard let pageViewController: AttachmentPrepViewController = pageViewControllers?.first else {
            return false
        }
        
        return pageViewController.shouldHideControls
    }
    
    override public var inputAccessoryView: UIView? {
        bottomToolView.layoutIfNeeded()
        return bottomToolView
    }

    override public var canBecomeFirstResponder: Bool {
        return !shouldHideControls
    }
    
    public var messageText: String? {
        get { return bottomToolView.attachmentTextToolbar.messageText }
        set { bottomToolView.attachmentTextToolbar.messageText = newValue }
    }

    // MARK: - Initializers

    @available(*, unavailable, message:"use attachment: constructor instead.")
    required public init?(coder aDecoder: NSCoder) {
        fatalError("init(coder:) has not been implemented")
    }

    required public init?(
        mode: Mode,
        threadId: String,
        threadVariant: SessionThread.Variant,
        attachments: [SignalAttachment],
        using dependencies: Dependencies
    ) {
        guard !attachments.isEmpty else { return nil }
        
        self.dependencies = dependencies
        self.mode = mode
        self.threadId = threadId
        self.threadVariant = threadVariant
        let attachmentItems = attachments.map { SignalAttachmentItem(attachment: $0 )}
        self.isAddMoreVisible = (mode == .sharedNavigation)

        self.attachmentItemCollection = AttachmentItemCollection(attachmentItems: attachmentItems, isAddMoreVisible: isAddMoreVisible)

        super.init(
            transitionStyle: .scroll,
            navigationOrientation: .horizontal,
            options: [
                .interPageSpacing: kSpacingBetweenItems
            ]
        )
        self.dataSource = self
        self.delegate = self

        NotificationCenter.default.addObserver(
            self,
            selector: #selector(didBecomeActive),
            name: .sessionDidBecomeActive,
            object: nil
        )
    }

    deinit {
        NotificationCenter.default.removeObserver(self)
    }

    public class func wrappedInNavController(
        threadId: String,
        threadVariant: SessionThread.Variant,
        attachments: [SignalAttachment],
        approvalDelegate: AttachmentApprovalViewControllerDelegate,
        using dependencies: Dependencies
    ) -> UINavigationController? {
        guard let vc = AttachmentApprovalViewController(
            mode: .modal,
            threadId: threadId,
            threadVariant: threadVariant,
            attachments: attachments,
            using: dependencies
        ) else { return nil }
        vc.approvalDelegate = approvalDelegate
        
        let navController = StyledNavigationController(rootViewController: vc)
        
        return navController
    }

    // MARK: - UI
    
    private let kSpacingBetweenItems: CGFloat = 20
    
    private lazy var bottomToolView: AttachmentApprovalInputAccessoryView = {
        let bottomToolView = AttachmentApprovalInputAccessoryView()
        bottomToolView.delegate = self
        bottomToolView.attachmentTextToolbar.attachmentTextToolbarDelegate = self
        bottomToolView.galleryRailView.delegate = self

        return bottomToolView
    }()

    private var galleryRailView: GalleryRailView { return bottomToolView.galleryRailView }

    private lazy var pagerScrollView: UIScrollView? = {
        // This is kind of a hack. Since we don't have first class access to the superview's `scrollView`
        // we traverse the view hierarchy until we find it.
        let pagerScrollView = view.subviews.first { $0 is UIScrollView } as? UIScrollView
        assert(pagerScrollView != nil)

        return pagerScrollView
    }()

    // MARK: - Lifecycle

    override public func viewDidLoad() {
        super.viewDidLoad()

        self.view.themeBackgroundColor = .newConversation_background
        
        // Avoid an unpleasant "bounce" which doesn't make sense in the context of a single item.
        pagerScrollView?.isScrollEnabled = (attachmentItems.count > 1)

        guard let firstItem = attachmentItems.first else {
            Log.error("[AttachmentApprovalViewController] firstItem was unexpectedly nil")
            return
        }

        self.setCurrentItem(firstItem, direction: .forward, animated: false)

        // layout immediately to avoid animating the layout process during the transition
        UIView.performWithoutAnimation {
            self.currentPageViewController?.view.layoutIfNeeded()
        }
        
        // If the first item is just text, or is a URL and LinkPreviews are disabled
        // then just fill the 'message' box with it
        if firstItem.attachment.isText || (firstItem.attachment.isUrl && LinkPreview.previewUrl(for: firstItem.attachment.text()) == nil) {
            bottomToolView.attachmentTextToolbar.messageText = firstItem.attachment.text()
        }
    }

    override public func viewWillAppear(_ animated: Bool) {
        super.viewWillAppear(animated)

        updateContents()
    }

    override public func viewDidAppear(_ animated: Bool) {
        super.viewDidAppear(animated)

        updateContents()
    }
    
<<<<<<< HEAD
=======
    // MARK: - Layout
    
    private func setupLayout() {
        touchInterceptorView.pin(to: view)
    }
    
>>>>>>> 57a76dc1
    // MARK: - Notifications

    @objc func didBecomeActive() {
        Log.assertOnMainThread()

        updateContents()
    }
    
    // MARK: - Contents
    
    private func updateContents() {
        updateNavigationBar()
        updateInputAccessory()
    }

    // MARK: - Input Accessory

    public func updateInputAccessory() {
        var currentPageViewController: AttachmentPrepViewController?
        
        if pageViewControllers?.count == 1 {
            currentPageViewController = pageViewControllers?.first
        }
        let currentAttachmentItem: SignalAttachmentItem? = currentPageViewController?.attachmentItem

        let hasPresentedView = (self.presentedViewController != nil)
        let isToolbarFirstResponder = bottomToolView.hasFirstResponder
        
        if !shouldHideControls, !isFirstResponder, !hasPresentedView, !isToolbarFirstResponder {
            becomeFirstResponder()
        }

        bottomToolView.update(
            currentAttachmentItem: currentAttachmentItem,
            shouldHideControls: shouldHideControls
        )
    }

    // MARK: - Navigation Bar

    public func updateNavigationBar() {
        guard !shouldHideControls else {
            self.navigationItem.leftBarButtonItem = nil
            self.navigationItem.rightBarButtonItem = nil
            return
        }

        var navigationBarItems = [UIView]()

        if viewControllers?.count == 1, let firstViewController: AttachmentPrepViewController = viewControllers?.first as? AttachmentPrepViewController {
            navigationBarItems = firstViewController.navigationBarItems()
        }

        updateNavigationBar(navigationBarItems: navigationBarItems)

        if mode != .sharedNavigation {
            // Mimic a UIBarButtonItem of type .cancel, but with a shadow.
            let cancelButton = OWSButton(title: "cancel".localized()) { [weak self] in
                self?.cancelPressed()
            }
            cancelButton.titleLabel?.font = .systemFont(ofSize: 17.0)
            cancelButton.setThemeTitleColor(.textPrimary, for: .normal)
            cancelButton.setThemeTitleColor(.textSecondary, for: .highlighted)
            cancelButton.sizeToFit()
            navigationItem.leftBarButtonItem = UIBarButtonItem(customView: cancelButton)
        }
        else {
            navigationItem.leftBarButtonItem = nil
        }
    }

    // MARK: - View Helpers

    func remove(attachmentItem: SignalAttachmentItem) {
        if attachmentItem.isEqual(to: currentItem) {
            if let nextItem = attachmentItemCollection.itemAfter(item: attachmentItem) {
                setCurrentItem(nextItem, direction: .forward, animated: true)
            }
            else if let prevItem = attachmentItemCollection.itemBefore(item: attachmentItem) {
                setCurrentItem(prevItem, direction: .reverse, animated: true)
            }
            else {
                Log.error("[AttachmentApprovalViewController] removing last item shouldn't be possible because rail should not be visible")
                return
            }
        }

        self.attachmentItemCollection.remove(item: attachmentItem)
        self.approvalDelegate?.attachmentApproval(self, didRemoveAttachment: attachmentItem.attachment)
        self.updateMediaRail()
    }

    // MARK: - UIPageViewControllerDelegate

    public func pageViewController(_ pageViewController: UIPageViewController, willTransitionTo pendingViewControllers: [UIViewController]) {

        assert(pendingViewControllers.count == 1)
        pendingViewControllers.forEach { viewController in
            guard let pendingPage = viewController as? AttachmentPrepViewController else {
                Log.error("[AttachmentApprovalViewController] unexpected viewController: \(viewController)")
                return
            }

            // use compact scale when keyboard is popped.
            let scale: AttachmentPrepViewController.AttachmentViewScale = self.isFirstResponder ? .fullsize : .compact
            pendingPage.setAttachmentViewScale(scale, animated: false)
        }
    }

    public func pageViewController(_ pageViewController: UIPageViewController, didFinishAnimating finished: Bool, previousViewControllers: [UIViewController], transitionCompleted: Bool) {
        assert(previousViewControllers.count == 1)
        previousViewControllers.forEach { viewController in
            guard let previousPage = viewController as? AttachmentPrepViewController else {
                Log.error("[AttachmentApprovalViewController] unexpected viewController: \(viewController)")
                return
            }

            if transitionCompleted {
                previousPage.zoomOut(animated: false)
                updateMediaRail()
            }
        }
    }

    // MARK: - UIPageViewControllerDataSource

    public func pageViewController(_ pageViewController: UIPageViewController, viewControllerBefore viewController: UIViewController) -> UIViewController? {
        guard let currentViewController = viewController as? AttachmentPrepViewController else {
            Log.error("[AttachmentApprovalViewController] unexpected viewController: \(viewController)")
            return nil
        }

        let currentItem = currentViewController.attachmentItem
        guard let previousItem = attachmentItem(before: currentItem) else { return nil }
        guard let previousPage: AttachmentPrepViewController = buildPage(item: previousItem) else {
            return nil
        }

        return previousPage
    }

    public func pageViewController(_ pageViewController: UIPageViewController, viewControllerAfter viewController: UIViewController) -> UIViewController? {
        guard let currentViewController = viewController as? AttachmentPrepViewController else {
            Log.error("[AttachmentApprovalViewController] unexpected viewController: \(viewController)")
            return nil
        }

        let currentItem = currentViewController.attachmentItem
        guard let nextItem = attachmentItem(after: currentItem) else { return nil }
        guard let nextPage: AttachmentPrepViewController = buildPage(item: nextItem) else {
            return nil
        }

        return nextPage
    }

    @objc
    public override func setViewControllers(_ viewControllers: [UIViewController]?, direction: UIPageViewController.NavigationDirection, animated: Bool, completion: ((Bool) -> Void)? = nil) {
        super.setViewControllers(
            viewControllers,
            direction: direction,
            animated: animated
        ) { [weak self] finished in
            completion?(finished)
            self?.updateContents()
        }
    }

    private func buildPage(item: SignalAttachmentItem) -> AttachmentPrepViewController? {
        if let cachedPage = cachedPages[item] {
            Log.debug("[AttachmentApprovalViewController] cache hit.")
            return cachedPage
        }

        Log.debug("[AttachmentApprovalViewController] cache miss.")
        let viewController = AttachmentPrepViewController(attachmentItem: item, using: dependencies)
        viewController.prepDelegate = self
        cachedPages[item] = viewController

        return viewController
    }

    private func setCurrentItem(_ item: SignalAttachmentItem?, direction: UIPageViewController.NavigationDirection, animated isAnimated: Bool) {
        guard let item: SignalAttachmentItem = item, let page = self.buildPage(item: item) else {
            Log.error("[AttachmentApprovalViewController] unexpectedly unable to build new page")
            return
        }

        page.loadViewIfNeeded()

        self.setViewControllers([page], direction: direction, animated: isAnimated, completion: nil)
        updateMediaRail()
    }

    func updateMediaRail() {
        guard let currentItem = self.currentItem else {
            Log.error("[AttachmentApprovalViewController] currentItem was unexpectedly nil")
            return
        }

        let cellViewBuilder: (GalleryRailItem) -> GalleryRailCellView = { [weak self] railItem in
            switch railItem {
                case is AddMoreRailItem:
                    return GalleryRailCellView()
                    
                case is SignalAttachmentItem:
                    let cell = ApprovalRailCellView()
                    cell.approvalRailCellDelegate = self
                    return cell
                    
                default:
                    Log.error("[AttachmentApprovalViewController] unexpted rail item type: \(railItem)")
                    return GalleryRailCellView()
            }
        }
        
        galleryRailView.configureCellViews(
            album: (attachmentItemCollection.attachmentItems as [GalleryRailItem])
                .appending(attachmentItemCollection.isAddMoreVisible ?
                    AddMoreRailItem() :
                    nil
                ),
            focusedItem: currentItem,
            cellViewBuilder: cellViewBuilder
        )

        if isAddMoreVisible {
            galleryRailView.isHidden = false
        }
        else if attachmentItemCollection.attachmentItems.count > 1 {
            galleryRailView.isHidden = false
        }
        else {
            galleryRailView.isHidden = true
        }
    }

    // For any attachments edited with the image editor, returns a
    // new SignalAttachment that reflects those changes.  Otherwise,
    // returns the original attachment.
    //
    // If any errors occurs in the export process, we fail over to
    // sending the original attachment.  This seems better than trying
    // to involve the user in resolving the issue.
    func processedAttachment(forAttachmentItem attachmentItem: SignalAttachmentItem) -> SignalAttachment {
        guard let imageEditorModel = attachmentItem.imageEditorModel else {
            // Image was not edited.
            return attachmentItem.attachment
        }
        guard imageEditorModel.isDirty() else {
            // Image editor has no changes.
            return attachmentItem.attachment
        }
        guard let dstImage = ImageEditorCanvasView.renderForOutput(model: imageEditorModel, transform: imageEditorModel.currentTransform()) else {
            Log.error("[AttachmentApprovalViewController] Could not render for output.")
            return attachmentItem.attachment
        }
        var dataUTI = kUTTypeImage as String
        let maybeDstData: Data? = {
            let isLossy: Bool = (
                attachmentItem.attachment.mimeType.caseInsensitiveCompare(MimeTypeUtil.MimeType.imageJpeg) == .orderedSame
            )
            
            if isLossy {
                dataUTI = kUTTypeJPEG as String
                return dstImage.jpegData(compressionQuality: 0.9)
            }
            else {
                dataUTI = kUTTypePNG as String
                return dstImage.pngData()
            }
        }()
        
        guard let dstData: Data = maybeDstData else {
            Log.error("[AttachmentApprovalViewController] Could not export for output.")
            return attachmentItem.attachment
        }
        guard let dataSource = DataSourceValue(data: dstData, utiType: dataUTI) else {
            Log.error("[AttachmentApprovalViewController] Could not prepare data source for output.")
            return attachmentItem.attachment
        }

        // Rewrite the filename's extension to reflect the output file format.
        var filename: String? = attachmentItem.attachment.sourceFilename
        if let sourceFilename = attachmentItem.attachment.sourceFilename {
            if let fileExtension: String = MimeTypeUtil.fileExtension(forUtiType: dataUTI) {
                filename = (sourceFilename as NSString).deletingPathExtension.appendingFileExtension(fileExtension)
            }
        }
        dataSource.sourceFilename = filename

        let dstAttachment = SignalAttachment.attachment(dataSource: dataSource, dataUTI: dataUTI, imageQuality: .medium)
        if let attachmentError = dstAttachment.error {
            Log.error("[AttachmentApprovalViewController] Could not prepare attachment for output: \(attachmentError).")
            return attachmentItem.attachment
        }
        // Preserve caption text.
        dstAttachment.captionText = attachmentItem.captionText
        return dstAttachment
    }

    func attachmentItem(before currentItem: SignalAttachmentItem) -> SignalAttachmentItem? {
        guard let currentIndex = attachmentItems.firstIndex(of: currentItem) else {
            Log.error("[AttachmentApprovalViewController] currentIndex was unexpectedly nil")
            return nil
        }

        let index: Int = attachmentItems.index(before: currentIndex)
        guard let previousItem = attachmentItems[safe: index] else {
            // already at first item
            return nil
        }

        return previousItem
    }

    func attachmentItem(after currentItem: SignalAttachmentItem) -> SignalAttachmentItem? {
        guard let currentIndex = attachmentItems.firstIndex(of: currentItem) else {
            Log.error("[AttachmentApprovalViewController] currentIndex was unexpectedly nil")
            return nil
        }

        let index: Int = attachmentItems.index(after: currentIndex)
        guard let nextItem = attachmentItems[safe: index] else {
            // already at last item
            return nil
        }

        return nextItem
    }

<<<<<<< HEAD
    // MARK: - Event Handlers=
    
    private func cancelPressed() {
        self.approvalDelegate?.attachmentApprovalDidCancel(self)
    }
=======
    // MARK: - Event Handlers

    @objc
    func didTapTouchInterceptorView(gesture: UITapGestureRecognizer) {
        isEditingCaptions = false
    }

    private func cancelPressed() {
        self.approvalDelegate?.attachmentApprovalDidCancel(self)
    }

    @objc func didTapCaption(sender: UIButton) {
        isEditingCaptions = true
    }

    @objc func didTapCaptionDone(sender: UIButton) {
        isEditingCaptions = false
    }
>>>>>>> 57a76dc1
}

// MARK: -

extension AttachmentApprovalViewController: AttachmentTextToolbarDelegate {
    func attachmentTextToolbarDidBeginEditing(_ attachmentTextToolbar: AttachmentTextToolbar) {}

    func attachmentTextToolbarDidEndEditing(_ attachmentTextToolbar: AttachmentTextToolbar) {}

    func attachmentTextToolbarDidTapSend(_ attachmentTextToolbar: AttachmentTextToolbar) {
        // Toolbar flickers in and out if there are errors
        // and remains visible momentarily after share extension is dismissed.
        // It's easiest to just hide it at this point since we're done with it.
        currentPageViewController?.shouldAllowAttachmentViewResizing = false
        attachmentTextToolbar.isUserInteractionEnabled = false
        attachmentTextToolbar.isHidden = true

        approvalDelegate?.attachmentApproval(
            self,
            didApproveAttachments: attachments,
            forThreadId: threadId,
            threadVariant: threadVariant,
            messageText: attachmentTextToolbar.messageText
        )
    }

    func attachmentTextToolbarDidChange(_ attachmentTextToolbar: AttachmentTextToolbar) {
        approvalDelegate?.attachmentApproval(self, didChangeMessageText: attachmentTextToolbar.messageText)
    }
}

// MARK: -

extension AttachmentApprovalViewController: AttachmentPrepViewControllerDelegate {
    func prepViewControllerUpdateNavigationBar() {
        updateNavigationBar()
    }

    func prepViewControllerUpdateControls() {
        updateInputAccessory()
    }
}

// MARK: GalleryRail

extension SignalAttachmentItem: GalleryRailItem {
    func buildRailItemView() -> UIView {
        let imageView = UIImageView()
        imageView.image = getThumbnailImage()
        imageView.themeBackgroundColor = .backgroundSecondary
        imageView.contentMode = .scaleAspectFill
        
        return imageView
    }
    
    func isEqual(to other: GalleryRailItem?) -> Bool {
        guard let otherAttachmentItem: SignalAttachmentItem = other as? SignalAttachmentItem else { return false }
        
        return (self.attachment == otherAttachmentItem.attachment)
    }
}

// MARK: -

extension AttachmentApprovalViewController: GalleryRailViewDelegate {
    public func galleryRailView(_ galleryRailView: GalleryRailView, didTapItem imageRailItem: GalleryRailItem) {
        if imageRailItem is AddMoreRailItem {
            self.approvalDelegate?.attachmentApprovalDidTapAddMore(self)
            return
        }

        guard let targetItem = imageRailItem as? SignalAttachmentItem else {
            Log.error("[AttachmentApprovalViewController] unexpected imageRailItem: \(imageRailItem)")
            return
        }

        guard let currentItem: SignalAttachmentItem = currentItem, let currentIndex = attachmentItems.firstIndex(of: currentItem) else {
            Log.error("[AttachmentApprovalViewController] currentIndex was unexpectedly nil")
            return
        }

        guard let targetIndex = attachmentItems.firstIndex(of: targetItem) else {
            Log.error("[AttachmentApprovalViewController] targetIndex was unexpectedly nil")
            return
        }

        let direction: UIPageViewController.NavigationDirection = (currentIndex < targetIndex ? .forward : .reverse)

        self.setCurrentItem(targetItem, direction: direction, animated: true)
    }
}

// MARK: -

extension AttachmentApprovalViewController: ApprovalRailCellViewDelegate {
    func approvalRailCellView(_ approvalRailCellView: ApprovalRailCellView, didRemoveItem attachmentItem: SignalAttachmentItem) {
        remove(attachmentItem: attachmentItem)
    }

    func canRemoveApprovalRailCellView(_ approvalRailCellView: ApprovalRailCellView) -> Bool {
        return self.attachmentItems.count > 1
    }
}

// MARK: -

extension AttachmentApprovalViewController: AttachmentApprovalInputAccessoryViewDelegate {
    public func attachmentApprovalInputUpdateMediaRail() {
        updateMediaRail()
    }
}<|MERGE_RESOLUTION|>--- conflicted
+++ resolved
@@ -248,15 +248,6 @@
         updateContents()
     }
     
-<<<<<<< HEAD
-=======
-    // MARK: - Layout
-    
-    private func setupLayout() {
-        touchInterceptorView.pin(to: view)
-    }
-    
->>>>>>> 57a76dc1
     // MARK: - Notifications
 
     @objc func didBecomeActive() {
@@ -588,32 +579,11 @@
         return nextItem
     }
 
-<<<<<<< HEAD
-    // MARK: - Event Handlers=
+    // MARK: - Event Handlers
     
     private func cancelPressed() {
         self.approvalDelegate?.attachmentApprovalDidCancel(self)
     }
-=======
-    // MARK: - Event Handlers
-
-    @objc
-    func didTapTouchInterceptorView(gesture: UITapGestureRecognizer) {
-        isEditingCaptions = false
-    }
-
-    private func cancelPressed() {
-        self.approvalDelegate?.attachmentApprovalDidCancel(self)
-    }
-
-    @objc func didTapCaption(sender: UIButton) {
-        isEditingCaptions = true
-    }
-
-    @objc func didTapCaptionDone(sender: UIButton) {
-        isEditingCaptions = false
-    }
->>>>>>> 57a76dc1
 }
 
 // MARK: -
