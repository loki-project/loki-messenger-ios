//  Copyright (c) 2019 Open Whisper Systems. All rights reserved.

import UIKit
import SessionUIKit
import SessionUtilitiesKit

public protocol ImageEditorCropViewControllerDelegate: AnyObject {
    func cropDidComplete(transform: ImageEditorTransform)
    func cropDidCancel()
}

// MARK: -

// A view for editing text item in image editor.
class ImageEditorCropViewController: OWSViewController {
    private weak var delegate: ImageEditorCropViewControllerDelegate?

    private let model: ImageEditorModel

    private let srcImage: UIImage

    private let previewImage: UIImage

    private var transform: ImageEditorTransform

    public let clipView = OWSLayerView()

    public let croppedContentView = OWSLayerView()
    public let uncroppedContentView = UIView()

    private var croppedImageLayer = CALayer()
    private var uncroppedImageLayer = CALayer()

    private enum CropRegion {
        // The sides of the crop region.
        case left, right, top, bottom
        // The corners of the crop region.
        case topLeft, topRight, bottomLeft, bottomRight
    }

    private class CropCornerView: OWSLayerView {
        let cropRegion: CropRegion

        init(cropRegion: CropRegion) {
            self.cropRegion = cropRegion
            super.init()
        }

        @available(*, unavailable, message: "use other init() instead.")
        required public init?(coder aDecoder: NSCoder) {
            fatalError("init(coder:) has not been implemented")
        }
    }

    private let cropView = UIView()
    private let cropCornerViews: [CropCornerView] = [
        CropCornerView(cropRegion: .topLeft),
        CropCornerView(cropRegion: .topRight),
        CropCornerView(cropRegion: .bottomLeft),
        CropCornerView(cropRegion: .bottomRight)
    ]

    init(delegate: ImageEditorCropViewControllerDelegate,
         model: ImageEditorModel,
         srcImage: UIImage,
         previewImage: UIImage) {
        self.delegate = delegate
        self.model = model
        self.srcImage = srcImage
        self.previewImage = previewImage
        transform = model.currentTransform()

        super.init(nibName: nil, bundle: nil)
    }

    @available(*, unavailable, message: "use other init() instead.")
    required public init?(coder aDecoder: NSCoder) {
        fatalError("init(coder:) has not been implemented")
    }

    // MARK: - View Lifecycle

    private var isCropLocked = false
    private var cropLockButton: OWSButton?

    override func loadView() {
        self.view = UIView()

        self.view.themeBackgroundColor = .newConversation_background
        self.view.layoutMargins = .zero

        // MARK: - Buttons

        let rotate90Button = OWSButton(
            imageName: "image_editor_rotate",
            tintColor: .textPrimary
        ) { [weak self] in
            self?.rotate90ButtonPressed()
        }
        let flipButton = OWSButton(
            imageName: "image_editor_flip",
            tintColor: .textPrimary
        ) { [weak self] in
            self?.flipButtonPressed()
        }
        let cropLockButton = OWSButton(
            imageName: "image_editor_crop_unlock",
            tintColor: .textPrimary
        ) { [weak self] in
            self?.cropLockButtonPressed()
        }
        self.cropLockButton = cropLockButton

        // MARK: - Canvas & Wrapper

        let wrapperView = UIView()
        wrapperView.layoutMargins = .zero
        wrapperView.themeBackgroundColor = .clear
        wrapperView.isOpaque = false

        // TODO: We could mask the clipped region with a semi-transparent overlay like WA.
        clipView.clipsToBounds = true
        clipView.themeBackgroundColor = .clear
        clipView.isOpaque = false
        clipView.layoutCallback = { [weak self] (_) in
            guard let strongSelf = self else {
                return
            }
            strongSelf.updateCropViewLayout()
        }
        wrapperView.addSubview(clipView)

        croppedImageLayer.contents = previewImage.cgImage
        croppedImageLayer.contentsScale = previewImage.scale
        croppedContentView.themeBackgroundColor = .clear
        croppedContentView.isOpaque = false
        croppedContentView.layer.addSublayer(croppedImageLayer)
        croppedContentView.layoutCallback = { [weak self] (_) in
            guard let strongSelf = self else {
                return
            }
            strongSelf.updateContent()
        }
        clipView.addSubview(croppedContentView)
        croppedContentView.pin(to: clipView)

        uncroppedImageLayer.contents = previewImage.cgImage
        uncroppedImageLayer.contentsScale = previewImage.scale
        // The "uncropped" view/layer are used to display the
        // content that has been cropped out.  Its content
        // should be semi-transparent to distinguish it from
        // the content within the crop bounds.
        uncroppedImageLayer.opacity = 0.5
        uncroppedContentView.themeBackgroundColor = .clear
        uncroppedContentView.isOpaque = false
        uncroppedContentView.layer.addSublayer(uncroppedImageLayer)
        wrapperView.addSubview(uncroppedContentView)
        uncroppedContentView.pin(to: croppedContentView)

        // MARK: - Footer

        let footer = UIStackView(
            arrangedSubviews: [
                rotate90Button,
                flipButton,
                UIView.hStretchingSpacer(),
                cropLockButton
            ]
        )
        footer.axis = .horizontal
        footer.spacing = 16
        footer.themeBackgroundColor = .clear
        footer.isOpaque = false

        let imageMargin: CGFloat = 20
        let stackView = UIStackView(arrangedSubviews: [
            wrapperView,
            footer
            ])
        stackView.axis = .vertical
        stackView.alignment = .fill
        stackView.spacing = imageMargin
        stackView.layoutMargins = UIEdgeInsets(top: 8, left: imageMargin, bottom: 8, right: imageMargin)
        stackView.isLayoutMarginsRelativeArrangement = true
        self.view.addSubview(stackView)
        stackView.pin(to: self.view)

        // MARK: - Crop View

        // Add crop view last so that it appears in front of the content.

        cropView.setContentHugging(to: .defaultLow)
        cropView.setCompressionResistance(to: .defaultLow)
        view.addSubview(cropView)
        for cropCornerView in cropCornerViews {
            cropView.addSubview(cropCornerView)

            switch cropCornerView.cropRegion {
            case .topLeft, .bottomLeft:
                cropCornerView.pin(.left, to: .left, of: cropView)
            case .topRight, .bottomRight:
                cropCornerView.pin(.right, to: .right, of: cropView)
            default:
                Log.error("[ImageEditorCropViewController] Invalid crop region: \(String(describing: cropRegion))")
            }
            switch cropCornerView.cropRegion {
            case .topLeft, .topRight:
                cropCornerView.pin(.top, to: .top, of: cropView)
            case .bottomLeft, .bottomRight:
                cropCornerView.pin(.bottom, to: .bottom, of: cropView)
            default:
                Log.error("[ImageEditorCropViewController] Invalid crop region: \(String(describing: cropRegion))")
            }
        }

        setCropViewAppearance()

        updateClipViewLayout()

        configureGestures()

        updateNavigationBar()
    }

    public func updateNavigationBar() {
        let resetButton = navigationBarButton(imageName: "image_editor_undo",
                                             selector: #selector(didTapReset(sender:)))
        let doneButton = navigationBarButton(imageName: "image_editor_checkmark_full",
                                             selector: #selector(didTapDone(sender:)))
        var navigationBarItems = [UIView]()
        if transform.isNonDefault {
            navigationBarItems = [resetButton, doneButton]
        } else {
            navigationBarItems = [doneButton]
        }
        updateNavigationBar(navigationBarItems: navigationBarItems)
    }

    private func updateCropLockButton() {
        switch (cropLockButton, isCropLocked) {
            case (.none, _): Log.error("[ImageEditorCropViewController] Missing cropLockButton")
            case (.some(let button), true): button.setImage(imageName: "image_editor_crop_lock")
            case (.some(let button), false): button.setImage(imageName: "image_editor_crop_unlock")
        }
<<<<<<< HEAD
        cropLockButton.setImage(imageName: (isCropLocked ?
            "image_editor_crop_lock" :  // stringlint:disable
            "image_editor_crop_unlock"  // stringlint:disable
        ))
=======
>>>>>>> 83911cf9
    }

    @objc
    override public var canBecomeFirstResponder: Bool {
        return true
    }

    private static let desiredCornerSize: CGFloat = 24
    private static let minCropSize: CGFloat = desiredCornerSize * 2
    private var cornerSize = CGSize.zero

    private var clipViewConstraints = [NSLayoutConstraint]()

    private func updateClipViewLayout() {
        NSLayoutConstraint.deactivate(clipViewConstraints)
        clipViewConstraints = ImageEditorCanvasView.updateContentLayout(transform: transform,
                                                                        contentView: clipView)

        clipView.superview?.setNeedsLayout()
        clipView.superview?.layoutIfNeeded()
        updateCropViewLayout()
    }

    private var cropViewConstraints = [NSLayoutConstraint]()

    private func setCropViewAppearance() {

        // TODO: Tune the size.
        let cornerSize = CGSize(
            width: min(clipView.bounds.width * 0.5, ImageEditorCropViewController.desiredCornerSize),
            height: min(clipView.bounds.height * 0.5, ImageEditorCropViewController.desiredCornerSize)
        )
        self.cornerSize = cornerSize
        for cropCornerView in cropCornerViews {
            let cornerThickness: CGFloat = 2

            let shapeLayer = CAShapeLayer()
            cropCornerView.layer.addSublayer(shapeLayer)
            shapeLayer.themeFillColor = .white
            shapeLayer.themeStrokeColor = nil
            cropCornerView.layoutCallback = { (view) in
                let shapeFrame = view.bounds.insetBy(dx: -cornerThickness, dy: -cornerThickness)
                shapeLayer.frame = shapeFrame

                let bezierPath = UIBezierPath()

                switch cropCornerView.cropRegion {
                case .topLeft:
                    bezierPath.addRegion(withPoints: [
                        CGPoint.zero,
                        CGPoint(x: shapeFrame.width - cornerThickness, y: 0),
                        CGPoint(x: shapeFrame.width - cornerThickness, y: cornerThickness),
                        CGPoint(x: cornerThickness, y: cornerThickness),
                        CGPoint(x: cornerThickness, y: shapeFrame.height - cornerThickness),
                        CGPoint(x: 0, y: shapeFrame.height - cornerThickness)
                        ])
                case .topRight:
                    bezierPath.addRegion(withPoints: [
                        CGPoint(x: shapeFrame.width, y: 0),
                        CGPoint(x: shapeFrame.width, y: shapeFrame.height - cornerThickness),
                        CGPoint(x: shapeFrame.width - cornerThickness, y: shapeFrame.height - cornerThickness),
                        CGPoint(x: shapeFrame.width - cornerThickness, y: cornerThickness),
                        CGPoint(x: cornerThickness, y: cornerThickness),
                        CGPoint(x: cornerThickness, y: 0)
                        ])
                case .bottomLeft:
                    bezierPath.addRegion(withPoints: [
                        CGPoint(x: 0, y: shapeFrame.height),
                        CGPoint(x: 0, y: cornerThickness),
                        CGPoint(x: cornerThickness, y: cornerThickness),
                        CGPoint(x: cornerThickness, y: shapeFrame.height - cornerThickness),
                        CGPoint(x: shapeFrame.width - cornerThickness, y: shapeFrame.height - cornerThickness),
                        CGPoint(x: shapeFrame.width - cornerThickness, y: shapeFrame.height)
                        ])
                case .bottomRight:
                    bezierPath.addRegion(withPoints: [
                        CGPoint(x: shapeFrame.width, y: shapeFrame.height),
                        CGPoint(x: cornerThickness, y: shapeFrame.height),
                        CGPoint(x: cornerThickness, y: shapeFrame.height - cornerThickness),
                        CGPoint(x: shapeFrame.width - cornerThickness, y: shapeFrame.height - cornerThickness),
                        CGPoint(x: shapeFrame.width - cornerThickness, y: cornerThickness),
                        CGPoint(x: shapeFrame.width, y: cornerThickness)
                        ])
                default:
                    Log.error("[ImageEditorCropViewController] Invalid crop region: \(cropCornerView.cropRegion)")
                }

                shapeLayer.path = bezierPath.cgPath
            }
        }
        cropView.themeBorderColor = .white
        cropView.layer.borderWidth = 1
    }

    private func updateCropViewLayout() {
        NSLayoutConstraint.deactivate(cropViewConstraints)
        cropViewConstraints.removeAll()

        // TODO: Tune the size.
        let cornerSize = CGSize(
            width: min(clipView.bounds.width * 0.5, ImageEditorCropViewController.desiredCornerSize),
            height: min(clipView.bounds.height * 0.5, ImageEditorCropViewController.desiredCornerSize)
        )
        self.cornerSize = cornerSize
        for cropCornerView in cropCornerViews {
            cropViewConstraints.append(cropCornerView.set(.width, to: cornerSize.width))
            cropViewConstraints.append(cropCornerView.set(.height, to: cornerSize.height))
        }

        if !isCropGestureActive {
            cropView.frame = view.convert(clipView.bounds, from: clipView)
        }
    }

    internal func updateContent() {
        Log.assertOnMainThread()

        let viewSize = croppedContentView.bounds.size
        guard viewSize.width > 0,
                viewSize.height > 0 else {
                return
        }

        updateTransform(transform)
    }

    private func updateTransform(_ transform: ImageEditorTransform) {
        self.transform = transform

        // Don't animate changes.
        CATransaction.begin()
        CATransaction.setDisableActions(true)

        applyTransform()
        updateClipViewLayout()
        updateImageLayer()
        updateNavigationBar()

        CATransaction.commit()
    }

    private func applyTransform() {
        let viewSize = croppedContentView.bounds.size
        croppedContentView.layer.setAffineTransform(transform.affineTransform(viewSize: viewSize))
        uncroppedContentView.layer.setAffineTransform(transform.affineTransform(viewSize: viewSize))
    }

    private func updateImageLayer() {
        let viewSize = croppedContentView.bounds.size
        ImageEditorCanvasView.updateImageLayer(imageLayer: croppedImageLayer, viewSize: viewSize, imageSize: model.srcImageSizePixels, transform: transform)
        ImageEditorCanvasView.updateImageLayer(imageLayer: uncroppedImageLayer, viewSize: viewSize, imageSize: model.srcImageSizePixels, transform: transform)
    }

    private func configureGestures() {
        self.view.isUserInteractionEnabled = true

        let pinchGestureRecognizer = ImageEditorPinchGestureRecognizer(target: self, action: #selector(handlePinchGesture(_:)))
        pinchGestureRecognizer.referenceView = self.clipView
        // Use this VC as a delegate to ensure that pinches only
        // receive touches that start inside of the cropped image bounds.
        pinchGestureRecognizer.delegate = self
        view.addGestureRecognizer(pinchGestureRecognizer)

        let panGestureRecognizer = ImageEditorPanGestureRecognizer(target: self, action: #selector(handlePanGesture(_:)))
        panGestureRecognizer.maximumNumberOfTouches = 1
        panGestureRecognizer.referenceView = self.clipView
        // _DO NOT_ use this VC as a delegate to filter touches;
        // pan gestures can start outside the cropped image bounds.
        // Otherwise the edges of the crop rect are difficult to
        // "grab".
        view.addGestureRecognizer(panGestureRecognizer)

        // De-conflict the gestures; the pan gesture has priority.
        panGestureRecognizer.shouldBeRequiredToFail(by: pinchGestureRecognizer)
    }

    // MARK: - Gestures

    private class func unitTranslation(oldLocationView: CGPoint,
                                       newLocationView: CGPoint,
                                       viewBounds: CGRect,
                                       oldTransform: ImageEditorTransform) -> CGPoint {

        // The beauty of using an SRT (scale-rotate-translation) tranform ordering
        // is that the translation is applied last, so it's trivial to convert
        // translations from view coordinates to transform translation.
        // Our (view bounds == canvas bounds) so no need to convert.
        let translation = newLocationView.subtracting(oldLocationView)
        let translationUnit = translation.toUnitCoordinates(viewSize: viewBounds.size, shouldClamp: false)
        let newUnitTranslation = oldTransform.unitTranslation.adding(translationUnit)
        return newUnitTranslation
    }

    // MARK: - Pinch Gesture

    @objc
    public func handlePinchGesture(_ gestureRecognizer: ImageEditorPinchGestureRecognizer) {
        Log.assertOnMainThread()

        // We could undo an in-progress pinch if the gesture is cancelled, but it seems gratuitous.

        switch gestureRecognizer.state {
        case .began:
            gestureStartTransform = transform
        case .changed, .ended:
            guard let gestureStartTransform = gestureStartTransform else {
                Log.error("[ImageEditorCropViewController] Missing pinchTransform.")
                return
            }

            let newUnitTranslation = ImageEditorCropViewController.unitTranslation(
                oldLocationView: gestureRecognizer.pinchStateStart.centroid,
                newLocationView: gestureRecognizer.pinchStateLast.centroid,
                viewBounds: clipView.bounds,
                oldTransform: gestureStartTransform
            )

            let newRotationRadians = gestureStartTransform.rotationRadians + gestureRecognizer.pinchStateLast.angleRadians - gestureRecognizer.pinchStateStart.angleRadians

            // NOTE: We use max(1, ...) to avoid divide-by-zero.
            //
            // TODO: The clamp limits are wrong.
            let newScaling =
                (gestureStartTransform.scaling * gestureRecognizer.pinchStateLast.distance / max(1.0, gestureRecognizer.pinchStateStart.distance))
                .clamp(ImageEditorTextItem.kMinScaling, ImageEditorTextItem.kMaxScaling)

            updateTransform(
                ImageEditorTransform(
                    outputSizePixels: gestureStartTransform.outputSizePixels,
                    unitTranslation: newUnitTranslation,
                    rotationRadians: newRotationRadians,
                    scaling: newScaling,
                    isFlipped: gestureStartTransform.isFlipped
                ).normalize(srcImageSizePixels: model.srcImageSizePixels)
            )
        default:
            break
        }
    }

    // MARK: - Pan Gesture

    private var gestureStartTransform: ImageEditorTransform?
    private var panCropRegion: CropRegion?
    private var isCropGestureActive: Bool {
        return panCropRegion != nil
    }

    @objc
    public func handlePanGesture(_ gestureRecognizer: ImageEditorPanGestureRecognizer) {
        Log.assertOnMainThread()
        
        // We could undo an in-progress pinch if the gesture is cancelled, but it seems gratuitous.

        // Handle the GR if necessary.
        switch gestureRecognizer.state {
        case .began:
            Log.verbose("[ImageEditorCropViewController] began: \(transform.unitTranslation)")
            gestureStartTransform = transform
            // Pans that start near the crop rectangle should be treated as crop gestures.
            panCropRegion = cropRegion(forGestureRecognizer: gestureRecognizer)
        case .changed, .ended:
            if let panCropRegion = panCropRegion {
                // Crop pan gesture
                handleCropPanGesture(gestureRecognizer, panCropRegion: panCropRegion)
            } else {
                handleNormalPanGesture(gestureRecognizer)
            }
        default:
            break
        }

        // Reset the GR if necessary.
        switch gestureRecognizer.state {
        case .ended, .failed, .cancelled, .possible:
            if panCropRegion != nil {
                panCropRegion = nil

                // Don't animate changes.
                CATransaction.begin()
                CATransaction.setDisableActions(true)

                updateCropViewLayout()

                CATransaction.commit()
            }
        default:
            break
        }
    }

    private func handleCropPanGesture(_ gestureRecognizer: ImageEditorPanGestureRecognizer, panCropRegion: CropRegion) {
        Log.assertOnMainThread()

        guard let locationStart = gestureRecognizer.locationFirst else {
            Log.error("[ImageEditorCropViewController] Missing locationStart.")
            return
        }
        let locationNow = gestureRecognizer.location(in: self.clipView)

        // Crop pan gesture
        let locationDelta = locationNow.subtracting(locationStart)

        let cropRectangleStart = clipView.bounds
        var cropRectangleNow = cropRectangleStart

        // Derive the new crop rectangle.

        // We limit the crop rectangle's minimum size for two reasons.
        //
        // * To ensure that the crop rectangles "corner handles"
        //   can always be safely drawn.
        // * To avoid awkward interactions when the crop rectangle
        //   is very small.  Users can always crop multiple times.
        let maxDeltaX = cropRectangleNow.size.width - cornerSize.width * 2
        let maxDeltaY = cropRectangleNow.size.height - cornerSize.height * 2

        switch panCropRegion {
        case .left, .topLeft, .bottomLeft:
            let delta = min(maxDeltaX, max(0, locationDelta.x))
            cropRectangleNow.origin.x += delta
            cropRectangleNow.size.width -= delta
        case .right, .topRight, .bottomRight:
            let delta = min(maxDeltaX, max(0, -locationDelta.x))
            cropRectangleNow.size.width -= delta
        default:
            break
        }

        switch panCropRegion {
        case .top, .topLeft, .topRight:
            let delta = min(maxDeltaY, max(0, locationDelta.y))
            cropRectangleNow.origin.y += delta
            cropRectangleNow.size.height -= delta
        case .bottom, .bottomLeft, .bottomRight:
            let delta = min(maxDeltaY, max(0, -locationDelta.y))
            cropRectangleNow.size.height -= delta
        default:
            break
        }

        // If crop is locked, update the crop rectangle
        // to retain the original aspect ratio.
        if (isCropLocked) {
            let scaleX = cropRectangleNow.width / cropRectangleStart.width
            let scaleY = cropRectangleNow.height / cropRectangleStart.height
            var cropRectangleLocked = cropRectangleStart
            // Find a new crop rectangle size with the correct aspect
            // ratio which is always larger than the "naive" crop rectangle.
            // We always expand and never shrink the crop rectangle to
            // fix its aspect ratio, to ensure the "max deltas" enforced
            // above still are honored.
            if scaleX > scaleY {
                cropRectangleLocked.size.width = cropRectangleNow.width
                cropRectangleLocked.size.height = cropRectangleNow.width * cropRectangleStart.height / cropRectangleStart.width
            } else {
                cropRectangleLocked.size.height = cropRectangleNow.height
                cropRectangleLocked.size.width = cropRectangleNow.height * cropRectangleStart.width / cropRectangleStart.height
            }

            // Pin the crop rectangle to the sides that aren't being manipulated.
            switch panCropRegion {
            case .left, .topLeft, .bottomLeft:
                cropRectangleLocked.origin.x = cropRectangleStart.maxX - cropRectangleLocked.width
            default:
                // Bias towards aligning left.
                cropRectangleLocked.origin.x = cropRectangleStart.minX
            }
            switch panCropRegion {
            case .top, .topLeft, .topRight:
                cropRectangleLocked.origin.y = cropRectangleStart.maxY - cropRectangleLocked.height
            default:
            // Bias towards aligning top.
                cropRectangleLocked.origin.y = cropRectangleStart.minY
            }

            cropRectangleNow = cropRectangleLocked
        }

        cropView.frame = view.convert(cropRectangleNow, from: clipView)

        switch gestureRecognizer.state {
        case .ended:
            crop(toRect: cropRectangleNow)
        default:
            break
        }
    }

    private func crop(toRect cropRect: CGRect) {
        let viewBounds = clipView.bounds

        // TODO: The output size should be rounded, although this can
        //       cause crop to be slightly not WYSIWYG.
        let croppedOutputSizePixels = CGSize(
            width: transform.outputSizePixels.width * cropRect.width / clipView.bounds.width,
            height: transform.outputSizePixels.height * cropRect.height / clipView.bounds.height
        ).rounded()

        // We need to update the transform's unitTranslation and scaling properties
        // to reflect the crop.
        //
        // Cropping involves changing the output size AND aspect ratio.  The output aspect ratio
        // has complicated effects on the rendering behavior of the image background, since the
        // default rendering size of the image is an "aspect fill" of the output bounds.
        // Therefore, the simplest and more reliable way to update the scaling is to measure
        // the difference between the "before crop"/"after crop" image frames and adjust the
        // scaling accordingly.
        let naiveTransform = ImageEditorTransform(outputSizePixels: croppedOutputSizePixels,
                                                  unitTranslation: transform.unitTranslation,
                                                  rotationRadians: transform.rotationRadians,
                                                  scaling: transform.scaling,
                                                  isFlipped: transform.isFlipped)
        let naiveImageFrameOld = ImageEditorCanvasView.imageFrame(forViewSize: transform.outputSizePixels, imageSize: model.srcImageSizePixels, transform: naiveTransform)
        let naiveImageFrameNew = ImageEditorCanvasView.imageFrame(forViewSize: croppedOutputSizePixels, imageSize: model.srcImageSizePixels, transform: naiveTransform)
        let scalingDeltaX = naiveImageFrameNew.width / naiveImageFrameOld.width
        let scalingDeltaY = naiveImageFrameNew.height / naiveImageFrameOld.height
        // scalingDeltaX and scalingDeltaY should only differ by rounding error.
        let scalingDelta = (scalingDeltaX + scalingDeltaY) * 0.5
        let scaling = transform.scaling / scalingDelta

        // We also need to update the transform's translation, to ensure that the correct
        // content (background image and items) ends up in the crop region.
        //
        // To do this, we use the center of the image content.  Due to
        // scaling and rotation of the image content, it's far simpler to
        // use the center.
        let oldAffineTransform = transform.affineTransform(viewSize: viewBounds.size)
        // We determine the pre-crop render frame for the image.
        let oldImageFrameCanvas = ImageEditorCanvasView.imageFrame(forViewSize: viewBounds.size, imageSize: model.srcImageSizePixels, transform: transform)
        // We project it into pre-crop view coordinates (the coordinate
        // system of the crop rectangle).  Note that a CALayer's tranform
        // is applied using its "anchor point", the center of the layer.
        // so we translate before and after the projection to be consistent.
        let oldImageCenterView = oldImageFrameCanvas.center
            .subtracting(viewBounds.center)
            .applying(oldAffineTransform)
            .adding(viewBounds.center)
        // We transform the "image content center" into the unit coordinates
        // of the crop rectangle.
        let newImageCenterUnit = oldImageCenterView.toUnitCoordinates(viewBounds: cropRect, shouldClamp: false)
        // The transform's "unit translation" represents a deviation from
        // the center of the output canvas, so we need to subtract the
        // unit midpoint.
        let unitTranslation = newImageCenterUnit.subtracting(CGPoint(x: 0.5, y: 0.5))

        // Clear the panCropRegion now so that the crop bounds are updated
        // immediately.
        panCropRegion = nil

        updateTransform(
            ImageEditorTransform(
                outputSizePixels: croppedOutputSizePixels,
                unitTranslation: unitTranslation,
                rotationRadians: transform.rotationRadians,
                scaling: scaling,
                isFlipped: transform.isFlipped
            ).normalize(srcImageSizePixels: model.srcImageSizePixels)
        )
    }

    private func handleNormalPanGesture(_ gestureRecognizer: ImageEditorPanGestureRecognizer) {
        Log.assertOnMainThread()

        guard let gestureStartTransform = gestureStartTransform else {
            Log.error("[ImageEditorCropViewController] Missing pinchTransform.")
            return
        }
        guard let oldLocationView = gestureRecognizer.locationFirst else {
            Log.error("[ImageEditorCropViewController] Missing locationStart.")
            return
        }

        let newLocationView = gestureRecognizer.location(in: self.clipView)
        let newUnitTranslation = ImageEditorCropViewController.unitTranslation(oldLocationView: oldLocationView,
                                                                               newLocationView: newLocationView,
                                                                               viewBounds: clipView.bounds,
                                                                               oldTransform: gestureStartTransform)

        updateTransform(ImageEditorTransform(outputSizePixels: gestureStartTransform.outputSizePixels,
                                         unitTranslation: newUnitTranslation,
                                         rotationRadians: gestureStartTransform.rotationRadians,
                                         scaling: gestureStartTransform.scaling,
                                         isFlipped: gestureStartTransform.isFlipped).normalize(srcImageSizePixels: model.srcImageSizePixels))
    }

    private func cropRegion(forGestureRecognizer gestureRecognizer: ImageEditorPanGestureRecognizer) -> CropRegion? {
        guard let location = gestureRecognizer.locationFirst else {
            Log.error("[ImageEditorCropViewController] Missing locationStart.")
            return nil
        }

        let tolerance: CGFloat = ImageEditorCropViewController.desiredCornerSize * 2.0
        let left = tolerance
        let top = tolerance
        let right = clipView.bounds.width - tolerance
        let bottom = clipView.bounds.height - tolerance

        // We could ignore touches far outside the crop rectangle.
        if location.x < left {
            if location.y < top {
                return .topLeft
            } else if location.y > bottom {
                return .bottomLeft
            } else {
                return .left
            }
        } else if location.x > right {
            if location.y < top {
                return .topRight
            } else if location.y > bottom {
                return .bottomRight
            } else {
                return .right
            }
        } else {
            if location.y < top {
                return .top
            } else if location.y > bottom {
                return .bottom
            } else {
                return nil
            }
        }
    }

    // MARK: - Events

    @objc func didTapDone(sender: UIButton) {
        completeAndDismiss()
    }

    private func completeAndDismiss() {
        self.delegate?.cropDidComplete(transform: transform)

        self.dismiss(animated: false) {
            // Do nothing.
        }
    }

    @objc public func rotate90ButtonPressed() {
        rotateButtonPressed(angleRadians: -CGFloat.pi * 0.5, rotateCanvas: true)
    }

    private func rotateButtonPressed(angleRadians: CGFloat, rotateCanvas: Bool) {
        let outputSizePixels = (rotateCanvas
            // Invert width and height.
            ? CGSize(width: transform.outputSizePixels.height,
            height: transform.outputSizePixels.width)
        : transform.outputSizePixels)
        let unitTranslation = transform.unitTranslation
        let rotationRadians = transform.rotationRadians + angleRadians
        let scaling = transform.scaling
        updateTransform(ImageEditorTransform(outputSizePixels: outputSizePixels,
                                         unitTranslation: unitTranslation,
                                         rotationRadians: rotationRadians,
                                         scaling: scaling,
                                         isFlipped: transform.isFlipped).normalize(srcImageSizePixels: model.srcImageSizePixels))
    }

    @objc public func flipButtonPressed() {
        updateTransform(ImageEditorTransform(outputSizePixels: transform.outputSizePixels,
                                             unitTranslation: transform.unitTranslation,
                                             rotationRadians: transform.rotationRadians,
                                             scaling: transform.scaling,
                                             isFlipped: !transform.isFlipped).normalize(srcImageSizePixels: model.srcImageSizePixels))
    }

    @objc func didTapReset(sender: UIButton) {
        updateTransform(ImageEditorTransform.defaultTransform(srcImageSizePixels: model.srcImageSizePixels))
    }

    @objc public func cropLockButtonPressed() {
        isCropLocked = !isCropLocked
        updateCropLockButton()
    }
}

// MARK: -

extension ImageEditorCropViewController: UIGestureRecognizerDelegate {

    @objc public func gestureRecognizer(_ gestureRecognizer: UIGestureRecognizer, shouldReceive touch: UITouch) -> Bool {
        // Until the GR recognizes, it should only see touches that start within the content.
        guard gestureRecognizer.state == .possible else {
            return true
        }
        let location = touch.location(in: clipView)
        return clipView.bounds.contains(location)
    }
}<|MERGE_RESOLUTION|>--- conflicted
+++ resolved
@@ -242,13 +242,6 @@
             case (.some(let button), true): button.setImage(imageName: "image_editor_crop_lock")
             case (.some(let button), false): button.setImage(imageName: "image_editor_crop_unlock")
         }
-<<<<<<< HEAD
-        cropLockButton.setImage(imageName: (isCropLocked ?
-            "image_editor_crop_lock" :  // stringlint:disable
-            "image_editor_crop_unlock"  // stringlint:disable
-        ))
-=======
->>>>>>> 83911cf9
     }
 
     @objc
