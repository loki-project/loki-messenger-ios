//
//  Copyright (c) 2019 Open Whisper Systems. All rights reserved.
//

#import "OWSDatabaseMigrationRunner.h"
#import "OWSDatabaseMigration.h"
#import <SignalUtilitiesKit/SignalUtilitiesKit-Swift.h>
#import <SessionUtilitiesKit/AppContext.h>

NS_ASSUME_NONNULL_BEGIN

@implementation OWSDatabaseMigrationRunner

#pragma mark - Dependencies

- (OWSPrimaryStorage *)primaryStorage
{
    OWSAssertDebug(SSKEnvironment.shared.primaryStorage);

    return SSKEnvironment.shared.primaryStorage;
}

#pragma mark -

// This should all migrations which do NOT qualify as safeBlockingMigrations:
- (NSArray<OWSDatabaseMigration *> *)allMigrations
{
    return @[
<<<<<<< HEAD
        [SNContactsMigration new],
        [SNUnreadMentionMigration new]
=======
        [SNMessageRequestsMigration new],
        [SNContactsMigration new]
>>>>>>> 6573610e
    ];
}

- (void)assumeAllExistingMigrationsRun
{
    for (OWSDatabaseMigration *migration in self.allMigrations) {
        OWSLogInfo(@"Skipping migration on new install: %@", migration);
        [migration save];
    }
}

- (void)runAllOutstandingWithCompletion:(OWSDatabaseMigrationCompletion)completion
{
    [self removeUnknownMigrations];

    [self runMigrations:[self.allMigrations mutableCopy] completion:completion];
}

// Some users (especially internal users) will move back and forth between
// app versions.  Whenever they move "forward" in the version history, we
// want them to re-run any new migrations. Therefore, when they move "backward"
// in the version history, we cull any unknown migrations.
- (void)removeUnknownMigrations
{
    NSMutableSet<NSString *> *knownMigrationIds = [NSMutableSet new];
    for (OWSDatabaseMigration *migration in self.allMigrations) {
        [knownMigrationIds addObject:migration.uniqueId];
    }

    [OWSPrimaryStorage.sharedManager.dbReadWriteConnection readWriteWithBlock:^(YapDatabaseReadWriteTransaction *transaction) {
        NSArray<NSString *> *savedMigrationIds = [transaction allKeysInCollection:OWSDatabaseMigration.collection];

        NSMutableSet<NSString *> *unknownMigrationIds = [NSMutableSet new];
        [unknownMigrationIds addObjectsFromArray:savedMigrationIds];
        [unknownMigrationIds minusSet:knownMigrationIds];

        for (NSString *unknownMigrationId in unknownMigrationIds) {
            OWSLogInfo(@"Culling unknown migration: %@", unknownMigrationId);
            [transaction removeObjectForKey:unknownMigrationId inCollection:OWSDatabaseMigration.collection];
        }
    }];
}

// Run migrations serially to:
//
// * Ensure predictable ordering.
// * Prevent them from interfering with each other (e.g. deadlock).
- (void)runMigrations:(NSMutableArray<OWSDatabaseMigration *> *)migrations
           completion:(OWSDatabaseMigrationCompletion)completion
{
    OWSAssertDebug(migrations);
    OWSAssertDebug(completion);

    // If there are no more migrations to run, complete.
    if (migrations.count < 1) {
        dispatch_async(dispatch_get_main_queue(), ^{
            completion();
        });
        return;
    }

    // Pop next migration from front of queue.
    OWSDatabaseMigration *migration = migrations.firstObject;
    [migrations removeObjectAtIndex:0];

    // If migration has already been run, skip it.
    if ([OWSDatabaseMigration fetchObjectWithUniqueID:migration.uniqueId] != nil) {
        [self runMigrations:migrations completion:completion];
        return;
    }

    OWSLogInfo(@"Running migration: %@", migration);
    [migration runUpWithCompletion:^{
        OWSLogInfo(@"Migration complete: %@", migration);
        [self runMigrations:migrations completion:completion];
    }];
}

@end

NS_ASSUME_NONNULL_END<|MERGE_RESOLUTION|>--- conflicted
+++ resolved
@@ -26,13 +26,9 @@
 - (NSArray<OWSDatabaseMigration *> *)allMigrations
 {
     return @[
-<<<<<<< HEAD
-        [SNContactsMigration new],
-        [SNUnreadMentionMigration new]
-=======
+        [SNUnreadMentionMigration new],
         [SNMessageRequestsMigration new],
         [SNContactsMigration new]
->>>>>>> 6573610e
     ];
 }
 
