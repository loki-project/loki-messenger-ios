--- conflicted
+++ resolved
@@ -15,7 +15,7 @@
         appSpecificBlock: (() -> ())? = nil,
         migrationProgressChanged: ((CGFloat, TimeInterval) -> ())? = nil,
         migrationsCompletion: @escaping (Result<Void, Error>, Bool) -> (),
-        using dependencies: Dependencies = Dependencies()
+        using dependencies: Dependencies
     ) {
         // If we've already run the app setup then only continue under certain circumstances
         guard !AppSetup.hasRun.wrappedValue else {
@@ -101,16 +101,8 @@
             onProgressUpdate: migrationProgressChanged,
             onMigrationRequirement: { db, requirement in
                 switch requirement {
-<<<<<<< HEAD
-                    case .sessionUtilStateLoaded:
+                    case .libSessionStateLoaded:
                         guard Identity.userExists(db, using: dependencies) else { return }
-                        
-                        // After the migrations have run but before the migration completion we load the
-                        // SessionUtil state
-                        SessionUtil.loadState(db, using: dependencies)
-=======
-                    case .libSessionStateLoaded:
-                        guard Identity.userExists(db) else { return }
                         
                         // After the migrations have run but before the migration completion we load the
                         // SessionUtil state
@@ -119,17 +111,12 @@
                             userPublicKey: getUserHexEncodedPublicKey(db),
                             ed25519SecretKey: Identity.fetchUserEd25519KeyPair(db)?.secretKey
                         )
->>>>>>> 82767494
                 }
             },
             onComplete: { result, needsConfigSync in
                 // The 'needsConfigSync' flag should be based on whether either a migration or the
                 // configs need to be sync'ed
-<<<<<<< HEAD
                 migrationsCompletion(result, (needsConfigSync || dependencies[cache: .sessionUtil].needsSync))
-=======
-                migrationsCompletion(result, (needsConfigSync || LibSession.needsSync))
->>>>>>> 82767494
                 
                 // The 'if' is only there to prevent the "variable never read" warning from showing
                 if backgroundTask != nil { backgroundTask = nil }
