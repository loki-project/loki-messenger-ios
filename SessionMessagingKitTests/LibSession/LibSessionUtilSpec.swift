// Copyright © 2023 Rangeproof Pty Ltd. All rights reserved.

import Foundation
import GRDB
import SessionUtil
import SessionUtilitiesKit

import Quick
import Nimble

@testable import SessionMessagingKit

class LibSessionUtilSpec: QuickSpec {
    static let maxMessageSizeBytes: Int = 76800  // Storage server's limit, should match `config.hpp` in libSession
    
    // FIXME: Would be good to move the identity generation into the libSession-util instead of using Sodium separately
    static let userSeed: Data = Data(hex: "0123456789abcdef0123456789abcdef")
    static let seed: Data = Data(
        hex: "0123456789abcdef0123456789abcdeffedcba9876543210fedcba9876543210"
    )
    static let identity: (ed25519KeyPair: KeyPair, x25519KeyPair: KeyPair) = try! Identity.generate(from: userSeed, using: TestDependencies())
    static let keyPair: KeyPair = Crypto().generate(.ed25519KeyPair(seed: Array(seed)))!
    static let userEdSK: [UInt8] = identity.ed25519KeyPair.secretKey
    static let edPK: [UInt8] = keyPair.publicKey
    static let edSK: [UInt8] = keyPair.secretKey
    
    // Since we can't test the group without encryption keys and the C API doesn't have
    // a way to manually provide encryption keys we needed to create a dump with valid
    // key data and load that in so we can test the other cases, this dump contains a
    // single admin member and a single encryption key
    static let groupKeysDump: Data = Data(hex:
        "64363a6163746976656c65343a6b6579736c65373a70656e64696e6764313a633136373a" +
        "64313a2332343ae3abc434666653cb7e913a3101b83704e86a7395ac21a026313a476930" +
        "65313a4b34383a150c55d933f0c44d1e2527590ae8efbb482f17e04e2a6a3a23f7e900ad" +
        "2f69f9442fcd4e2fc623e63d7ccaf9a79ffcac313a6b6c65313a7e36343a64d960c70ff1" +
        "2967b677a8a2ce6e624e1da4c8e372c56d8c8e212ea6b420359e4b244efcb3f5cac8a86d" +
        "4bfe9dcb6fe9bbdfc98180851decf965dc6a6d2dce0865313a67693065313a6b33323a3e" +
        "c807213e56d2e3ddcf5096ae414db1689d2f436a6e6ec8e9178b4205e65f926565"
    )
    
    override class func spec() {
        // MARK: - libSession
        describe("libSession") {
            contactsSpec()
            userProfileSpec()
            convoInfoVolatileSpec()
            userGroupsSpec()
            groupInfoSpec()
            groupMembersSpec()
            groupKeysSpec()
            
            // MARK: -- has correct test seed data
            it("has correct test seed data") {
                expect(LibSessionSpec.userEdSK.toHexString().suffix(64))
                    .to(equal("4cb76fdc6d32278e3f83dbf608360ecc6b65727934b85d2fb86862ff98c46ab7"))
                expect(LibSessionSpec.identity.x25519KeyPair.publicKey.toHexString())
                    .to(equal("d2ad010eeb72d72e561d9de7bd7b6989af77dcabffa03a5111a6c859ae5c3a72"))
                expect(String(LibSessionSpec.userEdSK.toHexString().prefix(32)))
                    .to(equal(LibSessionSpec.userSeed.toHexString()))
                
                expect(LibSessionSpec.edPK.toHexString())
                    .to(equal("cbd569f56fb13ea95a3f0c05c331cc24139c0090feb412069dc49fab34406ece"))
                expect(String(Data(LibSessionSpec.edSK.prefix(32)).toHexString()))
                    .to(equal(LibSessionSpec.seed.toHexString()))
            }
            
            // MARK: -- parses community URLs correctly
            it("parses community URLs correctly") {
                let result1 = LibSession.parseCommunity(url: [
                    "https://example.com/",
                    "SomeRoom?public_key=0123456789abcdef0123456789abcdef0123456789abcdef0123456789abcdef"
                ].joined())
                let result2 = LibSession.parseCommunity(url: [
                    "HTTPS://EXAMPLE.COM/",
                    "sOMErOOM?public_key=0123456789aBcdEF0123456789abCDEF0123456789ABCdef0123456789ABCDEF"
                ].joined())
                let result3 = LibSession.parseCommunity(url: [
                    "HTTPS://EXAMPLE.COM/r/",
                    "someroom?public_key=0123456789aBcdEF0123456789abCDEF0123456789ABCdef0123456789ABCDEF"
                ].joined())
                let result4 = LibSession.parseCommunity(url: [
                    "http://example.com/r/",
                    "someroom?public_key=0123456789aBcdEF0123456789abCDEF0123456789ABCdef0123456789ABCDEF"
                ].joined())
                let result5 = LibSession.parseCommunity(url: [
                    "HTTPS://EXAMPLE.com:443/r/",
                    "someroom?public_key=0123456789aBcdEF0123456789abCDEF0123456789ABCdef0123456789ABCDEF"
                ].joined())
                let result6 = LibSession.parseCommunity(url: [
                    "HTTP://EXAMPLE.com:80/r/",
                    "someroom?public_key=0123456789aBcdEF0123456789abCDEF0123456789ABCdef0123456789ABCDEF"
                ].joined())
                let result7 = LibSession.parseCommunity(url: [
                    "http://example.com:80/r/",
                    "someroom?public_key=ASNFZ4mrze8BI0VniavN7wEjRWeJq83vASNFZ4mrze8"
                ].joined())
                let result8 = LibSession.parseCommunity(url: [
                    "http://example.com:80/r/",
                    "someroom?public_key=yrtwk3hjixg66yjdeiuauk6p7hy1gtm8tgih55abrpnsxnpm3zzo"
                ].joined())
                
                expect(result1?.server).to(equal("https://example.com"))
                expect(result1?.server).to(equal(result2?.server))
                expect(result1?.server).to(equal(result3?.server))
                expect(result1?.server).toNot(equal(result4?.server))
                expect(result4?.server).to(equal("http://example.com"))
                expect(result1?.server).to(equal(result5?.server))
                expect(result4?.server).to(equal(result6?.server))
                expect(result4?.server).to(equal(result7?.server))
                expect(result4?.server).to(equal(result8?.server))
                expect(result1?.room).to(equal("SomeRoom"))
                expect(result2?.room).to(equal("sOMErOOM"))
                expect(result3?.room).to(equal("someroom"))
                expect(result4?.room).to(equal("someroom"))
                expect(result5?.room).to(equal("someroom"))
                expect(result6?.room).to(equal("someroom"))
                expect(result7?.room).to(equal("someroom"))
                expect(result8?.room).to(equal("someroom"))
                expect(result1?.publicKey)
                    .to(equal("0123456789abcdef0123456789abcdef0123456789abcdef0123456789abcdef"))
                expect(result2?.publicKey)
                    .to(equal("0123456789abcdef0123456789abcdef0123456789abcdef0123456789abcdef"))
                expect(result3?.publicKey)
                    .to(equal("0123456789abcdef0123456789abcdef0123456789abcdef0123456789abcdef"))
                expect(result4?.publicKey)
                    .to(equal("0123456789abcdef0123456789abcdef0123456789abcdef0123456789abcdef"))
                expect(result5?.publicKey)
                    .to(equal("0123456789abcdef0123456789abcdef0123456789abcdef0123456789abcdef"))
                expect(result6?.publicKey)
                    .to(equal("0123456789abcdef0123456789abcdef0123456789abcdef0123456789abcdef"))
                expect(result7?.publicKey)
                    .to(equal("0123456789abcdef0123456789abcdef0123456789abcdef0123456789abcdef"))
                expect(result8?.publicKey)
                    .to(equal("0123456789abcdef0123456789abcdef0123456789abcdef0123456789abcdef"))
            }
        }
    }
}

// MARK: - CONTACTS

fileprivate extension LibSessionUtilSpec {
    enum ContactProperty: CaseIterable {
        case name
        case nickname
        case approved
        case approved_me
        case blocked
        case profile_pic
        case created
        case notifications
        case mute_until
        case priority
        case exp_mode
        case exp_seconds
    }

    class func contactsSpec() {
        context("CONTACTS") {
            @TestState var userEdSK: [UInt8]! = LibSessionSpec.userEdSK
            @TestState var error: [CChar]! = [CChar](repeating: 0, count: 256)
            @TestState var conf: UnsafeMutablePointer<config_object>?
            @TestState var initResult: Int32! = { contacts_init(&conf, &userEdSK, nil, 0, &error) }()
            @TestState var numRecords: Int! = 0
            @TestState var randomGenerator: ARC4RandomNumberGenerator! = ARC4RandomNumberGenerator(seed: 1000)
            
            // MARK: -- when checking error catching
            context("when checking error catching") {
                // MARK: ---- it can catch size limit errors thrown when pushing
                it("can catch size limit errors thrown when pushing") {
                    try (0..<2500).forEach { index in
                        var contact: contacts_contact = try createContact(
                            for: index,
                            in: conf,
                            rand: &randomGenerator,
                            maxing: .allProperties
                        )
                        contacts_set(conf, &contact)
                    }
                    
                    expect(contacts_size(conf)).to(equal(2500))
                    expect(config_needs_push(conf)).to(beTrue())
                    expect(config_needs_dump(conf)).to(beTrue())
                    
                    expect {
                        config_push(conf)?.deallocate()
                        try LibSessionError.throwIfNeeded(conf)
                    }
                    .to(throwError(LibSessionError.libSessionError("Config data is too large.")))
                }
            }
            
            // MARK: -- when checking size limits
            context("when checking size limits") {
                // MARK: ---- has not changed the max empty records
                it("has not changed the max empty records") {
                    for index in (0..<2500) {
                        var contact: contacts_contact = try createContact(
                            for: index,
                            in: conf,
                            rand: &randomGenerator
                        )
                        contacts_set(conf, &contact)
                        
                        do {
                            config_push(conf)?.deallocate()
                            try LibSessionError.throwIfNeeded(conf)
                        }
                        catch { break }
                        
                        // We successfully inserted a contact and didn't hit the limit so increment the counter
                        numRecords += 1
                    }
                    
                    // Check that the record count matches the maximum when we last checked
                    expect(numRecords).to(equal(2212))
                }
                
                // MARK: ---- has not changed the max name only records
                it("has not changed the max name only records") {
                    for index in (0..<2500) {
                        var contact: contacts_contact = try createContact(
                            for: index,
                            in: conf,
                            rand: &randomGenerator,
                            maxing: [.name]
                        )
                        contacts_set(conf, &contact)
                        
                        do {
                            config_push(conf)?.deallocate()
                            try LibSessionError.throwIfNeeded(conf)
                        }
                        catch { break }
                        
                        // We successfully inserted a contact and didn't hit the limit so increment the counter
                        numRecords += 1
                    }
                    
                    // Check that the record count matches the maximum when we last checked
                    expect(numRecords).to(equal(742))
                }
                
                // MARK: ---- has not changed the max name and profile pic only records
                it("has not changed the max name and profile pic only records") {
                    for index in (0..<2500) {
                        var contact: contacts_contact = try createContact(
                            for: index,
                            in: conf,
                            rand: &randomGenerator,
                            maxing: [.name, .profile_pic]
                        )
                        contacts_set(conf, &contact)
                        
                        do {
                            config_push(conf)?.deallocate()
                            try LibSessionError.throwIfNeeded(conf)
                        }
                        catch { break }
                        
                        // We successfully inserted a contact and didn't hit the limit so increment the counter
                        numRecords += 1
                    }
                    
                    // Check that the record count matches the maximum when we last checked
                    expect(numRecords).to(equal(274))
                }
                
                // MARK: ---- has not changed the max filled records
                it("has not changed the max filled records") {
                    for index in (0..<2500) {
                        var contact: contacts_contact = try createContact(
                            for: index,
                            in: conf,
                            rand: &randomGenerator,
                            maxing: .allProperties
                        )
                        contacts_set(conf, &contact)
                        
                        do {
                            config_push(conf)?.deallocate()
                            try LibSessionError.throwIfNeeded(conf)
                        }
                        catch { break }
                        
                        // We successfully inserted a contact and didn't hit the limit so increment the counter
                        numRecords += 1
                    }
                    
                    // Check that the record count matches the maximum when we last checked (seems to swap between
                    // these two on different test runs for some reason)
                    expect(numRecords).to(satisfyAnyOf(equal(222), equal(223)))
                }
            }
            
            // MARK: -- generates config correctly
            
            it("generates config correctly") {
                let createdTs: Int64 = 1680064059
                let nowTs: Int64 = Int64(Date().timeIntervalSince1970)
                expect(initResult).to(equal(0))
                
                // Empty contacts shouldn't have an existing contact
                let definitelyRealId: String = "050000000000000000000000000000000000000000000000000000000000000000"
                var cDefinitelyRealId: [CChar] = definitelyRealId.cString(using: .utf8)!
                let contactPtr: UnsafeMutablePointer<contacts_contact>? = nil
                expect(contacts_get(conf, contactPtr, &cDefinitelyRealId)).to(beFalse())
                
                expect(contacts_size(conf)).to(equal(0))
                
                var contact2: contacts_contact = contacts_contact()
                expect(contacts_get_or_construct(conf, &contact2, &cDefinitelyRealId)).to(beTrue())
                expect(String(libSessionVal: contact2.name)).to(beEmpty())
                expect(String(libSessionVal: contact2.nickname)).to(beEmpty())
                expect(contact2.approved).to(beFalse())
                expect(contact2.approved_me).to(beFalse())
                expect(contact2.blocked).to(beFalse())
                expect(contact2.profile_pic).toNot(beNil()) // Creates an empty instance apparently
                expect(String(libSessionVal: contact2.profile_pic.url)).to(beEmpty())
                expect(contact2.created).to(equal(0))
                expect(contact2.notifications).to(equal(CONVO_NOTIFY_DEFAULT))
                expect(contact2.mute_until).to(equal(0))
                
                expect(config_needs_push(conf)).to(beFalse())
                expect(config_needs_dump(conf)).to(beFalse())
                
                let pushData1: UnsafeMutablePointer<config_push_data> = config_push(conf)
                expect(pushData1.pointee.seqno).to(equal(0))
                pushData1.deallocate()
                
                // Update the contact data
                contact2.name = "Joe".toLibSession()
                contact2.nickname = "Joey".toLibSession()
                contact2.approved = true
                contact2.approved_me = true
                contact2.created = createdTs
                contact2.notifications = CONVO_NOTIFY_ALL
                contact2.mute_until = nowTs + 1800
                
                // Update the contact
                contacts_set(conf, &contact2)
                
                // Ensure the contact details were updated
                var contact3: contacts_contact = contacts_contact()
                expect(contacts_get(conf, &contact3, &cDefinitelyRealId)).to(beTrue())
                expect(String(libSessionVal: contact3.name)).to(equal("Joe"))
                expect(String(libSessionVal: contact3.nickname)).to(equal("Joey"))
                expect(contact3.approved).to(beTrue())
                expect(contact3.approved_me).to(beTrue())
                expect(contact3.profile_pic).toNot(beNil()) // Creates an empty instance apparently
                expect(String(libSessionVal: contact3.profile_pic.url)).to(beEmpty())
                expect(contact3.blocked).to(beFalse())
                expect(String(libSessionVal: contact3.session_id)).to(equal(definitelyRealId))
                expect(contact3.created).to(equal(createdTs))
                expect(contact2.notifications).to(equal(CONVO_NOTIFY_ALL))
                expect(contact2.mute_until).to(equal(nowTs + 1800))
                
                
                // Since we've made changes, we should need to push new config to the swarm, *and* should need
                // to dump the updated state:
                expect(config_needs_push(conf)).to(beTrue())
                expect(config_needs_dump(conf)).to(beTrue())
                
                // incremented since we made changes (this only increments once between
                // dumps; even though we changed multiple fields here).
                let pushData2: UnsafeMutablePointer<config_push_data> = config_push(conf)
                
                // incremented since we made changes (this only increments once between
                // dumps; even though we changed multiple fields here).
                expect(pushData2.pointee.seqno).to(equal(1))
                
                // Pretend we uploaded it
                let fakeHash1: String = "fakehash1"
                var cFakeHash1: [CChar] = fakeHash1.cString(using: .utf8)!
                config_confirm_pushed(conf, pushData2.pointee.seqno, &cFakeHash1)
                expect(config_needs_push(conf)).to(beFalse())
                expect(config_needs_dump(conf)).to(beTrue())
                pushData2.deallocate()
                
                // NB: Not going to check encrypted data and decryption here because that's general (not
                // specific to contacts) and is covered already in the user profile tests.
                var dump1: UnsafeMutablePointer<UInt8>? = nil
                var dump1Len: Int = 0
                config_dump(conf, &dump1, &dump1Len)
                
                var error2: [CChar] = [CChar](repeating: 0, count: 256)
                var conf2: UnsafeMutablePointer<config_object>? = nil
                expect(contacts_init(&conf2, &userEdSK, dump1, dump1Len, &error2)).to(equal(0))
                dump1?.deallocate()
                
                expect(config_needs_push(conf2)).to(beFalse())
                expect(config_needs_dump(conf2)).to(beFalse())
                
                let pushData3: UnsafeMutablePointer<config_push_data> = config_push(conf2)
                expect(pushData3.pointee.seqno).to(equal(1))
                pushData3.deallocate()
                
                // Because we just called dump() above, to load up contacts2
                expect(config_needs_dump(conf)).to(beFalse())
                
                // Ensure the contact details were updated
                var contact4: contacts_contact = contacts_contact()
                expect(contacts_get(conf2, &contact4, &cDefinitelyRealId)).to(beTrue())
                expect(String(libSessionVal: contact4.name)).to(equal("Joe"))
                expect(String(libSessionVal: contact4.nickname)).to(equal("Joey"))
                expect(contact4.approved).to(beTrue())
                expect(contact4.approved_me).to(beTrue())
                expect(contact4.profile_pic).toNot(beNil()) // Creates an empty instance apparently
                expect(String(libSessionVal: contact4.profile_pic.url)).to(beEmpty())
                expect(contact4.blocked).to(beFalse())
                expect(contact4.created).to(equal(createdTs))
                
                let anotherId: String = "051111111111111111111111111111111111111111111111111111111111111111"
                var cAnotherId: [CChar] = anotherId.cString(using: .utf8)!
                var contact5: contacts_contact = contacts_contact()
                expect(contacts_get_or_construct(conf2, &contact5, &cAnotherId)).to(beTrue())
                expect(String(libSessionVal: contact5.name)).to(beEmpty())
                expect(String(libSessionVal: contact5.nickname)).to(beEmpty())
                expect(contact5.approved).to(beFalse())
                expect(contact5.approved_me).to(beFalse())
                expect(contact5.profile_pic).toNot(beNil()) // Creates an empty instance apparently
                expect(String(libSessionVal: contact5.profile_pic.url)).to(beEmpty())
                expect(contact5.blocked).to(beFalse())
                
                // We're not setting any fields, but we should still keep a record of the session id
                contacts_set(conf2, &contact5)
                expect(config_needs_push(conf2)).to(beTrue())
                
                let pushData4: UnsafeMutablePointer<config_push_data> = config_push(conf2)
                expect(pushData4.pointee.seqno).to(equal(2))
                
                // Check the merging
                let fakeHash2: String = "fakehash2"
                var cFakeHash2: [CChar] = fakeHash2.cString(using: .utf8)!
                var mergeHashes: [UnsafePointer<CChar>?] = ((try? [cFakeHash2].unsafeCopyCStringArray()) ?? [])
                var mergeData: [UnsafePointer<UInt8>?] = [UnsafePointer(pushData4.pointee.config)]
                var mergeSize: [Int] = [pushData4.pointee.config_len]
                let mergedHashes: UnsafeMutablePointer<config_string_list>? = config_merge(conf, &mergeHashes, &mergeData, &mergeSize, 1)
                expect([String](pointer: mergedHashes?.pointee.value, count: mergedHashes?.pointee.len))
                    .to(equal(["fakehash2"]))
                config_confirm_pushed(conf2, pushData4.pointee.seqno, &cFakeHash2)
                mergeHashes.forEach { $0?.deallocate() }
                mergedHashes?.deallocate()
                pushData4.deallocate()
                
                expect(config_needs_push(conf)).to(beFalse())
                
                let pushData5: UnsafeMutablePointer<config_push_data> = config_push(conf)
                expect(pushData5.pointee.seqno).to(equal(2))
                pushData5.deallocate()
                
                // Iterate through and make sure we got everything we expected
                var sessionIds: [String] = []
                var nicknames: [String] = []
                expect(contacts_size(conf)).to(equal(2))
                
                var contact6: contacts_contact = contacts_contact()
                let contactIterator: UnsafeMutablePointer<contacts_iterator> = contacts_iterator_new(conf)
                while !contacts_iterator_done(contactIterator, &contact6) {
                    sessionIds.append(String(libSessionVal: contact6.session_id))
                    nicknames.append(String(libSessionVal: contact6.nickname, nullIfEmpty: true) ?? "(N/A)")
                    contacts_iterator_advance(contactIterator)
                }
                contacts_iterator_free(contactIterator) // Need to free the iterator
                
                expect(sessionIds.count).to(equal(2))
                expect(sessionIds.count).to(equal(contacts_size(conf)))
                expect(sessionIds.first).to(equal(definitelyRealId))
                expect(sessionIds.last).to(equal(anotherId))
                expect(nicknames.first).to(equal("Joey"))
                expect(nicknames.last).to(equal("(N/A)"))
                
                // Conflict! Oh no!
                
                // On client 1 delete a contact:
                contacts_erase(conf, definitelyRealId)
                
                // Client 2 adds a new friend:
                let thirdId: String = "052222222222222222222222222222222222222222222222222222222222222222"
                var cThirdId: [CChar] = thirdId.cString(using: .utf8)!
                var contact7: contacts_contact = contacts_contact()
                expect(contacts_get_or_construct(conf2, &contact7, &cThirdId)).to(beTrue())
                contact7.nickname = "Nickname 3".toLibSession()
                contact7.approved = true
                contact7.approved_me = true
                contact7.profile_pic.url = "http://example.com/huge.bmp".toLibSession()
                contact7.profile_pic.key = "qwerty78901234567890123456789012".data(using: .utf8)!.toLibSession()
                contacts_set(conf2, &contact7)
                
                expect(config_needs_push(conf)).to(beTrue())
                expect(config_needs_push(conf2)).to(beTrue())
                
                let pushData6: UnsafeMutablePointer<config_push_data> = config_push(conf)
                expect(pushData6.pointee.seqno).to(equal(3))
                
                let pushData7: UnsafeMutablePointer<config_push_data> = config_push(conf2)
                expect(pushData7.pointee.seqno).to(equal(3))
                
                let pushData6Str: String = String(pointer: pushData6.pointee.config, length: pushData6.pointee.config_len, encoding: .ascii)!
                let pushData7Str: String = String(pointer: pushData7.pointee.config, length: pushData7.pointee.config_len, encoding: .ascii)!
                expect(pushData6Str).toNot(equal(pushData7Str))
                expect([String](pointer: pushData6.pointee.obsolete, count: pushData6.pointee.obsolete_len))
                    .to(equal([fakeHash2]))
                expect([String](pointer: pushData7.pointee.obsolete, count: pushData7.pointee.obsolete_len))
                    .to(equal([fakeHash2]))
                
                let fakeHash3a: String = "fakehash3a"
                var cFakeHash3a: [CChar] = fakeHash3a.cString(using: .utf8)!
                let fakeHash3b: String = "fakehash3b"
                var cFakeHash3b: [CChar] = fakeHash3b.cString(using: .utf8)!
                config_confirm_pushed(conf, pushData6.pointee.seqno, &cFakeHash3a)
                config_confirm_pushed(conf2, pushData7.pointee.seqno, &cFakeHash3b)
                
                var mergeHashes2: [UnsafePointer<CChar>?] = ((try? [cFakeHash3b].unsafeCopyCStringArray()) ?? [])
                var mergeData2: [UnsafePointer<UInt8>?] = [UnsafePointer(pushData7.pointee.config)]
                var mergeSize2: [Int] = [pushData7.pointee.config_len]
                let mergedHashes2: UnsafeMutablePointer<config_string_list>? = config_merge(conf, &mergeHashes2, &mergeData2, &mergeSize2, 1)
                expect([String](pointer: mergedHashes2?.pointee.value, count: mergedHashes2?.pointee.len))
                    .to(equal(["fakehash3b"]))
                expect(config_needs_push(conf)).to(beTrue())
                mergeHashes2.forEach { $0?.deallocate() }
                mergedHashes2?.deallocate()
                pushData7.deallocate()
                
                var mergeHashes3: [UnsafePointer<CChar>?] = ((try? [cFakeHash3a].unsafeCopyCStringArray()) ?? [])
                var mergeData3: [UnsafePointer<UInt8>?] = [UnsafePointer(pushData6.pointee.config)]
                var mergeSize3: [Int] = [pushData6.pointee.config_len]
                let mergedHashes3: UnsafeMutablePointer<config_string_list>? = config_merge(conf2, &mergeHashes3, &mergeData3, &mergeSize3, 1)
                expect([String](pointer: mergedHashes3?.pointee.value, count: mergedHashes3?.pointee.len))
                    .to(equal(["fakehash3a"]))
                expect(config_needs_push(conf2)).to(beTrue())
                mergeHashes3.forEach { $0?.deallocate() }
                mergedHashes3?.deallocate()
                pushData6.deallocate()
                
                let pushData8: UnsafeMutablePointer<config_push_data> = config_push(conf)
                expect(pushData8.pointee.seqno).to(equal(4))
                
                let pushData9: UnsafeMutablePointer<config_push_data> = config_push(conf2)
                expect(pushData9.pointee.seqno).to(equal(pushData8.pointee.seqno))
                
                let pushData8Str: String = String(pointer: pushData8.pointee.config, length: pushData8.pointee.config_len, encoding: .ascii)!
                let pushData9Str: String = String(pointer: pushData9.pointee.config, length: pushData9.pointee.config_len, encoding: .ascii)!
                expect(pushData8Str).to(equal(pushData9Str))
                expect([String](pointer: pushData8.pointee.obsolete, count: pushData8.pointee.obsolete_len))
                    .to(equal([fakeHash3b, fakeHash3a]))
                expect([String](pointer: pushData9.pointee.obsolete, count: pushData9.pointee.obsolete_len))
                    .to(equal([fakeHash3a, fakeHash3b]))
                
                let fakeHash4: String = "fakeHash4"
                var cFakeHash4: [CChar] = fakeHash4.cString(using: .utf8)!
                config_confirm_pushed(conf, pushData8.pointee.seqno, &cFakeHash4)
                config_confirm_pushed(conf2, pushData9.pointee.seqno, &cFakeHash4)
                pushData8.deallocate()
                pushData9.deallocate()
                
                expect(config_needs_push(conf)).to(beFalse())
                expect(config_needs_push(conf2)).to(beFalse())
                
                // Validate the changes
                var sessionIds2: [String] = []
                var nicknames2: [String] = []
                expect(contacts_size(conf)).to(equal(2))
                
                var contact8: contacts_contact = contacts_contact()
                let contactIterator2: UnsafeMutablePointer<contacts_iterator> = contacts_iterator_new(conf)
                while !contacts_iterator_done(contactIterator2, &contact8) {
                    sessionIds2.append(String(libSessionVal: contact8.session_id))
                    nicknames2.append(String(libSessionVal: contact8.nickname, nullIfEmpty: true) ?? "(N/A)")
                    contacts_iterator_advance(contactIterator2)
                }
                contacts_iterator_free(contactIterator2) // Need to free the iterator
                
                expect(sessionIds2.count).to(equal(2))
                expect(sessionIds2.first).to(equal(anotherId))
                expect(sessionIds2.last).to(equal(thirdId))
                expect(nicknames2.first).to(equal("(N/A)"))
                expect(nicknames2.last).to(equal("Nickname 3"))
            }
        }
    }
    
    // MARK: - Convenience
    
    private static func createContact(
        for index: Int,
        in conf: UnsafeMutablePointer<config_object>?,
        rand: inout ARC4RandomNumberGenerator,
        maxing properties: [ContactProperty] = []
    ) throws -> contacts_contact {
        let postPrefixId: String = "05\(rand.nextBytes(count: 32).toHexString())"
        let sessionId: String = ("05\(index)a" + postPrefixId.suffix(postPrefixId.count - "05\(index)a".count))
        var cSessionId: [CChar] = sessionId.cString(using: .utf8)!
        var contact: contacts_contact = contacts_contact()
        
        guard contacts_get_or_construct(conf, &contact, &cSessionId) else {
            throw LibSessionError.getOrConstructFailedUnexpectedly
        }
        
        // Set the values to the maximum data that can fit
        properties.forEach { property in
            switch property {
                case .approved: contact.approved = true
                case .approved_me: contact.approved_me = true
                case .blocked: contact.blocked = true
                case .created: contact.created = Int64.max
                case .notifications: contact.notifications = CONVO_NOTIFY_MENTIONS_ONLY
                case .mute_until: contact.mute_until = Int64.max
                case .priority: contact.priority = Int32.max
                case .exp_mode: contact.exp_mode = CONVO_EXPIRATION_AFTER_SEND
                case .exp_seconds: contact.exp_seconds = Int32.max
                
                case .name:
                    contact.name = rand.nextBytes(count: LibSession.sizeMaxNameBytes)
                        .toHexString()
                        .toLibSession()
                
                case .nickname:
                    contact.nickname = rand.nextBytes(count: LibSession.sizeMaxNicknameBytes)
                        .toHexString()
                        .toLibSession()
                    
                case .profile_pic:
                    contact.profile_pic = user_profile_pic(
                        url: rand.nextBytes(count: LibSession.sizeMaxProfileUrlBytes)
                            .toHexString()
                            .toLibSession(),
                        key: Data(rand.nextBytes(count: 32))
                            .toLibSession()
                    )
            }
        }
        
        return contact
    }
}

fileprivate extension Array where Element == LibSessionUtilSpec.ContactProperty {
    static var allProperties: [LibSessionUtilSpec.ContactProperty] = LibSessionUtilSpec.ContactProperty.allCases
}

// MARK: - USER_PROFILE

fileprivate extension LibSessionUtilSpec {
    class func userProfileSpec() {
        context("USER_PROFILE") {
            @TestState var userEdSK: [UInt8]! = LibSessionSpec.userEdSK
            @TestState var error: [CChar]! = [CChar](repeating: 0, count: 256)
            @TestState var conf: UnsafeMutablePointer<config_object>?
            @TestState var initResult: Int32! = { user_profile_init(&conf, &userEdSK, nil, 0, &error) }()
            
            // MARK: -- generates config correctly
            it("generates config correctly") {
                expect(initResult).to(equal(0))
                
                // We don't need to push anything, since this is an empty config
                expect(config_needs_push(conf)).to(beFalse())
                // And we haven't changed anything so don't need to dump to db
                expect(config_needs_dump(conf)).to(beFalse())
                
                // Since it's empty there shouldn't be a name.
                let namePtr: UnsafePointer<CChar>? = user_profile_get_name(conf)
                expect(namePtr).to(beNil())
                
                // We don't need to push since we haven't changed anything, so this call is mainly just for
                // testing:
                let PROTOBUF_OVERHEAD: Int = 176  // To be removed once we no longer protobuf wrap this
                let pushData1: UnsafeMutablePointer<config_push_data> = config_push(conf)
                expect(pushData1.pointee).toNot(beNil())
                expect(pushData1.pointee.seqno).to(equal(0))
                expect(pushData1.pointee.config_len).to(equal(432))
                
                // This should also be unset:
                let pic: user_profile_pic = user_profile_get_pic(conf)
                expect(String(libSessionVal: pic.url)).to(beEmpty())
                
                // Now let's go set a profile name and picture:
                expect(user_profile_set_name(conf, "Kallie")).to(equal(0))
                let p: user_profile_pic = user_profile_pic(
                    url: "http://example.org/omg-pic-123.bmp".toLibSession(),
                    key: "secret78901234567890123456789012".data(using: .utf8)!.toLibSession()
                )
                expect(user_profile_set_pic(conf, p)).to(equal(0))
                user_profile_set_nts_priority(conf, 9)
                
                // Retrieve them just to make sure they set properly:
                let namePtr2: UnsafePointer<CChar>? = user_profile_get_name(conf)
                expect(namePtr2).toNot(beNil())
                expect(String(cString: namePtr2!)).to(equal("Kallie"))
                
                let pic2: user_profile_pic = user_profile_get_pic(conf);
                expect(String(libSessionVal: pic2.url)).to(equal("http://example.org/omg-pic-123.bmp"))
                expect(Data(libSessionVal: pic2.key, count: DisplayPictureManager.aes256KeyByteLength))
                    .to(equal("secret78901234567890123456789012".data(using: .utf8)))
                expect(user_profile_get_nts_priority(conf)).to(equal(9))
                
                // Since we've made changes, we should need to push new config to the swarm, *and* should need
                // to dump the updated state:
                expect(config_needs_push(conf)).to(beTrue())
                expect(config_needs_dump(conf)).to(beTrue())
                
                // incremented since we made changes (this only increments once between
                // dumps; even though we changed two fields here).
                let pushData2: UnsafeMutablePointer<config_push_data> = config_push(conf)
                expect(pushData2.pointee.seqno).to(equal(1))
                
                let expPush1Encrypted: [UInt8] = Array(Data(hex: [
                    "9693a69686da3055f1ecdfb239c3bf8e746951a36d888c2fb7c02e856a5c2091b24e39a7e1af828f",
                    "1fa09fe8bf7d274afde0a0847ba143c43ffb8722301b5ae32e2f078b9a5e19097403336e50b18c84",
                    "aade446cd2823b011f97d6ad2116a53feb814efecc086bc172d31f4214b4d7c630b63bbe575b0868",
                    "2d146da44915063a07a78556ab5eff4f67f6aa26211e8d330b53d28567a931028c393709a325425d",
                    "e7486ccde24416a7fd4a8ba5fa73899c65f4276dfaddd5b2100adcf0f793104fb235b31ce32ec656",
                    "056009a9ebf58d45d7d696b74e0c7ff0499c4d23204976f19561dc0dba6dc53a2497d28ce03498ea",
                    "49bf122762d7bc1d6d9c02f6d54f8384"
                ].joined()))
                
                // We haven't dumped, so still need to dump:
                expect(config_needs_dump(conf)).to(beTrue())
                // We did call push, but we haven't confirmed it as stored yet, so this will still return true:
                expect(config_needs_push(conf)).to(beTrue())
                
                var dump1: UnsafeMutablePointer<UInt8>? = nil
                var dump1Len: Int = 0
                
                config_dump(conf, &dump1, &dump1Len)
                // (in a real client we'd now store this to disk)
                
                expect(config_needs_dump(conf)).to(beFalse())
                dump1?.deallocate()
                
                // So now imagine we got back confirmation from the swarm that the push has been stored:
                let fakeHash1: String = "fakehash1"
                var cFakeHash1: [CChar] = fakeHash1.cString(using: .utf8)!
                config_confirm_pushed(conf, pushData2.pointee.seqno, &cFakeHash1)
                pushData2.deallocate()
                
                expect(config_needs_push(conf)).to(beFalse())
                expect(config_needs_dump(conf)).to(beTrue()) // The confirmation changes state, so this makes us need a dump
                
                var dump2: UnsafeMutablePointer<UInt8>? = nil
                var dump2Len: Int = 0
                config_dump(conf, &dump2, &dump2Len)
                dump2?.deallocate()
                expect(config_needs_dump(conf)).to(beFalse())
                
                // Now we're going to set up a second, competing config object (in the real world this would be
                // another Session client somewhere).
                
                // Start with an empty config, as above:
                var error2: [CChar] = [CChar](repeating: 0, count: 256)
                var conf2: UnsafeMutablePointer<config_object>? = nil
                expect(user_profile_init(&conf2, &userEdSK, nil, 0, &error2)).to(equal(0))
                expect(config_needs_dump(conf2)).to(beFalse())
                
<<<<<<< HEAD
                // Now imagine we just pulled down the encrypted string from the swarm; we merge it into conf2:
                var mergeHashes: [UnsafePointer<CChar>?] = [cFakeHash1].unsafeCopy()
                var mergeData: [UnsafePointer<UInt8>?] = [expPush1Encrypted].unsafeCopy()
=======
                // Now imagine we just pulled down the `exp_push1` string from the swarm; we merge it into
                // conf2:
                var mergeHashes: [UnsafePointer<CChar>?] = ((try? [cFakeHash1].unsafeCopyCStringArray()) ?? [])
                var mergeData: [UnsafePointer<UInt8>?] = ((try? [expPush1Encrypted].unsafeCopyUInt8Array()) ?? [])
>>>>>>> 304423f3
                var mergeSize: [Int] = [expPush1Encrypted.count]
                let mergedHashes: UnsafeMutablePointer<config_string_list>? = config_merge(conf2, &mergeHashes, &mergeData, &mergeSize, 1)
                expect([String](pointer: mergedHashes?.pointee.value, count: mergedHashes?.pointee.len))
                    .to(equal(["fakehash1"]))
                mergeHashes.forEach { $0?.deallocate() }
                mergeData.forEach { $0?.deallocate() }
                mergedHashes?.deallocate()
                
                // Our state has changed, so we need to dump:
                expect(config_needs_dump(conf2)).to(beTrue())
                var dump3: UnsafeMutablePointer<UInt8>? = nil
                var dump3Len: Int = 0
                config_dump(conf2, &dump3, &dump3Len)
                // (store in db)
                dump3?.deallocate()
                expect(config_needs_dump(conf2)).to(beFalse())
                
                // We *don't* need to push: even though we updated, all we did is update to the merged data (and
                // didn't have any sort of merge conflict needed):
                expect(config_needs_push(conf2)).to(beFalse())
                
                // Now let's create a conflicting update:
                
                // Change the name on both clients:
                user_profile_set_name(conf, "Nibbler")
                user_profile_set_name(conf2, "Raz")
                
                // And, on conf2, we're also going to change the profile pic:
                let p2: user_profile_pic = user_profile_pic(
                    url: "http://new.example.com/pic".toLibSession(),
                    key: "qwert\0yuio1234567890123456789012".data(using: .utf8)!.toLibSession()
                )
                user_profile_set_pic(conf2, p2)
                
                user_profile_set_nts_expiry(conf2, 86400)
                expect(user_profile_get_nts_expiry(conf2)).to(equal(86400))
                
                expect(user_profile_get_blinded_msgreqs(conf2)).to(equal(-1))
                user_profile_set_blinded_msgreqs(conf2, 0)
                expect(user_profile_get_blinded_msgreqs(conf2)).to(equal(0))
                user_profile_set_blinded_msgreqs(conf2, -1)
                expect(user_profile_get_blinded_msgreqs(conf2)).to(equal(-1))
                user_profile_set_blinded_msgreqs(conf2, 1)
                expect(user_profile_get_blinded_msgreqs(conf2)).to(equal(1))
                
                // Both have changes, so push need a push
                expect(config_needs_push(conf)).to(beTrue())
                expect(config_needs_push(conf2)).to(beTrue())
                
                let fakeHash2: String = "fakehash2"
                var cFakeHash2: [CChar] = fakeHash2.cString(using: .utf8)!
                let pushData3: UnsafeMutablePointer<config_push_data> = config_push(conf)
                expect(pushData3.pointee.seqno).to(equal(2)) // incremented, since we made a field change
                config_confirm_pushed(conf, pushData3.pointee.seqno, &cFakeHash2)
                
                let fakeHash3: String = "fakehash3"
                var cFakeHash3: [CChar] = fakeHash3.cString(using: .utf8)!
                let pushData4: UnsafeMutablePointer<config_push_data> = config_push(conf2)
                expect(pushData4.pointee.seqno).to(equal(2)) // incremented, since we made a field change
                config_confirm_pushed(conf, pushData4.pointee.seqno, &cFakeHash3)
                
                var dump4: UnsafeMutablePointer<UInt8>? = nil
                var dump4Len: Int = 0
                config_dump(conf, &dump4, &dump4Len);
                var dump5: UnsafeMutablePointer<UInt8>? = nil
                var dump5Len: Int = 0
                config_dump(conf2, &dump5, &dump5Len);
                // (store in db)
                dump4?.deallocate()
                dump5?.deallocate()
                
                // Since we set different things, we're going to get back different serialized data to be
                // pushed:
                let pushData3Str: String? = String(pointer: pushData3.pointee.config, length: pushData3.pointee.config_len, encoding: .ascii)
                let pushData4Str: String? = String(pointer: pushData4.pointee.config, length: pushData4.pointee.config_len, encoding: .ascii)
                expect(pushData3Str).toNot(equal(pushData4Str))
                
                // Now imagine that each client pushed its `seqno=2` config to the swarm, but then each client
                // also fetches new messages and pulls down the other client's `seqno=2` value.
                
                // Feed the new config into each other.  (This array could hold multiple configs if we pulled
                // down more than one).
                var mergeHashes2: [UnsafePointer<CChar>?] = ((try? [cFakeHash2].unsafeCopyCStringArray()) ?? [])
                var mergeData2: [UnsafePointer<UInt8>?] = [UnsafePointer(pushData3.pointee.config)]
                var mergeSize2: [Int] = [pushData3.pointee.config_len]
                let mergedHashes2: UnsafeMutablePointer<config_string_list>? = config_merge(conf2, &mergeHashes2, &mergeData2, &mergeSize2, 1)
                expect([String](pointer: mergedHashes2?.pointee.value, count: mergedHashes2?.pointee.len))
                    .to(equal(["fakehash2"]))
                mergeHashes2.forEach { $0?.deallocate() }
                mergedHashes2?.deallocate()
                pushData3.deallocate()
                
                var mergeHashes3: [UnsafePointer<CChar>?] = ((try? [cFakeHash3].unsafeCopyCStringArray()) ?? [])
                var mergeData3: [UnsafePointer<UInt8>?] = [UnsafePointer(pushData4.pointee.config)]
                var mergeSize3: [Int] = [pushData4.pointee.config_len]
                let mergedHashes3: UnsafeMutablePointer<config_string_list>? = config_merge(conf, &mergeHashes3, &mergeData3, &mergeSize3, 1)
                expect([String](pointer: mergedHashes3?.pointee.value, count: mergedHashes3?.pointee.len))
                    .to(equal(["fakehash3"]))
                mergeHashes3.forEach { $0?.deallocate() }
                mergedHashes3?.deallocate()
                pushData4.deallocate()
                
                // Now after the merge we *will* want to push from both client, since both will have generated a
                // merge conflict update (with seqno = 3).
                expect(config_needs_push(conf)).to(beTrue())
                expect(config_needs_push(conf2)).to(beTrue())
                let pushData5: UnsafeMutablePointer<config_push_data> = config_push(conf)
                let pushData6: UnsafeMutablePointer<config_push_data> = config_push(conf2)
                expect(pushData5.pointee.seqno).to(equal(3))
                expect(pushData6.pointee.seqno).to(equal(3))
                
                // They should have resolved the conflict to the same thing:
                expect(String(cString: user_profile_get_name(conf)!)).to(equal("Nibbler"))
                expect(String(cString: user_profile_get_name(conf2)!)).to(equal("Nibbler"))
                // (Note that they could have also both resolved to "Raz" here, but the hash of the serialized
                // message just happens to have a higher hash -- and thus gets priority -- for this particular
                // test).
                
                // Since only one of them set a profile pic there should be no conflict there:
                let pic3: user_profile_pic = user_profile_get_pic(conf)
                expect(pic3.url).toNot(beNil())
                expect(String(libSessionVal: pic3.url)).to(equal("http://new.example.com/pic"))
                expect(pic3.key).toNot(beNil())
                expect(Data(libSessionVal: pic3.key, count: 32).toHexString())
                    .to(equal("7177657274007975696f31323334353637383930313233343536373839303132"))
                let pic4: user_profile_pic = user_profile_get_pic(conf2)
                expect(pic4.url).toNot(beNil())
                expect(String(libSessionVal: pic4.url)).to(equal("http://new.example.com/pic"))
                expect(pic4.key).toNot(beNil())
                expect(Data(libSessionVal: pic4.key, count: 32).toHexString())
                    .to(equal("7177657274007975696f31323334353637383930313233343536373839303132"))
                expect(user_profile_get_nts_priority(conf)).to(equal(9))
                expect(user_profile_get_nts_priority(conf2)).to(equal(9))
                expect(user_profile_get_nts_expiry(conf)).to(equal(86400))
                expect(user_profile_get_nts_expiry(conf2)).to(equal(86400))
                expect(user_profile_get_blinded_msgreqs(conf)).to(equal(1))
                expect(user_profile_get_blinded_msgreqs(conf2)).to(equal(1))
                
                let fakeHash4: String = "fakehash4"
                var cFakeHash4: [CChar] = fakeHash4.cString(using: .utf8)!
                let fakeHash5: String = "fakehash5"
                var cFakeHash5: [CChar] = fakeHash5.cString(using: .utf8)!
                config_confirm_pushed(conf, pushData5.pointee.seqno, &cFakeHash4)
                config_confirm_pushed(conf2, pushData6.pointee.seqno, &cFakeHash5)
                pushData5.deallocate()
                pushData6.deallocate()
                
                var dump6: UnsafeMutablePointer<UInt8>? = nil
                var dump6Len: Int = 0
                config_dump(conf, &dump6, &dump6Len);
                var dump7: UnsafeMutablePointer<UInt8>? = nil
                var dump7Len: Int = 0
                config_dump(conf2, &dump7, &dump7Len);
                // (store in db)
                dump6?.deallocate()
                dump7?.deallocate()
                
                expect(config_needs_dump(conf)).to(beFalse())
                expect(config_needs_dump(conf2)).to(beFalse())
                expect(config_needs_push(conf)).to(beFalse())
                expect(config_needs_push(conf2)).to(beFalse())
                
                // Wouldn't do this in a normal session but doing it here to properly clean up
                // after the test
                conf?.deallocate()
                conf2?.deallocate()
            }
        }
    }
}

// MARK: - CONVO_INFO_VOLATILE

fileprivate extension LibSessionUtilSpec {
    class func convoInfoVolatileSpec() {
        context("CONVO_INFO_VOLATILE") {
            @TestState var userEdSK: [UInt8]! = LibSessionSpec.userEdSK
            @TestState var error: [CChar]! = [CChar](repeating: 0, count: 256)
            @TestState var conf: UnsafeMutablePointer<config_object>?
            @TestState var initResult: Int32! = {
                convo_info_volatile_init(&conf, &userEdSK, nil, 0, &error)
            }()
            
            // MARK: -- generates config correctly
            it("generates config correctly") {
                expect(initResult).to(equal(0))
                
                // Empty contacts shouldn't have an existing contact
                let definitelyRealId: String = "055000000000000000000000000000000000000000000000000000000000000000"
                var cDefinitelyRealId: [CChar] = definitelyRealId.cString(using: .utf8)!
                var oneToOne1: convo_info_volatile_1to1 = convo_info_volatile_1to1()
                expect(convo_info_volatile_get_1to1(conf, &oneToOne1, &cDefinitelyRealId)).to(beFalse())
                expect(convo_info_volatile_size(conf)).to(equal(0))
                
                var oneToOne2: convo_info_volatile_1to1 = convo_info_volatile_1to1()
                expect(convo_info_volatile_get_or_construct_1to1(conf, &oneToOne2, &cDefinitelyRealId))
                    .to(beTrue())
                expect(String(libSessionVal: oneToOne2.session_id)).to(equal(definitelyRealId))
                expect(oneToOne2.last_read).to(equal(0))
                expect(oneToOne2.unread).to(beFalse())
                
                // No need to sync a conversation with a default state
                expect(config_needs_push(conf)).to(beFalse())
                expect(config_needs_dump(conf)).to(beFalse())
                
                // Update the last read
                let nowTimestampMs: Int64 = Int64(floor(Date().timeIntervalSince1970 * 1000))
                oneToOne2.last_read = nowTimestampMs
                
                // The new data doesn't get stored until we call this:
                convo_info_volatile_set_1to1(conf, &oneToOne2)
                
                var legacyGroup1: convo_info_volatile_legacy_group = convo_info_volatile_legacy_group()
                var oneToOne3: convo_info_volatile_1to1 = convo_info_volatile_1to1()
                expect(convo_info_volatile_get_legacy_group(conf, &legacyGroup1, &cDefinitelyRealId))
                    .to(beFalse())
                expect(convo_info_volatile_get_1to1(conf, &oneToOne3, &cDefinitelyRealId)).to(beTrue())
                expect(oneToOne3.last_read).to(equal(nowTimestampMs))
                
                expect(config_needs_push(conf)).to(beTrue())
                expect(config_needs_dump(conf)).to(beTrue())
                
                let openGroupBaseUrl: String = "http://Example.ORG:5678"
                var cOpenGroupBaseUrl: [CChar] = openGroupBaseUrl.cString(using: .utf8)!
                let openGroupBaseUrlResult: String = openGroupBaseUrl.lowercased()
                //            ("http://Example.ORG:5678"
                //                .lowercased()
                //                .cArray +
                //                [CChar](repeating: 0, count: (268 - openGroupBaseUrl.count))
                //            )
                let openGroupRoom: String = "SudokuRoom"
                var cOpenGroupRoom: [CChar] = openGroupRoom.cString(using: .utf8)!
                let openGroupRoomResult: String = openGroupRoom.lowercased()
                //            ("SudokuRoom"
                //                .lowercased()
                //                .cArray +
                //                [CChar](repeating: 0, count: (65 - openGroupRoom.count))
                //            )
                var cOpenGroupPubkey: [UInt8] = Data(hex: "0123456789abcdef0123456789abcdef0123456789abcdef0123456789abcdef")
                    .bytes
                var community1: convo_info_volatile_community = convo_info_volatile_community()
                expect(convo_info_volatile_get_or_construct_community(conf, &community1, &cOpenGroupBaseUrl, &cOpenGroupRoom, &cOpenGroupPubkey)).to(beTrue())
                expect(String(libSessionVal: community1.base_url)).to(equal(openGroupBaseUrlResult))
                expect(String(libSessionVal: community1.room)).to(equal(openGroupRoomResult))
                expect(Data(libSessionVal: community1.pubkey, count: 32).toHexString())
                    .to(equal("0123456789abcdef0123456789abcdef0123456789abcdef0123456789abcdef"))
                community1.unread = true
                
                // The new data doesn't get stored until we call this:
                convo_info_volatile_set_community(conf, &community1);
                
                // We don't need to push since we haven't changed anything, so this call is mainly just for
                // testing:
                let pushData1: UnsafeMutablePointer<config_push_data> = config_push(conf)
                expect(pushData1.pointee.seqno).to(equal(1))
                
                // Pretend we uploaded it
                let fakeHash1: String = "fakehash1"
                var cFakeHash1: [CChar] = fakeHash1.cString(using: .utf8)!
                config_confirm_pushed(conf, pushData1.pointee.seqno, &cFakeHash1)
                expect(config_needs_dump(conf)).to(beTrue())
                expect(config_needs_push(conf)).to(beFalse())
                pushData1.deallocate()
                
                var dump1: UnsafeMutablePointer<UInt8>? = nil
                var dump1Len: Int = 0
                config_dump(conf, &dump1, &dump1Len)
                
                var error2: [CChar] = [CChar](repeating: 0, count: 256)
                var conf2: UnsafeMutablePointer<config_object>? = nil
                expect(convo_info_volatile_init(&conf2, &userEdSK, dump1, dump1Len, &error2)).to(equal(0))
                dump1?.deallocate()
                
                expect(config_needs_dump(conf2)).to(beFalse())
                expect(config_needs_push(conf2)).to(beFalse())
                
                var oneToOne4: convo_info_volatile_1to1 = convo_info_volatile_1to1()
                expect(convo_info_volatile_get_1to1(conf2, &oneToOne4, &cDefinitelyRealId)).to(equal(true))
                expect(oneToOne4.last_read).to(equal(nowTimestampMs))
                expect(String(libSessionVal: oneToOne4.session_id)).to(equal(definitelyRealId))
                expect(oneToOne4.unread).to(beFalse())
                
                var community2: convo_info_volatile_community = convo_info_volatile_community()
                expect(convo_info_volatile_get_community(conf2, &community2, &cOpenGroupBaseUrl, &cOpenGroupRoom)).to(beTrue())
                expect(String(libSessionVal: community2.base_url)).to(equal(openGroupBaseUrlResult))
                expect(String(libSessionVal: community2.room)).to(equal(openGroupRoomResult))
                expect(Data(libSessionVal: community2.pubkey, count: 32).toHexString())
                    .to(equal("0123456789abcdef0123456789abcdef0123456789abcdef0123456789abcdef"))
                community2.unread = true
                
                let anotherId: String = "051111111111111111111111111111111111111111111111111111111111111111"
                var cAnotherId: [CChar] = anotherId.cString(using: .utf8)!
                var oneToOne5: convo_info_volatile_1to1 = convo_info_volatile_1to1()
                expect(convo_info_volatile_get_or_construct_1to1(conf2, &oneToOne5, &cAnotherId)).to(beTrue())
                oneToOne5.unread = true
                convo_info_volatile_set_1to1(conf2, &oneToOne5)
                
                let thirdId: String = "05cccccccccccccccccccccccccccccccccccccccccccccccccccccccccccccccc"
                var cThirdId: [CChar] = thirdId.cString(using: .utf8)!
                var legacyGroup2: convo_info_volatile_legacy_group = convo_info_volatile_legacy_group()
                expect(convo_info_volatile_get_or_construct_legacy_group(conf2, &legacyGroup2, &cThirdId)).to(beTrue())
                legacyGroup2.last_read = (nowTimestampMs - 50)
                convo_info_volatile_set_legacy_group(conf2, &legacyGroup2)
                expect(config_needs_push(conf2)).to(beTrue())
                
                let pushData2: UnsafeMutablePointer<config_push_data> = config_push(conf2)
                expect(pushData2.pointee.seqno).to(equal(2))
                
                // Check the merging
                let fakeHash2: String = "fakehash2"
                var cFakeHash2: [CChar] = fakeHash2.cString(using: .utf8)!
                var mergeHashes: [UnsafePointer<CChar>?] = ((try? [cFakeHash2].unsafeCopyCStringArray()) ?? [])
                var mergeData: [UnsafePointer<UInt8>?] = [UnsafePointer(pushData2.pointee.config)]
                var mergeSize: [Int] = [pushData2.pointee.config_len]
                let mergedHashes: UnsafeMutablePointer<config_string_list>? = config_merge(conf, &mergeHashes, &mergeData, &mergeSize, 1)
                expect([String](pointer: mergedHashes?.pointee.value, count: mergedHashes?.pointee.len))
                    .to(equal(["fakehash2"]))
                config_confirm_pushed(conf, pushData2.pointee.seqno, &cFakeHash2)
                mergeHashes.forEach { $0?.deallocate() }
                mergedHashes?.deallocate()
                pushData2.deallocate()
                
                expect(config_needs_push(conf)).to(beFalse())
                
                for targetConf in [conf, conf2] {
                    // Iterate through and make sure we got everything we expected
                    var seen: [String] = []
                    expect(convo_info_volatile_size(conf)).to(equal(4))
                    expect(convo_info_volatile_size_1to1(conf)).to(equal(2))
                    expect(convo_info_volatile_size_communities(conf)).to(equal(1))
                    expect(convo_info_volatile_size_legacy_groups(conf)).to(equal(1))
                    
                    var c1: convo_info_volatile_1to1 = convo_info_volatile_1to1()
                    var c2: convo_info_volatile_community = convo_info_volatile_community()
                    var c3: convo_info_volatile_legacy_group = convo_info_volatile_legacy_group()
                    let it: OpaquePointer = convo_info_volatile_iterator_new(targetConf)
                    
                    while !convo_info_volatile_iterator_done(it) {
                        if convo_info_volatile_it_is_1to1(it, &c1) {
                            seen.append("1-to-1: \(String(libSessionVal: c1.session_id))")
                        }
                        else if convo_info_volatile_it_is_community(it, &c2) {
                            seen.append("og: \(String(libSessionVal: c2.base_url))/r/\(String(libSessionVal: c2.room))")
                        }
                        else if convo_info_volatile_it_is_legacy_group(it, &c3) {
                            seen.append("cl: \(String(libSessionVal: c3.group_id))")
                        }
                        
                        convo_info_volatile_iterator_advance(it)
                    }
                    
                    convo_info_volatile_iterator_free(it)
                    
                    expect(seen).to(equal([
                        "1-to-1: 051111111111111111111111111111111111111111111111111111111111111111",
                        "1-to-1: 055000000000000000000000000000000000000000000000000000000000000000",
                        "og: http://example.org:5678/r/sudokuroom",
                        "cl: 05cccccccccccccccccccccccccccccccccccccccccccccccccccccccccccccccc"
                    ]))
                }
                
                let fourthId: String = "052000000000000000000000000000000000000000000000000000000000000000"
                var cFourthId: [CChar] = fourthId.cString(using: .utf8)!
                expect(config_needs_push(conf)).to(beFalse())
                convo_info_volatile_erase_1to1(conf, &cFourthId)
                expect(config_needs_push(conf)).to(beFalse())
                convo_info_volatile_erase_1to1(conf, &cDefinitelyRealId)
                expect(config_needs_push(conf)).to(beTrue())
                expect(convo_info_volatile_size(conf)).to(equal(3))
                expect(convo_info_volatile_size_1to1(conf)).to(equal(1))
                
                // Check the single-type iterators:
                var seen1: [String?] = []
                var c1: convo_info_volatile_1to1 = convo_info_volatile_1to1()
                let it1: OpaquePointer = convo_info_volatile_iterator_new_1to1(conf)
                
                while !convo_info_volatile_iterator_done(it1) {
                    expect(convo_info_volatile_it_is_1to1(it1, &c1)).to(beTrue())
                    
                    seen1.append(String(libSessionVal: c1.session_id))
                    convo_info_volatile_iterator_advance(it1)
                }
                
                convo_info_volatile_iterator_free(it1)
                expect(seen1).to(equal([
                    "051111111111111111111111111111111111111111111111111111111111111111"
                ]))
                
                var seen2: [String?] = []
                var c2: convo_info_volatile_community = convo_info_volatile_community()
                let it2: OpaquePointer = convo_info_volatile_iterator_new_communities(conf)
                
                while !convo_info_volatile_iterator_done(it2) {
                    expect(convo_info_volatile_it_is_community(it2, &c2)).to(beTrue())
                    
                    seen2.append(String(libSessionVal: c2.base_url))
                    convo_info_volatile_iterator_advance(it2)
                }
                
                convo_info_volatile_iterator_free(it2)
                expect(seen2).to(equal([
                    "http://example.org:5678"
                ]))
                
                var seen3: [String?] = []
                var c3: convo_info_volatile_legacy_group = convo_info_volatile_legacy_group()
                let it3: OpaquePointer = convo_info_volatile_iterator_new_legacy_groups(conf)
                
                while !convo_info_volatile_iterator_done(it3) {
                    expect(convo_info_volatile_it_is_legacy_group(it3, &c3)).to(beTrue())
                    
                    seen3.append(String(libSessionVal: c3.group_id))
                    convo_info_volatile_iterator_advance(it3)
                }
                
                convo_info_volatile_iterator_free(it3)
                expect(seen3).to(equal([
                    "05cccccccccccccccccccccccccccccccccccccccccccccccccccccccccccccccc"
                ]))
            }
        }
    }
}

// MARK: - USER_GROUPS

fileprivate extension LibSessionUtilSpec {
    class func userGroupsSpec() {
        context("USER_GROUPS") {
            @TestState var userEdSK: [UInt8]! = LibSessionSpec.userEdSK
            @TestState var error: [CChar]! = [CChar](repeating: 0, count: 256)
            @TestState var conf: UnsafeMutablePointer<config_object>?
            @TestState var initResult: Int32! = { user_groups_init(&conf, &userEdSK, nil, 0, &error) }()
            
            // MARK: -- generates config correctly
            it("generates config correctly") {
                let createdTs: Int64 = 1680064059
                let nowTs: Int64 = Int64(Date().timeIntervalSince1970)
                expect(initResult).to(equal(0))
                
                // Empty contacts shouldn't have an existing contact
                let definitelyRealId: String = "055000000000000000000000000000000000000000000000000000000000000000"
                var cDefinitelyRealId: [CChar] = definitelyRealId.cString(using: .utf8)!
                let legacyGroup1: UnsafeMutablePointer<ugroups_legacy_group_info>? = user_groups_get_legacy_group(conf, &cDefinitelyRealId)
                expect(legacyGroup1?.pointee).to(beNil())
                expect(user_groups_size(conf)).to(equal(0))
                
                let legacyGroup2: UnsafeMutablePointer<ugroups_legacy_group_info> = user_groups_get_or_construct_legacy_group(conf, &cDefinitelyRealId)
                expect(legacyGroup2.pointee).toNot(beNil())
                expect(String(libSessionVal: legacyGroup2.pointee.session_id))
                    .to(equal(definitelyRealId))
                expect(legacyGroup2.pointee.disappearing_timer).to(equal(0))
                expect(String(libSessionVal: legacyGroup2.pointee.enc_pubkey, fixedLength: 32)).to(equal(""))
                expect(String(libSessionVal: legacyGroup2.pointee.enc_seckey, fixedLength: 32)).to(equal(""))
                expect(legacyGroup2.pointee.priority).to(equal(0))
                expect(String(libSessionVal: legacyGroup2.pointee.name)).to(equal(""))
                expect(legacyGroup2.pointee.joined_at).to(equal(0))
                expect(legacyGroup2.pointee.notifications).to(equal(CONVO_NOTIFY_DEFAULT))
                expect(legacyGroup2.pointee.mute_until).to(equal(0))
                expect(legacyGroup2.pointee.invited).to(beFalse())
                
                // Iterate through and make sure we got everything we expected
                var membersSeen1: [String: Bool] = [:]
                var memberSessionId1: UnsafePointer<CChar>? = nil
                var memberAdmin1: Bool = false
                let membersIt1: OpaquePointer = ugroups_legacy_members_begin(legacyGroup2)
                
                while ugroups_legacy_members_next(membersIt1, &memberSessionId1, &memberAdmin1) {
                    membersSeen1[String(cString: memberSessionId1!)] = memberAdmin1
                }
                
                ugroups_legacy_members_free(membersIt1)
                
                expect(membersSeen1).to(beEmpty())
                
                // No need to sync a conversation with a default state
                expect(config_needs_push(conf)).to(beFalse())
                expect(config_needs_dump(conf)).to(beFalse())
                
                // We don't need to push since we haven't changed anything, so this call is mainly just for
                // testing:
                let pushData1: UnsafeMutablePointer<config_push_data> = config_push(conf)
                expect(pushData1.pointee.seqno).to(equal(0))
                expect([String](pointer: pushData1.pointee.obsolete, count: pushData1.pointee.obsolete_len))
                    .to(beEmpty())
                expect(pushData1.pointee.config_len).to(equal(432))
                pushData1.deallocate()
                
                let users: [String] = [
                    "050000000000000000000000000000000000000000000000000000000000000000",
                    "051111111111111111111111111111111111111111111111111111111111111111",
                    "052222222222222222222222222222222222222222222222222222222222222222",
                    "053333333333333333333333333333333333333333333333333333333333333333",
                    "054444444444444444444444444444444444444444444444444444444444444444",
                    "055555555555555555555555555555555555555555555555555555555555555555",
                    "056666666666666666666666666666666666666666666666666666666666666666"
                ]
                var cUsers: [[CChar]] = users.map { $0.cString(using: .utf8)! }
                legacyGroup2.pointee.name = "Englishmen".toLibSession()
                legacyGroup2.pointee.disappearing_timer = 60
                legacyGroup2.pointee.joined_at = createdTs
                legacyGroup2.pointee.notifications = CONVO_NOTIFY_ALL
                legacyGroup2.pointee.mute_until = (nowTs + 3600)
                legacyGroup2.pointee.invited = true
                expect(ugroups_legacy_member_add(legacyGroup2, &cUsers[0], false)).to(beTrue())
                expect(ugroups_legacy_member_add(legacyGroup2, &cUsers[1], true)).to(beTrue())
                expect(ugroups_legacy_member_add(legacyGroup2, &cUsers[2], false)).to(beTrue())
                expect(ugroups_legacy_member_add(legacyGroup2, &cUsers[4], true)).to(beTrue())
                expect(ugroups_legacy_member_add(legacyGroup2, &cUsers[5], false)).to(beTrue())
                expect(ugroups_legacy_member_add(legacyGroup2, &cUsers[2], false)).to(beFalse())
                
                // Flip to and from admin
                expect(ugroups_legacy_member_add(legacyGroup2, &cUsers[2], true)).to(beTrue())
                expect(ugroups_legacy_member_add(legacyGroup2, &cUsers[1], false)).to(beTrue())
                
                expect(ugroups_legacy_member_remove(legacyGroup2, &cUsers[5])).to(beTrue())
                expect(ugroups_legacy_member_remove(legacyGroup2, &cUsers[4])).to(beTrue())
                
                var membersSeen2: [String: Bool] = [:]
                var memberSessionId2: UnsafePointer<CChar>? = nil
                var memberAdmin2: Bool = false
                let membersIt2: OpaquePointer = ugroups_legacy_members_begin(legacyGroup2)
                
                while ugroups_legacy_members_next(membersIt2, &memberSessionId2, &memberAdmin2) {
                    membersSeen2[String(cString: memberSessionId2!)] = memberAdmin2
                }
                
                ugroups_legacy_members_free(membersIt2)
                
                expect(membersSeen2).to(equal([
                    "050000000000000000000000000000000000000000000000000000000000000000": false,
                    "051111111111111111111111111111111111111111111111111111111111111111": false,
                    "052222222222222222222222222222222222222222222222222222222222222222": true
                ]))
                
                // FIXME: Would be good to move these into the libSession-util instead of using Sodium separately
                let groupSeed: Data = Data(hex: "00112233445566778899aabbccddeeff00112233445566778899aabbccddeeff")
                let groupEd25519KeyPair: KeyPair = Crypto().generate(.ed25519KeyPair(seed: Array(groupSeed)))!
                let groupX25519PublicKey: [UInt8] = Crypto().generate(.x25519(ed25519Pubkey: groupEd25519KeyPair.publicKey))!
                
                // Note: this isn't exactly what Session actually does here for legacy closed
                // groups (rather it uses X25519 keys) but for this test the distinction doesn't matter.
                legacyGroup2.pointee.enc_pubkey = Data(groupX25519PublicKey).toLibSession()
                legacyGroup2.pointee.enc_seckey = Data(groupEd25519KeyPair.secretKey).toLibSession()
                legacyGroup2.pointee.priority = 3
                
                expect(Data(libSessionVal: legacyGroup2.pointee.enc_pubkey, count: 32).toHexString())
                    .to(equal("c5ba413c336f2fe1fb9a2c525f8a86a412a1db128a7841b4e0e217fa9eb7fd5e"))
                expect(Data(libSessionVal: legacyGroup2.pointee.enc_seckey, count: 32).toHexString())
                    .to(equal("00112233445566778899aabbccddeeff00112233445566778899aabbccddeeff"))
                
                // The new data doesn't get stored until we call this:
                user_groups_set_free_legacy_group(conf, legacyGroup2)
                
                let legacyGroup3: UnsafeMutablePointer<ugroups_legacy_group_info>? = user_groups_get_legacy_group(conf, &cDefinitelyRealId)
                expect(legacyGroup3?.pointee).toNot(beNil())
                expect(config_needs_push(conf)).to(beTrue())
                expect(config_needs_dump(conf)).to(beTrue())
                ugroups_legacy_group_free(legacyGroup3)
                
                let communityPubkey: String = "0123456789abcdef0123456789abcdef0123456789abcdef0123456789abcdef"
                var cCommunityPubkey: [UInt8] = Array(Data(hex: communityPubkey))
                var cCommunityBaseUrl: [CChar] = "http://Example.ORG:5678".cString(using: .utf8)!
                var cCommunityRoom: [CChar] = "SudokuRoom".cString(using: .utf8)!
                var community1: ugroups_community_info = ugroups_community_info()
                expect(user_groups_get_or_construct_community(conf, &community1, &cCommunityBaseUrl, &cCommunityRoom, &cCommunityPubkey))
                    .to(beTrue())
                
                expect(String(libSessionVal: community1.base_url)).to(equal("http://example.org:5678")) // Note: lower-case
                expect(String(libSessionVal: community1.room)).to(equal("SudokuRoom")) // Note: case-preserving
                expect(Data(libSessionVal: community1.pubkey, count: 32).toHexString())
                    .to(equal("0123456789abcdef0123456789abcdef0123456789abcdef0123456789abcdef"))
                community1.priority = 14
                
                // The new data doesn't get stored until we call this:
                user_groups_set_community(conf, &community1)
                
                // incremented since we made changes (this only increments once between
                // dumps; even though we changed two fields here).
                let pushData2: UnsafeMutablePointer<config_push_data> = config_push(conf)
                expect(pushData2.pointee.seqno).to(equal(1))
                expect([String](pointer: pushData2.pointee.obsolete, count: pushData2.pointee.obsolete_len))
                    .to(beEmpty())
                
                // Pretend we uploaded it
                let fakeHash1: String = "fakehash1"
                var cFakeHash1: [CChar] = fakeHash1.cString(using: .utf8)!
                config_confirm_pushed(conf, pushData2.pointee.seqno, &cFakeHash1)
                expect(config_needs_dump(conf)).to(beTrue())
                expect(config_needs_push(conf)).to(beFalse())
                
                var dump1: UnsafeMutablePointer<UInt8>? = nil
                var dump1Len: Int = 0
                config_dump(conf, &dump1, &dump1Len)
                
                var error2: [CChar] = [CChar](repeating: 0, count: 256)
                var conf2: UnsafeMutablePointer<config_object>? = nil
                expect(user_groups_init(&conf2, &userEdSK, dump1, dump1Len, &error2)).to(equal(0))
                dump1?.deallocate()
                
                expect(config_needs_dump(conf)).to(beFalse())  // Because we just called dump() above, to load up conf2
                expect(config_needs_push(conf)).to(beFalse())
                
                let pushData3: UnsafeMutablePointer<config_push_data> = config_push(conf)
                expect(pushData3.pointee.seqno).to(equal(1))
                expect([String](pointer: pushData3.pointee.obsolete, count: pushData3.pointee.obsolete_len))
                    .to(beEmpty())
                pushData3.deallocate()
                
                let currentHashes1: UnsafeMutablePointer<config_string_list>? = config_current_hashes(conf)
                expect([String](pointer: currentHashes1?.pointee.value, count: currentHashes1?.pointee.len))
                    .to(equal(["fakehash1"]))
                currentHashes1?.deallocate()
                
                expect(config_needs_push(conf2)).to(beFalse())
                expect(config_needs_dump(conf2)).to(beFalse())
                
                let pushData4: UnsafeMutablePointer<config_push_data> = config_push(conf2)
                expect(pushData4.pointee.seqno).to(equal(1))
                expect(config_needs_dump(conf2)).to(beFalse())
                expect([String](pointer: pushData4.pointee.obsolete, count: pushData4.pointee.obsolete_len))
                    .to(beEmpty())
                pushData4.deallocate()
                
                let currentHashes2: UnsafeMutablePointer<config_string_list>? = config_current_hashes(conf2)
                expect([String](pointer: currentHashes2?.pointee.value, count: currentHashes2?.pointee.len))
                    .to(equal(["fakehash1"]))
                currentHashes2?.deallocate()
                
                expect(user_groups_size(conf2)).to(equal(2))
                expect(user_groups_size_communities(conf2)).to(equal(1))
                expect(user_groups_size_legacy_groups(conf2)).to(equal(1))
                
                let legacyGroup4: UnsafeMutablePointer<ugroups_legacy_group_info>? = user_groups_get_legacy_group(conf2, &cDefinitelyRealId)
                expect(legacyGroup4?.pointee).toNot(beNil())
                expect(String(libSessionVal: legacyGroup4?.pointee.enc_pubkey, fixedLength: 32)).to(equal(""))
                expect(String(libSessionVal: legacyGroup4?.pointee.enc_seckey, fixedLength: 32)).to(equal(""))
                expect(legacyGroup4?.pointee.disappearing_timer).to(equal(60))
                expect(String(libSessionVal: legacyGroup4?.pointee.session_id)).to(equal(definitelyRealId))
                expect(legacyGroup4?.pointee.priority).to(equal(3))
                expect(String(libSessionVal: legacyGroup4?.pointee.name)).to(equal("Englishmen"))
                expect(legacyGroup4?.pointee.joined_at).to(equal(createdTs))
                expect(legacyGroup4?.pointee.notifications).to(equal(CONVO_NOTIFY_ALL))
                expect(legacyGroup4?.pointee.mute_until).to(equal(nowTs + 3600))
                expect(legacyGroup4?.pointee.invited).to(beTrue())
                
                var membersSeen3: [String: Bool] = [:]
                var memberSessionId3: UnsafePointer<CChar>? = nil
                var memberAdmin3: Bool = false
                let membersIt3: OpaquePointer = ugroups_legacy_members_begin(legacyGroup4)
                
                while ugroups_legacy_members_next(membersIt3, &memberSessionId3, &memberAdmin3) {
                    membersSeen3[String(cString: memberSessionId3!)] = memberAdmin3
                }
                
                ugroups_legacy_members_free(membersIt3)
                ugroups_legacy_group_free(legacyGroup4)
                
                expect(membersSeen3).to(equal([
                    "050000000000000000000000000000000000000000000000000000000000000000": false,
                    "051111111111111111111111111111111111111111111111111111111111111111": false,
                    "052222222222222222222222222222222222222222222222222222222222222222": true
                ]))
                
                expect(config_needs_push(conf2)).to(beFalse())
                expect(config_needs_dump(conf2)).to(beFalse())
                
                let pushData5: UnsafeMutablePointer<config_push_data> = config_push(conf2)
                expect(pushData5.pointee.seqno).to(equal(1))
                expect(config_needs_dump(conf2)).to(beFalse())
                pushData5.deallocate()
                
                for targetConf in [conf, conf2] {
                    // Iterate through and make sure we got everything we expected
                    var seen: [String] = []
                    
                    var c1: ugroups_legacy_group_info = ugroups_legacy_group_info()
                    var c2: ugroups_community_info = ugroups_community_info()
                    let it: OpaquePointer = user_groups_iterator_new(targetConf)
                    
                    while !user_groups_iterator_done(it) {
                        if user_groups_it_is_legacy_group(it, &c1) {
                            var memberCount: Int = 0
                            var adminCount: Int = 0
                            ugroups_legacy_members_count(&c1, &memberCount, &adminCount)
                            seen.append("legacy: \(String(libSessionVal: c1.name)), \(adminCount) admins, \(memberCount) members")
                        }
                        else if user_groups_it_is_community(it, &c2) {
                            seen.append("community: \(String(libSessionVal: c2.base_url))/r/\(String(libSessionVal: c2.room))")
                        }
                        else {
                            seen.append("unknown")
                        }
                        
                        user_groups_iterator_advance(it)
                    }
                    
                    user_groups_iterator_free(it)
                    
                    expect(seen).to(equal([
                        "community: http://example.org:5678/r/SudokuRoom",
                        "legacy: Englishmen, 1 admins, 2 members"
                    ]))
                }
                
                var cCommunity2BaseUrl: [CChar] = "http://example.org:5678".cString(using: .utf8)!
                var cCommunity2Room: [CChar] = "sudokuRoom".cString(using: .utf8)!
                var community2: ugroups_community_info = ugroups_community_info()
                expect(user_groups_get_community(conf2, &community2, &cCommunity2BaseUrl, &cCommunity2Room))
                    .to(beTrue())
                expect(String(libSessionVal: community2.base_url)).to(equal("http://example.org:5678"))
                expect(String(libSessionVal: community2.room)).to(equal("SudokuRoom")) // Case preserved from the stored value, not the input value
                expect(Data(libSessionVal: community2.pubkey, count: 32).toHexString())
                    .to(equal("0123456789abcdef0123456789abcdef0123456789abcdef0123456789abcdef"))
                expect(community2.priority).to(equal(14))
                
                expect(config_needs_push(conf2)).to(beFalse())
                expect(config_needs_dump(conf2)).to(beFalse())
                
                let pushData6: UnsafeMutablePointer<config_push_data> = config_push(conf2)
                expect(pushData6.pointee.seqno).to(equal(1))
                expect(config_needs_dump(conf2)).to(beFalse())
                pushData6.deallocate()
                
                community2.room = "sudokuRoom".toLibSession()  // Change capitalization
                user_groups_set_community(conf2, &community2)
                
                expect(config_needs_push(conf2)).to(beTrue())
                expect(config_needs_dump(conf2)).to(beTrue())
                
                let fakeHash2: String = "fakehash2"
                var cFakeHash2: [CChar] = fakeHash2.cString(using: .utf8)!
                let pushData7: UnsafeMutablePointer<config_push_data> = config_push(conf2)
                expect(pushData7.pointee.seqno).to(equal(2))
                config_confirm_pushed(conf2, pushData7.pointee.seqno, &cFakeHash2)
                expect([String](pointer: pushData7.pointee.obsolete, count: pushData7.pointee.obsolete_len))
                    .to(equal([fakeHash1]))
                
                let currentHashes3: UnsafeMutablePointer<config_string_list>? = config_current_hashes(conf2)
                expect([String](pointer: currentHashes3?.pointee.value, count: currentHashes3?.pointee.len))
                    .to(equal([fakeHash2]))
                currentHashes3?.deallocate()
                
                var dump2: UnsafeMutablePointer<UInt8>? = nil
                var dump2Len: Int = 0
                config_dump(conf2, &dump2, &dump2Len)
                
                expect(config_needs_push(conf2)).to(beFalse())
                expect(config_needs_dump(conf2)).to(beFalse())
                
                let pushData8: UnsafeMutablePointer<config_push_data> = config_push(conf2)
                expect(pushData8.pointee.seqno).to(equal(2))
                config_confirm_pushed(conf2, pushData8.pointee.seqno, &cFakeHash2)
                expect(config_needs_dump(conf2)).to(beFalse())
                
                var mergeHashes1: [UnsafePointer<CChar>?] = ((try? [cFakeHash2].unsafeCopyCStringArray()) ?? [])
                var mergeData1: [UnsafePointer<UInt8>?] = [UnsafePointer(pushData8.pointee.config)]
                var mergeSize1: [Int] = [pushData8.pointee.config_len]
                let mergedHashes1: UnsafeMutablePointer<config_string_list>? = config_merge(conf, &mergeHashes1, &mergeData1, &mergeSize1, 1)
                expect([String](pointer: mergedHashes1?.pointee.value, count: mergedHashes1?.pointee.len))
                    .to(equal(["fakehash2"]))
                mergeHashes1.forEach { $0?.deallocate() }
                mergedHashes1?.deallocate()
                pushData8.deallocate()
                
                var cCommunity3BaseUrl: [CChar] = "http://example.org:5678".cString(using: .utf8)!
                var cCommunity3Room: [CChar] = "SudokuRoom".cString(using: .utf8)!
                var community3: ugroups_community_info = ugroups_community_info()
                expect(user_groups_get_community(conf, &community3, &cCommunity3BaseUrl, &cCommunity3Room))
                    .to(beTrue())
                expect(String(libSessionVal: community3.room)).to(equal("sudokuRoom")) // We picked up the capitalization change
                
                expect(user_groups_size(conf)).to(equal(2))
                expect(user_groups_size_communities(conf)).to(equal(1))
                expect(user_groups_size_legacy_groups(conf)).to(equal(1))
                
                let legacyGroup5: UnsafeMutablePointer<ugroups_legacy_group_info>? = user_groups_get_legacy_group(conf2, &cDefinitelyRealId)
                expect(ugroups_legacy_member_add(legacyGroup5, &cUsers[4], false)).to(beTrue())
                expect(ugroups_legacy_member_add(legacyGroup5, &cUsers[5], true)).to(beTrue())
                expect(ugroups_legacy_member_add(legacyGroup5, &cUsers[6], true)).to(beTrue())
                expect(ugroups_legacy_member_remove(legacyGroup5, &cUsers[1])).to(beTrue())
                
                expect(config_needs_push(conf2)).to(beFalse())
                expect(config_needs_dump(conf2)).to(beFalse())
                
                let pushData9: UnsafeMutablePointer<config_push_data> = config_push(conf2)
                expect(pushData9.pointee.seqno).to(equal(2))
                expect(config_needs_dump(conf2)).to(beFalse())
                pushData9.deallocate()
                
                user_groups_set_free_legacy_group(conf2, legacyGroup5)
                expect(config_needs_push(conf2)).to(beTrue())
                expect(config_needs_dump(conf2)).to(beTrue())
                
                var cCommunity4BaseUrl: [CChar] = "http://exAMple.ORG:5678".cString(using: .utf8)!
                var cCommunity4Room: [CChar] = "sudokuROOM".cString(using: .utf8)!
                user_groups_erase_community(conf2, &cCommunity4BaseUrl, &cCommunity4Room)
                
                let fakeHash3: String = "fakehash3"
                var cFakeHash3: [CChar] = fakeHash3.cString(using: .utf8)!
                let pushData10: UnsafeMutablePointer<config_push_data> = config_push(conf2)
                config_confirm_pushed(conf2, pushData10.pointee.seqno, &cFakeHash3)
                
                expect(pushData10.pointee.seqno).to(equal(3))
                expect([String](pointer: pushData10.pointee.obsolete, count: pushData10.pointee.obsolete_len))
                    .to(equal([fakeHash2]))
                
                let currentHashes4: UnsafeMutablePointer<config_string_list>? = config_current_hashes(conf2)
                expect([String](pointer: currentHashes4?.pointee.value, count: currentHashes4?.pointee.len))
                    .to(equal([fakeHash3]))
                currentHashes4?.deallocate()
                
                var mergeHashes2: [UnsafePointer<CChar>?] = ((try? [cFakeHash3].unsafeCopyCStringArray()) ?? [])
                var mergeData2: [UnsafePointer<UInt8>?] = [UnsafePointer(pushData10.pointee.config)]
                var mergeSize2: [Int] = [pushData10.pointee.config_len]
                let mergedHashes2: UnsafeMutablePointer<config_string_list>? = config_merge(conf, &mergeHashes2, &mergeData2, &mergeSize2, 1)
                expect([String](pointer: mergedHashes2?.pointee.value, count: mergedHashes2?.pointee.len))
                    .to(equal(["fakehash3"]))
                mergeHashes2.forEach { $0?.deallocate() }
                mergedHashes2?.deallocate()
                
                expect(user_groups_size(conf)).to(equal(1))
                expect(user_groups_size_communities(conf)).to(equal(0))
                expect(user_groups_size_legacy_groups(conf)).to(equal(1))
                
                var prio: Int32 = 0
                var cBeanstalkBaseUrl: [CChar] = "http://jacksbeanstalk.org".cString(using: .utf8)!
                var cBeanstalkPubkey: [UInt8] = Array(Data(
                    hex: "0000111122223333444455556666777788889999aaaabbbbccccddddeeeeffff"
                ))
                
                ["fee", "fi", "fo", "fum"].forEach { room in
                    var cRoom: [CChar] = room.cString(using: .utf8)!
                    prio += 1
                    
                    var community4: ugroups_community_info = ugroups_community_info()
                    expect(user_groups_get_or_construct_community(conf, &community4, &cBeanstalkBaseUrl, &cRoom, &cBeanstalkPubkey))
                        .to(beTrue())
                    community4.priority = prio
                    user_groups_set_community(conf, &community4)
                }
                
                expect(user_groups_size(conf)).to(equal(5))
                expect(user_groups_size_communities(conf)).to(equal(4))
                expect(user_groups_size_legacy_groups(conf)).to(equal(1))
                
                let fakeHash4: String = "fakehash4"
                var cFakeHash4: [CChar] = fakeHash4.cString(using: .utf8)!
                let pushData11: UnsafeMutablePointer<config_push_data> = config_push(conf)
                config_confirm_pushed(conf, pushData11.pointee.seqno, &cFakeHash4)
                expect(pushData11.pointee.seqno).to(equal(4))
                expect([String](pointer: pushData11.pointee.obsolete, count: pushData11.pointee.obsolete_len))
                    .to(equal([fakeHash3, fakeHash2, fakeHash1]))
                
                // Load some obsolete ones in just to check that they get immediately obsoleted
                let fakeHash10: String = "fakehash10"
                let cFakeHash10: [CChar] = fakeHash10.cString(using: .utf8)!
                let fakeHash11: String = "fakehash11"
                let cFakeHash11: [CChar] = fakeHash11.cString(using: .utf8)!
                let fakeHash12: String = "fakehash12"
                let cFakeHash12: [CChar] = fakeHash12.cString(using: .utf8)!
                var mergeHashes3: [UnsafePointer<CChar>?] = ((try? [cFakeHash10, cFakeHash11, cFakeHash12, cFakeHash4].unsafeCopyCStringArray()) ?? [])
                var mergeData3: [UnsafePointer<UInt8>?] = [
                    UnsafePointer(pushData10.pointee.config),
                    UnsafePointer(pushData2.pointee.config),
                    UnsafePointer(pushData7.pointee.config),
                    UnsafePointer(pushData11.pointee.config)
                ]
                var mergeSize3: [Int] = [
                    pushData10.pointee.config_len,
                    pushData2.pointee.config_len,
                    pushData7.pointee.config_len,
                    pushData11.pointee.config_len
                ]
                let mergedHashes3: UnsafeMutablePointer<config_string_list>? = config_merge(conf2, &mergeHashes3, &mergeData3, &mergeSize3, 4)
                expect([String](pointer: mergedHashes3?.pointee.value, count: mergedHashes3?.pointee.len))
                    .to(equal(["fakehash10", "fakehash11", "fakehash12", "fakehash4"]))
                expect(config_needs_dump(conf2)).to(beTrue())
                expect(config_needs_push(conf2)).to(beFalse())
                mergeHashes3.forEach { $0?.deallocate() }
                mergedHashes3?.deallocate()
                pushData2.deallocate()
                pushData7.deallocate()
                pushData10.deallocate()
                pushData11.deallocate()
                
                let currentHashes5: UnsafeMutablePointer<config_string_list>? = config_current_hashes(conf2)
                expect([String](pointer: currentHashes5?.pointee.value, count: currentHashes5?.pointee.len))
                    .to(equal([fakeHash4]))
                currentHashes5?.deallocate()
                
                let pushData12: UnsafeMutablePointer<config_push_data> = config_push(conf2)
                expect(pushData12.pointee.seqno).to(equal(4))
                expect([String](pointer: pushData12.pointee.obsolete, count: pushData12.pointee.obsolete_len))
                    .to(equal([fakeHash11, fakeHash12, fakeHash10, fakeHash3]))
                pushData12.deallocate()
                
                for targetConf in [conf, conf2] {
                    // Iterate through and make sure we got everything we expected
                    var seen: [String] = []
                    
                    var c1: ugroups_legacy_group_info = ugroups_legacy_group_info()
                    var c2: ugroups_community_info = ugroups_community_info()
                    let it: OpaquePointer = user_groups_iterator_new(targetConf)
                    
                    while !user_groups_iterator_done(it) {
                        if user_groups_it_is_legacy_group(it, &c1) {
                            var memberCount: Int = 0
                            var adminCount: Int = 0
                            ugroups_legacy_members_count(&c1, &memberCount, &adminCount)
                            
                            seen.append("legacy: \(String(libSessionVal: c1.name)), \(adminCount) admins, \(memberCount) members")
                        }
                        else if user_groups_it_is_community(it, &c2) {
                            seen.append("community: \(String(libSessionVal: c2.base_url))/r/\(String(libSessionVal: c2.room))")
                        }
                        else {
                            seen.append("unknown")
                        }
                        
                        user_groups_iterator_advance(it)
                    }
                    
                    user_groups_iterator_free(it)
                    
                    expect(seen).to(equal([
                        "community: http://jacksbeanstalk.org/r/fee",
                        "community: http://jacksbeanstalk.org/r/fi",
                        "community: http://jacksbeanstalk.org/r/fo",
                        "community: http://jacksbeanstalk.org/r/fum",
                        "legacy: Englishmen, 3 admins, 2 members"
                    ]))
                }
            }
        }
    }
}

// MARK: - GROUP_INFO

fileprivate extension LibSessionSpec {
    class func groupInfoSpec() {
        context("GROUP_INFO") {
            @TestState var userEdSK: [UInt8]! = LibSessionSpec.userEdSK
            @TestState var edPK: [UInt8]! = LibSessionSpec.edPK
            @TestState var edSK: [UInt8]! = LibSessionSpec.edSK
            @TestState var error: [CChar]! = [CChar](repeating: 0, count: 256)
            @TestState var infoConf: UnsafeMutablePointer<config_object>?
            @TestState var membersConf: UnsafeMutablePointer<config_object>?
            @TestState var keysConf: UnsafeMutablePointer<config_group_keys>?
            @TestState var infoInitResult: Int32! = {
                groups_info_init(&infoConf, &edPK, &edSK, nil, 0, &error)
            }()
            @TestState var membersInitResult: Int32! = {
                groups_members_init(&membersConf, &edPK, &edSK, nil, 0, &error)
            }()
            @TestState var keysInitResult: Int32! = {
                LibSessionSpec.initKeysConf(&keysConf, &infoConf, &membersConf)
            }()
            
            @TestState var infoConf2: UnsafeMutablePointer<config_object>?
            @TestState var keysConf2: UnsafeMutablePointer<config_group_keys>?
            @TestState var infoInitResult2: Int32! = {
                groups_info_init(&infoConf2, &edPK, &edSK, nil, 0, &error)
            }()
            @TestState var keysInitResult2: Int32! = {
                LibSessionSpec.initKeysConf(&keysConf2, &infoConf2, &membersConf)
            }()
            
            // Convenience
            var conf: UnsafeMutablePointer<config_object>? { infoConf }
            var conf2: UnsafeMutablePointer<config_object>? { infoConf2 }
            
            // MARK: -- generates config correctly
            it("generates config correctly") {
                expect(infoInitResult).to(equal(0))
                expect(membersInitResult).to(equal(0))
                expect(keysInitResult).to(equal(0))
                
                // Create a second conf to test merging
                expect(infoInitResult2).to(equal(0))
                expect(keysInitResult2).to(equal(0))
                
                expect(groups_info_set_name(conf, "GROUP Name")).to(equal(0))
                expect(groups_info_set_description(conf, "this is where you go to play in the tomato sauce, I guess")).to(equal(0))
                expect(config_needs_push(conf)).to(beTrue())
                expect(config_needs_dump(conf)).to(beTrue())
                
                let pushData1: UnsafeMutablePointer<config_push_data> = config_push(conf)
                expect(pushData1.pointee.seqno).to(equal(1))
                expect(pushData1.pointee.config_len).to(equal(512))
                expect(pushData1.pointee.obsolete_len).to(equal(0))
                
                let fakeHash1: String = "fakehash1"
                var cFakeHash1: [CChar] = fakeHash1.cArray.nullTerminated()
                config_confirm_pushed(conf, pushData1.pointee.seqno, &cFakeHash1)
                expect(config_needs_push(conf)).to(beFalse())
                expect(config_needs_dump(conf)).to(beTrue())
                
                var mergeHashes1: [UnsafePointer<CChar>?] = [cFakeHash1].unsafeCopy()
                var mergeData1: [UnsafePointer<UInt8>?] = [UnsafePointer(pushData1.pointee.config)]
                var mergeSize1: [Int] = [pushData1.pointee.config_len]
                let mergedHashes1: UnsafeMutablePointer<config_string_list>? = config_merge(conf2, &mergeHashes1, &mergeData1, &mergeSize1, 1)
                expect([String](pointer: mergedHashes1?.pointee.value, count: mergedHashes1?.pointee.len))
                    .to(equal(["fakehash1"]))
                expect(config_needs_push(conf2)).to(beFalse())
                mergeHashes1.forEach { $0?.deallocate() }
                mergedHashes1?.deallocate()
                pushData1.deallocate()
                
                let namePtr: UnsafePointer<CChar>? = groups_info_get_name(conf2)
                let descPtr: UnsafePointer<CChar>? = groups_info_get_description(conf2)
                expect(namePtr).toNot(beNil())
                expect(descPtr).toNot(beNil())
                expect(String(cString: namePtr!)).to(equal("GROUP Name"))
                expect(String(cString: descPtr!)).to(equal("this is where you go to play in the tomato sauce, I guess"))
                
                let createTime: Int64 = 1682529839
                let pic: user_profile_pic = user_profile_pic(
                    url: "http://example.com/12345".toLibSession(),
                    key: Data(hex: "abcdabcdabcdabcdabcdabcdabcdabcdabcdabcdabcdabcdabcdabcdabcdabcd")
                        .toLibSession()
                )
                
                expect(groups_info_set_pic(conf2, pic)).to(equal(0))
                expect(groups_info_set_name(conf2, "GROUP Name2")).to(equal(0))
                expect(groups_info_set_description(conf2, "Test Description 2")).to(equal(0))
                groups_info_set_expiry_timer(conf2, 60 * 60)
                groups_info_set_created(conf2, createTime)
                groups_info_set_delete_before(conf2, createTime + (50 * 86400))
                groups_info_set_attach_delete_before(conf2, createTime + (70 * 86400))
                groups_info_destroy_group(conf2)
                
                let pushData2: UnsafeMutablePointer<config_push_data> = config_push(conf2)
                let obsoleteHashes: [String] = [String](
                    pointer: pushData2.pointee.obsolete,
                    count: pushData2.pointee.obsolete_len,
                    defaultValue: []
                )
                expect(pushData2.pointee.seqno).to(equal(2))
                expect(pushData2.pointee.config_len).to(equal(512))
                expect(obsoleteHashes).to(equal(["fakehash1"]))
                
                let fakeHash2: String = "fakehash2"
                var cFakeHash2: [CChar] = fakeHash2.cArray.nullTerminated()
                config_confirm_pushed(conf2, pushData2.pointee.seqno, &cFakeHash2)

                var mergeHashes2: [UnsafePointer<CChar>?] = [cFakeHash2].unsafeCopy()
                var mergeData2: [UnsafePointer<UInt8>?] = [UnsafePointer(pushData2.pointee.config)]
                var mergeSize2: [Int] = [pushData2.pointee.config_len]
                let mergedHashes2: UnsafeMutablePointer<config_string_list>? = config_merge(conf, &mergeHashes2, &mergeData2, &mergeSize2, 1)
                expect([String](pointer: mergedHashes2?.pointee.value, count: mergedHashes2?.pointee.len))
                    .to(equal(["fakehash2"]))
                mergeHashes2.forEach { $0?.deallocate() }
                mergedHashes2?.deallocate()
                
                expect(groups_info_set_name(conf, "Better name!")).to(equal(0))
                expect(groups_info_set_description(conf, "Test New Name Really long abcdefghijklmnopqrstuvwxyzabcdefghijklmnopqrstuvwxyzabcdefghijklmnopqrstuvwxyz")).to(equal(0))
                
                expect(config_needs_push(conf)).to(beTrue())
                
                let pushData3: UnsafeMutablePointer<config_push_data> = config_push(conf)
                
                let namePtr2: UnsafePointer<CChar>? = groups_info_get_name(conf)
                let descPtr2: UnsafePointer<CChar>? = groups_info_get_description(conf)
                let pic2: user_profile_pic = groups_info_get_pic(conf)
                expect(namePtr2).toNot(beNil())
                expect(descPtr2).toNot(beNil())
                expect(String(cString: namePtr2!)).to(equal("Better name!"))
                expect(String(cString: descPtr2!)).to(equal("Test New Name Really long abcdefghijklmnopqrstuvwxyzabcdefghijklmnopqrstuvwxyzabcdefghijklmnopqrstuvwxyz"))
                expect(String(libSessionVal: pic2.url)).to(equal("http://example.com/12345"))
                expect(Data(libSessionVal: pic2.key, count: DisplayPictureManager.aes256KeyByteLength))
                    .to(equal(Data(
                        hex: "abcdabcdabcdabcdabcdabcdabcdabcdabcdabcdabcdabcdabcdabcdabcdabcd"
                    )))
                expect(groups_info_get_expiry_timer(conf)).to(equal(60 * 60))
                expect(groups_info_get_created(conf)).to(equal(createTime))
                expect(groups_info_get_delete_before(conf)).to(equal(createTime + (50 * 86400)))
                expect(groups_info_get_attach_delete_before(conf)).to(equal(createTime + (70 * 86400)))
                expect(groups_info_is_destroyed(conf)).to(beTrue())
                
                expect(groups_info_set_name(conf, "Better name!")).to(equal(0))
                expect(groups_info_set_description(conf, "Test New Name Really long abcdefghijklmnopqrstuvwxyzabcdefghijklmnopqrstuvwxyzabcdefghijklmnopqrstuvwxyz")).to(equal(0))
                
                let fakeHash3: String = "fakehash3"
                var cFakeHash3: [CChar] = fakeHash3.cArray.nullTerminated()
                config_confirm_pushed(conf, pushData3.pointee.seqno, &cFakeHash3)
                
                var mergeHashes3: [UnsafePointer<CChar>?] = [cFakeHash3].unsafeCopy()
                var mergeData3: [UnsafePointer<UInt8>?] = [UnsafePointer(pushData3.pointee.config)]
                var mergeSize3: [Int] = [pushData3.pointee.config_len]
                let mergedHashes3: UnsafeMutablePointer<config_string_list>? = config_merge(conf2, &mergeHashes3, &mergeData3, &mergeSize3, 1)
                expect([String](pointer: mergedHashes3?.pointee.value, count: mergedHashes3?.pointee.len))
                    .to(equal(["fakehash3"]))
                mergeHashes3.forEach { $0?.deallocate() }
                mergedHashes3?.deallocate()
                pushData3.deallocate()
                
                let namePtr3: UnsafePointer<CChar>? = groups_info_get_name(conf2)
                let descPtr3: UnsafePointer<CChar>? = groups_info_get_description(conf2)
                let pic3: user_profile_pic = groups_info_get_pic(conf2)
                expect(namePtr3).toNot(beNil())
                expect(descPtr3).toNot(beNil())
                expect(String(cString: namePtr3!)).to(equal("Better name!"))
                expect(String(cString: descPtr3!)).to(equal("Test New Name Really long abcdefghijklmnopqrstuvwxyzabcdefghijklmnopqrstuvwxyzabcdefghijklmnopqrstuvwxyz"))
                expect(String(libSessionVal: pic3.url)).to(equal("http://example.com/12345"))
                expect(Data(libSessionVal: pic3.key, count: DisplayPictureManager.aes256KeyByteLength))
                    .to(equal(Data(
                        hex: "abcdabcdabcdabcdabcdabcdabcdabcdabcdabcdabcdabcdabcdabcdabcdabcd"
                    )))
                expect(groups_info_get_expiry_timer(conf2)).to(equal(60 * 60))
                expect(groups_info_get_created(conf2)).to(equal(createTime))
                expect(groups_info_get_delete_before(conf2)).to(equal(createTime + (50 * 86400)))
                expect(groups_info_get_attach_delete_before(conf2)).to(equal(createTime + (70 * 86400)))
                expect(groups_info_is_destroyed(conf2)).to(beTrue())
            }
            
            // MARK: -- prevents writes without admin key
            it("prevents writes without admin key") {
                let cachedKeysDump: (data: UnsafePointer<UInt8>, length: Int)? = LibSessionSpec.groupKeysDump.withUnsafeBytes { unsafeBytes in
                    return unsafeBytes.baseAddress.map {
                        (
                            $0.assumingMemoryBound(to: UInt8.self),
                            unsafeBytes.count
                        )
                    }
                }
                
                // Initialize a brand new, empty config with a null `edSK` value
                expect(groups_info_init(&infoConf, &edPK, nil, nil, 0, &error)).to(equal(0))
                expect(groups_keys_init(&keysConf, &userEdSK, &edPK, nil, infoConf, membersConf, cachedKeysDump?.data, (cachedKeysDump?.length ?? 0), &error)).to(equal(0))
                
                expect(groups_info_set_name(conf, "Super Group!")).toNot(equal(0))
                expect((conf?.pointee.last_error).map { String(cString: $0) })
                    .to(equal("Unable to make changes to a read-only config object"))
                expect(config_needs_push(conf)).to(beFalse())
                expect(config_needs_dump(conf)).to(beFalse())
            }
        }
    }
}

// MARK: - GROUP_MEMBERS

fileprivate extension LibSessionSpec {
    enum GroupMemberProperty: CaseIterable {
        case name
        case profile_pic
        case admin
        case invited
        case promoted
    }
    
    class func groupMembersSpec() {
        context("GROUP_MEMBERS") {
            @TestState var userEdSK: [UInt8]! = LibSessionSpec.userEdSK
            @TestState var edPK: [UInt8]! = LibSessionSpec.edPK
            @TestState var edSK: [UInt8]! = LibSessionSpec.edSK
            @TestState var error: [CChar]! = [CChar](repeating: 0, count: 256)
            @TestState var infoConf: UnsafeMutablePointer<config_object>?
            @TestState var membersConf: UnsafeMutablePointer<config_object>?
            @TestState var keysConf: UnsafeMutablePointer<config_group_keys>?
            @TestState var infoInitResult: Int32! = {
                groups_info_init(&infoConf, &edPK, &edSK, nil, 0, &error)
            }()
            @TestState var membersInitResult: Int32! = {
                groups_members_init(&membersConf, &edPK, &edSK, nil, 0, &error)
            }()
            @TestState var keysInitResult: Int32! = {
                LibSessionSpec.initKeysConf(&keysConf, &infoConf, &membersConf)
            }()
            
            @TestState var membersConf2: UnsafeMutablePointer<config_object>?
            @TestState var keysConf2: UnsafeMutablePointer<config_group_keys>?
            @TestState var membersInitResult2: Int32! = {
                groups_members_init(&membersConf2, &edPK, &edSK, nil, 0, &error)
            }()
            @TestState var keysInitResult2: Int32! = {
                LibSessionSpec.initKeysConf(&keysConf2, &infoConf, &membersConf2)
            }()
            @TestState var numRecords: Int! = 0
            
            // Convenience
            var conf: UnsafeMutablePointer<config_object>? { membersConf }
            var conf2: UnsafeMutablePointer<config_object>? { membersConf2 }
            
            // MARK: -- when checking error catching
            context("when checking error catching") {
                // MARK: ---- it can catch size limit errors thrown when pushing
                it("can catch size limit errors thrown when pushing") {
                    var randomGenerator: ARC4RandomNumberGenerator = ARC4RandomNumberGenerator(seed: 1000)

                    try (0..<2500).forEach { index in
                        var member: config_group_member = try createMember(
                            for: index,
                            in: conf,
                            rand: &randomGenerator,
                            maxing: .allProperties
                        )
                        groups_members_set(conf, &member)
                    }

                    expect(groups_members_size(conf)).to(equal(2500))
                    expect(config_needs_push(conf)).to(beTrue())
                    expect(config_needs_dump(conf)).to(beTrue())

                    expect {
                        try CExceptionHelper.performSafely { config_push(conf).deallocate() }
                    }
                    .to(throwError(NSError(domain: "cpp_exception", code: -2, userInfo: ["NSLocalizedDescription": "Config data is too large"])))
                }
            }

            // MARK: -- when checking size limits
            context("when checking size limits") {
                // MARK: ---- has not changed the max empty records
                it("has not changed the max empty records") {
                    var randomGenerator: ARC4RandomNumberGenerator = ARC4RandomNumberGenerator(seed: 1000)

                    for index in (0..<2500) {
                        var member: config_group_member = try createMember(
                            for: index,
                            in: conf,
                            rand: &randomGenerator
                        )
                        groups_members_set(conf, &member)

                        do { try CExceptionHelper.performSafely { config_push(conf).deallocate() } }
                        catch { break }

                        // We successfully inserted a contact and didn't hit the limit so increment the counter
                        numRecords += 1
                    }

                    // Check that the record count matches the maximum when we last checked
                    expect(numRecords).to(equal(2369))
                }

                // MARK: ---- has not changed the max name only records
                it("has not changed the max name only records") {
                    var randomGenerator: ARC4RandomNumberGenerator = ARC4RandomNumberGenerator(seed: 1000)

                    for index in (0..<2500) {
                        var member: config_group_member = try createMember(
                            for: index,
                            in: conf,
                            rand: &randomGenerator,
                            maxing: [.name]
                        )
                        groups_members_set(conf, &member)

                        do { try CExceptionHelper.performSafely { config_push(conf).deallocate() } }
                        catch { break }

                        // We successfully inserted a contact and didn't hit the limit so increment the counter
                        numRecords += 1
                    }

                    // Check that the record count matches the maximum when we last checked
                    expect(numRecords).to(equal(795))
                }

                // MARK: ---- has not changed the max name and profile pic only records
                it("has not changed the max name and profile pic only records") {
                    var randomGenerator: ARC4RandomNumberGenerator = ARC4RandomNumberGenerator(seed: 1000)

                    for index in (0..<2500) {
                        var member: config_group_member = try createMember(
                            for: index,
                            in: conf,
                            rand: &randomGenerator,
                            maxing: [.name, .profile_pic]
                        )
                        groups_members_set(conf, &member)

                        do { try CExceptionHelper.performSafely { config_push(conf).deallocate() } }
                        catch { break }

                        // We successfully inserted a contact and didn't hit the limit so increment the counter
                        numRecords += 1
                    }

                    // Check that the record count matches the maximum when we last checked
                    expect(numRecords).to(equal(289))
                }

                // MARK: ---- has not changed the max filled records
                it("has not changed the max filled records") {
                    var randomGenerator: ARC4RandomNumberGenerator = ARC4RandomNumberGenerator(seed: 1000)

                    for index in (0..<2500) {
                        var member: config_group_member = try createMember(
                            for: index,
                            in: conf,
                            rand: &randomGenerator,
                            maxing: .allProperties
                        )
                        groups_members_set(conf, &member)

                        do { try CExceptionHelper.performSafely { config_push(conf).deallocate() } }
                        catch { break }

                        // We successfully inserted a contact and didn't hit the limit so increment the counter
                        numRecords += 1
                    }

                    // Check that the record count matches the maximum when we last checked
                    expect(numRecords).to(equal(289))
                }
            }
            
            // MARK: -- generates config correctly
            it("generates config correctly") {
                expect(membersInitResult).to(equal(0))
                expect(infoInitResult).to(equal(0))
                expect(keysInitResult).to(equal(0))
                
                // Create a second conf to test merging
                expect(membersInitResult2).to(equal(0))
                expect(keysInitResult2).to(equal(0))
                
                let postPrefixId: String = ("05aa" + (0..<31).map { _ in "00" }.joined())
                let sids: [String] = (0..<256).map {
                    (postPrefixId.prefix(postPrefixId.count - "\($0)".count) + "\($0)")
                }
                
                // 10 admins:
                (0..<10).forEach { index in
                    var member: config_group_member = config_group_member(
                        session_id: sids[index].toLibSession(),
                        name: "Admin \(index)".toLibSession(),
                        profile_pic: user_profile_pic(
                            url: "http://example.com/".toLibSession(),
                            key: Data(hex: "abcdabcdabcdabcdabcdabcdabcdabcdabcdabcdabcdabcdabcdabcdabcdabcd")
                                .toLibSession()
                        ),
                        admin: true,
                        invited: 0,
                        promoted: 0,
                        removed: 0,
                        supplement: false
                    )
                    
                    groups_members_set(conf, &member)
                }
                
                // 10 members:
                (10..<20).forEach { index in
                    var member: config_group_member = config_group_member(
                        session_id: sids[index].toLibSession(),
                        name: "Member \(index)".toLibSession(),
                        profile_pic: user_profile_pic(
                            url: "http://example.com/".toLibSession(),
                            key: Data(hex: "abcdabcdabcdabcdabcdabcdabcdabcdabcdabcdabcdabcdabcdabcdabcdabcd")
                                .toLibSession()
                        ),
                        admin: false,
                        invited: 0,
                        promoted: 0,
                        removed: 0,
                        supplement: false
                    )
                    
                    groups_members_set(conf, &member)
                }
                
                // 5 members with no attributes (not even a name):
                (20..<25).forEach { index in
                    var cSessionId: [CChar] = sids[index].cArray
                    var member: config_group_member = config_group_member()
                    expect(groups_members_get_or_construct(conf, &member, &cSessionId)).to(beTrue())
                    groups_members_set(conf, &member)
                }
                
                expect(config_needs_push(conf)).to(beTrue())
                
                let pushData1: UnsafeMutablePointer<config_push_data> = config_push(conf)
                expect(pushData1.pointee.seqno).to(equal(1))
                expect(pushData1.pointee.config_len).to(equal(512))
                expect(pushData1.pointee.obsolete_len).to(equal(0))
                
                let fakeHash1: String = "fakehash1"
                var cFakeHash1: [CChar] = fakeHash1.cArray.nullTerminated()
                config_confirm_pushed(conf, pushData1.pointee.seqno, &cFakeHash1)
                expect(config_needs_push(conf)).to(beFalse())
                expect(config_needs_dump(conf)).to(beTrue())
                
                var mergeHashes1: [UnsafePointer<CChar>?] = [cFakeHash1].unsafeCopy()
                var mergeData1: [UnsafePointer<UInt8>?] = [UnsafePointer(pushData1.pointee.config)]
                var mergeSize1: [Int] = [pushData1.pointee.config_len]
                let mergedHashes1: UnsafeMutablePointer<config_string_list>? = config_merge(conf2, &mergeHashes1, &mergeData1, &mergeSize1, 1)
                expect([String](pointer: mergedHashes1?.pointee.value, count: mergedHashes1?.pointee.len))
                    .to(equal(["fakehash1"]))
                expect(config_needs_push(conf2)).to(beFalse())
                mergeHashes1.forEach { $0?.deallocate() }
                mergedHashes1?.deallocate()
                pushData1.deallocate()
                
                expect(groups_members_size(conf2)).to(equal(25))
                
                (0..<25).forEach { index in
                    var cSessionId: [CChar] = sids[index].cArray
                    var member: config_group_member = config_group_member()
                    expect(groups_members_get(conf2, &member, &cSessionId)).to(beTrue())
                    expect(String(libSessionVal: member.session_id)).to(equal(sids[index]))
                    expect(member.invited).to(equal(0))
                    expect(member.promoted).to(equal(0))
                    expect(member.removed).to(equal(0))
                    
                    switch index {
                        case 0..<10:
                            expect(String(libSessionVal: member.name)).to(equal("Admin \(index)"))
                            expect(member.admin).to(beTrue())
                            expect(member.profile_pic).toNot(beNil())
                            expect(String(libSessionVal: member.profile_pic.url)).toNot(beEmpty())
                            expect(Data(libSessionVal: member.profile_pic.key, count: DisplayPictureManager.aes256KeyByteLength))
                                .to(equal(Data(
                                    hex: "abcdabcdabcdabcdabcdabcdabcdabcdabcdabcdabcdabcdabcdabcdabcdabcd"
                                )))
                            
                        case 10..<20:
                            expect(String(libSessionVal: member.name)).to(equal("Member \(index)"))
                            expect(member.admin).to(beFalse())
                            expect(member.profile_pic).toNot(beNil())
                            expect(String(libSessionVal: member.profile_pic.url)).toNot(beEmpty())
                            expect(Data(libSessionVal: member.profile_pic.key, count: DisplayPictureManager.aes256KeyByteLength))
                                .to(equal(Data(
                                    hex: "abcdabcdabcdabcdabcdabcdabcdabcdabcdabcdabcdabcdabcdabcdabcdabcd"
                                )))
                            
                        case 20..<25:
                            expect(String(libSessionVal: member.name)).to(beEmpty())
                            expect(member.admin).to(beFalse())
                            expect(member.profile_pic).toNot(beNil())
                            expect(String(libSessionVal: member.profile_pic.url)).to(beEmpty())
                            expect(String(libSessionVal: member.profile_pic.key)).to(beEmpty())
                            
                        default: expect(true).to(beFalse())  // All cases covered
                    }
                }
                
                (22..<50).forEach { index in
                    var cSessionId: [CChar] = sids[index].cArray
                    var member: config_group_member = config_group_member()
                    expect(groups_members_get_or_construct(conf2, &member, &cSessionId)).to(beTrue())
                    member.name = "Member \(index)".toLibSession()
                    groups_members_set(conf2, &member)
                }
                (50..<55).forEach { index in
                    var cSessionId: [CChar] = sids[index].cArray
                    var member: config_group_member = config_group_member()
                    expect(groups_members_get_or_construct(conf2, &member, &cSessionId)).to(beTrue())
                    member.invited = 1  // Invite Sent
                    groups_members_set(conf2, &member)
                }
                (55..<58).forEach { index in
                    var cSessionId: [CChar] = sids[index].cArray
                    var member: config_group_member = config_group_member()
                    expect(groups_members_get_or_construct(conf2, &member, &cSessionId)).to(beTrue())
                    member.invited = 2 // Invite Failed
                    groups_members_set(conf2, &member)
                }
                (58..<62).forEach { index in
                    var cSessionId: [CChar] = sids[index].cArray
                    var member: config_group_member = config_group_member()
                    expect(groups_members_get_or_construct(conf2, &member, &cSessionId)).to(beTrue())
                    member.promoted = (index < 60 ? 1 : 2) // Promotion Sent/Failed
                    groups_members_set(conf2, &member)
                }
                (62..<66).forEach { index in
                    var cSessionId: [CChar] = sids[index].cArray
                    var member: config_group_member = config_group_member()
                    expect(groups_members_get_or_construct(conf2, &member, &cSessionId)).to(beTrue())
                    member.removed = (index < 64 ? 1 : 2)
                    groups_members_set(conf2, &member)
                }
                
                var cSessionId1: [CChar] = sids[23].cArray
                var member1: config_group_member = config_group_member()
                expect(groups_members_get(conf2, &member1, &cSessionId1)).to(beTrue())
                member1.name = "Member 23".toLibSession()
                groups_members_set(conf2, &member1)
                
                let pushData2: UnsafeMutablePointer<config_push_data> = config_push(conf2)
                let obsoleteHashes: [String] = [String](
                    pointer: pushData2.pointee.obsolete,
                    count: pushData2.pointee.obsolete_len,
                    defaultValue: []
                )
                expect(pushData2.pointee.seqno).to(equal(2))
                expect(pushData2.pointee.config_len).to(equal(1024))
                expect(obsoleteHashes).to(equal(["fakehash1"]))
                
                let fakeHash2: String = "fakehash2"
                var cFakeHash2: [CChar] = fakeHash2.cArray.nullTerminated()
                config_confirm_pushed(conf2, pushData2.pointee.seqno, &cFakeHash2)
                
                var mergeHashes2: [UnsafePointer<CChar>?] = [cFakeHash2].unsafeCopy()
                var mergeData2: [UnsafePointer<UInt8>?] = [UnsafePointer(pushData2.pointee.config)]
                var mergeSize2: [Int] = [pushData2.pointee.config_len]
                let mergedHashes2: UnsafeMutablePointer<config_string_list>? = config_merge(conf, &mergeHashes2, &mergeData2, &mergeSize2, 1)
                expect([String](pointer: mergedHashes2?.pointee.value, count: mergedHashes2?.pointee.len))
                    .to(equal(["fakehash2"]))
                mergeHashes2.forEach { $0?.deallocate() }
                mergedHashes2?.deallocate()
                
                var cSessionId2: [CChar] = sids[23].cArray
                var member2: config_group_member = config_group_member()
                expect(groups_members_get(conf, &member2, &cSessionId2)).to(beTrue())
                expect(String(libSessionVal: member2.name)).to(equal("Member 23"))
                
                expect(groups_members_size(conf)).to(equal(66))
                
                (0..<62).forEach { index in
                    var cSessionId: [CChar] = sids[index].cArray
                    var member: config_group_member = config_group_member()
                    expect(groups_members_get(conf, &member, &cSessionId)).to(beTrue())
                    expect(String(libSessionVal: member.session_id)).to(equal(sids[index]))
                    
                    switch index {
                        case 0..<10:
                            expect(String(libSessionVal: member.name)).to(equal("Admin \(index)"))
                            expect(member.admin).to(beTrue())
                            expect(member.invited).to(equal(0))
                            expect(member.promoted).to(equal(0))
                            expect(member.removed).to(equal(0))
                            expect(member.profile_pic).toNot(beNil())
                            expect(String(libSessionVal: member.profile_pic.url)).toNot(beEmpty())
                            expect(Data(libSessionVal: member.profile_pic.key, count: DisplayPictureManager.aes256KeyByteLength))
                                .to(equal(Data(
                                    hex: "abcdabcdabcdabcdabcdabcdabcdabcdabcdabcdabcdabcdabcdabcdabcdabcd"
                                )))
                            
                        case 10..<20:
                            expect(String(libSessionVal: member.name)).to(equal("Member \(index)"))
                            expect(member.admin).to(beFalse())
                            expect(member.invited).to(equal(0))
                            expect(member.promoted).to(equal(0))
                            expect(member.removed).to(equal(0))
                            expect(member.profile_pic).toNot(beNil())
                            expect(String(libSessionVal: member.profile_pic.url)).toNot(beEmpty())
                            expect(Data(libSessionVal: member.profile_pic.key, count: DisplayPictureManager.aes256KeyByteLength))
                                .to(equal(Data(
                                    hex: "abcdabcdabcdabcdabcdabcdabcdabcdabcdabcdabcdabcdabcdabcdabcdabcd"
                                )))
                            
                        case 22..<50:
                            expect(String(libSessionVal: member.name)).to(equal("Member \(index)"))
                            expect(member.admin).to(beFalse())
                            expect(member.invited).to(equal(0))
                            expect(member.promoted).to(equal(0))
                            expect(member.removed).to(equal(0))
                            expect(member.profile_pic).toNot(beNil())
                            expect(String(libSessionVal: member.profile_pic.url)).to(beEmpty())
                            expect(String(libSessionVal: member.profile_pic.key)).to(beEmpty())
                            
                        case 50..<55:
                            expect(String(libSessionVal: member.name)).to(beEmpty())
                            expect(member.admin).to(beFalse())
                            expect(member.invited).to(equal(1))
                            expect(member.promoted).to(equal(0))
                            expect(member.removed).to(equal(0))
                            expect(member.profile_pic).toNot(beNil())
                            expect(String(libSessionVal: member.profile_pic.url)).to(beEmpty())
                            expect(String(libSessionVal: member.profile_pic.key)).to(beEmpty())
                            
                        case 55..<58:
                            expect(String(libSessionVal: member.name)).to(beEmpty())
                            expect(member.admin).to(beFalse())
                            expect(member.invited).to(equal(2))
                            expect(member.promoted).to(equal(0))
                            expect(member.removed).to(equal(0))
                            expect(member.profile_pic).toNot(beNil())
                            expect(String(libSessionVal: member.profile_pic.url)).to(beEmpty())
                            expect(String(libSessionVal: member.profile_pic.key)).to(beEmpty())
                            
                        case 58..<60:
                            expect(String(libSessionVal: member.name)).to(beEmpty())
                            expect(member.admin).to(beFalse())
                            expect(member.invited).to(equal(0))
                            expect(member.promoted).to(equal(1))
                            expect(member.removed).to(equal(0))
                            expect(member.profile_pic).toNot(beNil())
                            expect(String(libSessionVal: member.profile_pic.url)).to(beEmpty())
                            expect(String(libSessionVal: member.profile_pic.key)).to(beEmpty())
                        
                        case 20, 21:
                            expect(String(libSessionVal: member.name)).to(beEmpty())
                            expect(member.admin).to(beFalse())
                            expect(member.invited).to(equal(0))
                            expect(member.promoted).to(equal(0))
                            expect(member.removed).to(equal(0))
                            expect(member.profile_pic).toNot(beNil())
                            expect(String(libSessionVal: member.profile_pic.url)).to(beEmpty())
                            expect(String(libSessionVal: member.profile_pic.key)).to(beEmpty())
                            
                        case 60..<62:
                            expect(String(libSessionVal: member.name)).to(beEmpty())
                            expect(member.admin).to(beFalse())
                            expect(member.invited).to(equal(0))
                            expect(member.promoted).to(equal(2))
                            expect(member.removed).to(equal(0))
                            expect(member.profile_pic).toNot(beNil())
                            expect(String(libSessionVal: member.profile_pic.url)).to(beEmpty())
                            expect(String(libSessionVal: member.profile_pic.key)).to(beEmpty())
                            
                        case 62..<64:
                            expect(String(libSessionVal: member.name)).to(beEmpty())
                            expect(member.admin).to(beFalse())
                            expect(member.invited).to(equal(0))
                            expect(member.promoted).to(equal(0))
                            expect(member.removed).to(equal(1))
                            expect(member.profile_pic).toNot(beNil())
                            expect(String(libSessionVal: member.profile_pic.url)).to(beEmpty())
                            expect(String(libSessionVal: member.profile_pic.key)).to(beEmpty())
                            
                        case 64..<66:
                            expect(String(libSessionVal: member.name)).to(beEmpty())
                            expect(member.admin).to(beFalse())
                            expect(member.invited).to(equal(0))
                            expect(member.promoted).to(equal(0))
                            expect(member.removed).to(equal(2))
                            expect(member.profile_pic).toNot(beNil())
                            expect(String(libSessionVal: member.profile_pic.url)).to(beEmpty())
                            expect(String(libSessionVal: member.profile_pic.key)).to(beEmpty())
                            
                        default: expect(index).to(equal(-1))  // All cases covered
                    }
                }
                
                var cSessionId: [CChar] = []
                var member: config_group_member = config_group_member()
                
                (0..<66).forEach { index in
                    cSessionId = sids[index].cArray
                    member = config_group_member()
                    
                    switch index {
                        // Prime numbers (rather than writing an 'isPrime' function)
                        case 2, 3, 5, 7, 11, 13, 17, 19, 23, 29, 31, 37, 41, 43, 47, 53, 59, 61:
                            _ = groups_members_erase(conf, &cSessionId)
                        
                        case 50..<55:
                            expect(groups_members_get(conf, &member, &cSessionId)).to(beTrue())
                            member.invited = 0
                            groups_members_set(conf, &member)
                            
                        case 55, 56:
                            expect(groups_members_get(conf, &member, &cSessionId)).to(beTrue())
                            member.invited = 1
                            groups_members_set(conf, &member)
                            
                        case 58:
                            expect(groups_members_get(conf, &member, &cSessionId)).to(beTrue())
                            member.admin = true
                            groups_members_set(conf, &member)
                            
                        default: break
                    }
                }
                
                let pushData3: UnsafeMutablePointer<config_push_data> = config_push(conf)
                let obsoleteHashes3: [String] = [String](
                    pointer: pushData3.pointee.obsolete,
                    count: pushData3.pointee.obsolete_len,
                    defaultValue: []
                )
                expect(pushData3.pointee.seqno).to(equal(3))
                expect(pushData3.pointee.config_len).to(equal(1024))
                expect(obsoleteHashes3).to(equal(["fakehash2", "fakehash1"]))
                
                let fakeHash3: String = "fakehash3"
                var cFakeHash3: [CChar] = fakeHash3.cArray.nullTerminated()
                config_confirm_pushed(conf, pushData3.pointee.seqno, &cFakeHash3)
                
                var mergeHashes3: [UnsafePointer<CChar>?] = [cFakeHash3].unsafeCopy()
                var mergeData3: [UnsafePointer<UInt8>?] = [UnsafePointer(pushData3.pointee.config)]
                var mergeSize3: [Int] = [pushData3.pointee.config_len]
                let mergedHashes3: UnsafeMutablePointer<config_string_list>? = config_merge(conf2, &mergeHashes3, &mergeData3, &mergeSize3, 1)
                expect([String](pointer: mergedHashes3?.pointee.value, count: mergedHashes3?.pointee.len))
                    .to(equal(["fakehash3"]))
                mergeHashes3.forEach { $0?.deallocate() }
                mergedHashes3?.deallocate()

                expect(groups_members_size(conf2)).to(equal(48))    // 18 deleted earlier
                
                (0..<66).forEach { index in
                    var cSessionId: [CChar] = sids[index].cArray
                    var member: config_group_member = config_group_member()
                    
                    // Existence
                    switch index {
                        case 2, 3, 5, 7, 11, 13, 17, 19, 23, 29, 31, 37, 41,
                            43, 47, 53, 59, 61, 67, 71, 73, 79, 83, 89, 97:
                            expect(groups_members_get(conf2, &member, &cSessionId)).to(beFalse())
                            return
                            
                        default:
                            expect(groups_members_get(conf2, &member, &cSessionId)).to(beTrue())
                            expect(String(libSessionVal: member.session_id)).to(equal(sids[index]))
                            expect(member.profile_pic).toNot(beNil())
                    }
                    
                    // Name & Profile
                    switch index {
                        case 0..<10:
                            expect(String(libSessionVal: member.name)).to(equal("Admin \(index)"))
                            expect(String(libSessionVal: member.profile_pic.url)).toNot(beEmpty())
                            expect(Data(libSessionVal: member.profile_pic.key, count: DisplayPictureManager.aes256KeyByteLength))
                                .to(equal(Data(
                                    hex: "abcdabcdabcdabcdabcdabcdabcdabcdabcdabcdabcdabcdabcdabcdabcdabcd"
                                )))
                            
                        case 10..<20:
                            expect(String(libSessionVal: member.name)).to(equal("Member \(index)"))
                            expect(String(libSessionVal: member.profile_pic.url)).toNot(beEmpty())
                            expect(Data(libSessionVal: member.profile_pic.key, count: DisplayPictureManager.aes256KeyByteLength))
                                .to(equal(Data(
                                    hex: "abcdabcdabcdabcdabcdabcdabcdabcdabcdabcdabcdabcdabcdabcdabcdabcd"
                                )))
                            
                        case 22..<50:
                            expect(String(libSessionVal: member.name)).to(equal("Member \(index)"))
                            expect(String(libSessionVal: member.profile_pic.url)).to(beEmpty())
                            expect(String(libSessionVal: member.profile_pic.key)).to(beEmpty())
                            
                        default:
                            expect(String(libSessionVal: member.name)).to(beEmpty())
                            expect(String(libSessionVal: member.profile_pic.url)).to(beEmpty())
                            expect(String(libSessionVal: member.profile_pic.key)).to(beEmpty())
                    }
                    
                    // Admin
                    switch index {
                        case 0..<10, 58: expect(member.admin).to(beTrue())
                        default: expect(member.admin).to(beFalse())
                    }
                    
                    // Invited
                    switch index {
                        case 55, 56: expect(member.invited).to(equal(1))
                        case 57: expect(member.invited).to(equal(2))
                        default: expect(member.invited).to(equal(0))
                    }
                    
                    // Promoted
                    switch index {
                        case 58: expect(member.promoted).to(equal(0))    // Reset by setting `admin = true`
                        case 60, 61: expect(member.promoted).to(equal(2))
                        default: expect(member.promoted).to(equal(0))
                    }
                    
                    // Removed
                    switch index {
                        case 62, 63: expect(member.removed).to(equal(1))
                        case 64, 65: expect(member.removed).to(equal(2))
                        default: expect(member.removed).to(equal(0))
                    }
                }
            }
        }
    }
    
    // MARK: - Convenience
    
    private static func createMember(
        for index: Int,
        in conf: UnsafeMutablePointer<config_object>?,
        rand: inout ARC4RandomNumberGenerator,
        maxing properties: [GroupMemberProperty] = []
    ) throws -> config_group_member {
        let postPrefixId: String = "05\(rand.nextBytes(count: 32).toHexString())"
        let sessionId: String = ("05\(index)a" + postPrefixId.suffix(postPrefixId.count - "05\(index)a".count))
        var cSessionId: [CChar] = sessionId.cArray.nullTerminated()
        var member: config_group_member = config_group_member()
        
        guard groups_members_get_or_construct(conf, &member, &cSessionId) else {
            throw SessionUtilError.getOrConstructFailedUnexpectedly
        }
        
        // Set the values to the maximum data that can fit
        properties.forEach { property in
            switch property {
                case .admin: member.admin = true
                case .invited: member.invited = true
                case .promoted: member.promoted = true
                
                case .name:
                    member.name = rand.nextBytes(count: SessionUtil.sizeMaxNameBytes)
                        .toHexString()
                        .toLibSession()
                
                case .profile_pic:
                    member.profile_pic = user_profile_pic(
                        url: rand.nextBytes(count: SessionUtil.sizeMaxProfileUrlBytes)
                            .toHexString()
                            .toLibSession(),
                        key: Data(rand.nextBytes(count: 32))
                            .toLibSession()
                    )
            }
        }
        
        return member
    }
}

fileprivate extension Array where Element == LibSessionSpec.GroupMemberProperty {
    static var allProperties: [LibSessionSpec.GroupMemberProperty] = LibSessionSpec.GroupMemberProperty.allCases
}

// MARK: - GROUP_KEYS

fileprivate extension LibSessionSpec {
    static func initKeysConf(
        _ keysConf: inout UnsafeMutablePointer<config_group_keys>?,
        _ infoConf: inout UnsafeMutablePointer<config_object>?,
        _ membersConf: inout UnsafeMutablePointer<config_object>?
    ) -> Int32 {
        var error: [CChar] = [CChar](repeating: 0, count: 256)
        var userEdSK: [UInt8] = LibSessionSpec.userEdSK
        var edPK: [UInt8] = LibSessionSpec.edPK
        var edSK: [UInt8] = LibSessionSpec.edSK
        let cachedKeysDump: (data: UnsafePointer<UInt8>, length: Int)? = LibSessionSpec.groupKeysDump.withUnsafeBytes { unsafeBytes in
            return unsafeBytes.baseAddress.map {
                (
                    $0.assumingMemoryBound(to: UInt8.self),
                    unsafeBytes.count
                )
            }
        }
        
        return groups_keys_init(&keysConf, &userEdSK, &edPK, &edSK, infoConf, membersConf, cachedKeysDump?.data, (cachedKeysDump?.length ?? 0), &error)
    }
    
    /// This function can be used to regenerate the hard-coded `keysDump` value if needed due to `libSession` changes
    /// resulting in the dump changing
    static func generateKeysDump(for keysConf: UnsafeMutablePointer<config_group_keys>?) throws -> String {
        var dumpResult: UnsafeMutablePointer<UInt8>? = nil
        var dumpResultLen: Int = 0
        try CExceptionHelper.performSafely {
            groups_keys_dump(keysConf, &dumpResult, &dumpResultLen)
        }

        let dumpData: Data = Data(bytes: dumpResult!, count: dumpResultLen)
        dumpResult?.deallocate()
        return dumpData.toHexString()
    }
    
    class func groupKeysSpec() {
        context("GROUP_KEYS") {
            @TestState var userEdSK: [UInt8]! = LibSessionSpec.userEdSK
            @TestState var edPK: [UInt8]! = LibSessionSpec.edPK
            @TestState var edSK: [UInt8]! = LibSessionSpec.edSK
            @TestState var error: [CChar]! = [CChar](repeating: 0, count: 256)
            @TestState var infoConf: UnsafeMutablePointer<config_object>?
            @TestState var membersConf: UnsafeMutablePointer<config_object>?
            @TestState var keysConf: UnsafeMutablePointer<config_group_keys>?
            @TestState var infoInitResult: Int32! = {
                groups_info_init(&infoConf, &edPK, &edSK, nil, 0, &error)
            }()
            @TestState var membersInitResult: Int32! = {
                groups_members_init(&membersConf, &edPK, &edSK, nil, 0, &error)
            }()
            @TestState var keysInitResult: Int32! = {
                LibSessionSpec.initKeysConf(&keysConf, &infoConf, &membersConf)
            }()
            
            @TestState var membersConf2: UnsafeMutablePointer<config_object>?
            @TestState var keysConf2: UnsafeMutablePointer<config_group_keys>?
            @TestState var membersInitResult2: Int32! = {
                groups_members_init(&membersConf2, &edPK, &edSK, nil, 0, &error)
            }()
            @TestState var keysInitResult2: Int32! = {
                LibSessionSpec.initKeysConf(&keysConf2, &infoConf, &membersConf2)
            }()
            @TestState var numRecords: Int! = 0
            
            // Convenience
            var conf: UnsafeMutablePointer<config_group_keys>? { keysConf }
            var conf2: UnsafeMutablePointer<config_group_keys>? { keysConf2 }
            
            // MARK: - when checking error catching
            context("when checking error catching") {
                // MARK: -- does not throw size exceptions when generating
                it("does not throw size exceptions when generating") {
                    var randomGenerator: ARC4RandomNumberGenerator = ARC4RandomNumberGenerator(seed: 1000)
                    var pushResultLen: Int = 0
                    
                    // It's actually the number of members which can cause the keys message to get too large so
                    // start by generating too many members
                    try (0..<1750).forEach { index in
                        var member: config_group_member = try createMember(
                            for: index,
                            in: membersConf,
                            rand: &randomGenerator,
                            maxing: .allProperties
                        )
                        groups_members_set(membersConf, &member)
                    }
                    
                    expect {
                        try CExceptionHelper.performSafely {
                            var pushResult: UnsafePointer<UInt8>? = nil
                            expect(groups_keys_rekey(
                                conf,
                                infoConf,
                                membersConf,
                                &pushResult,
                                &pushResultLen
                            )).to(beTrue())
                        }
                    }
                    .toNot(throwError(NSError(domain: "cpp_exception", code: -2, userInfo: ["NSLocalizedDescription": "Config data is too large"])))
                    
                    expect(pushResultLen).to(beGreaterThan(LibSessionSpec.maxMessageSizeBytes))
                    expect(groups_keys_needs_dump(conf)).to(beTrue())
                }
            }
            
            // MARK: -- generates config correctly
            it("generates config correctly") {
                let userSeed: Data = Data(hex: "0123456789abcdef0123456789abcdef")
                let seed: Data = Data(
                    hex: "0123456789abcdef0123456789abcdeffedcba9876543210fedcba9876543210"
                )
                
                // FIXME: Would be good to move these into the libSession-util instead of using Sodium separately
                let identity = try! Identity.generate(from: userSeed, using: TestDependencies())
                let keyPair: KeyPair = Crypto().generate(.ed25519KeyPair(seed: Array(seed)))!
                let userEdSK: [UInt8] = identity.ed25519KeyPair.secretKey
                var edPK: [UInt8] = keyPair.publicKey
                var edSK: [UInt8] = keyPair.secretKey
                
                expect(userEdSK.toHexString().suffix(64))
                    .to(equal("4cb76fdc6d32278e3f83dbf608360ecc6b65727934b85d2fb86862ff98c46ab7"))
                expect(edPK.toHexString())
                    .to(equal("cbd569f56fb13ea95a3f0c05c331cc24139c0090feb412069dc49fab34406ece"))
                expect(String(Data(edSK.prefix(32)).toHexString())).to(equal(seed.toHexString()))
                
                // Initialize a brand new, empty config because we have no dump data to deal with.
                var error: [CChar] = [CChar](repeating: 0, count: 256)
                var infoConf: UnsafeMutablePointer<config_object>? = nil
                expect(groups_info_init(&infoConf, &edPK, &edSK, nil, 0, &error)).to(equal(0))
                
                var membersConf: UnsafeMutablePointer<config_object>? = nil
                expect(groups_members_init(&membersConf, &edPK, &edSK, nil, 0, &error)).to(equal(0))
                
                expect(groups_keys_size(conf)).to(equal(1))
            }
        }
    }
}<|MERGE_RESOLUTION|>--- conflicted
+++ resolved
@@ -752,16 +752,10 @@
                 expect(user_profile_init(&conf2, &userEdSK, nil, 0, &error2)).to(equal(0))
                 expect(config_needs_dump(conf2)).to(beFalse())
                 
-<<<<<<< HEAD
-                // Now imagine we just pulled down the encrypted string from the swarm; we merge it into conf2:
-                var mergeHashes: [UnsafePointer<CChar>?] = [cFakeHash1].unsafeCopy()
-                var mergeData: [UnsafePointer<UInt8>?] = [expPush1Encrypted].unsafeCopy()
-=======
                 // Now imagine we just pulled down the `exp_push1` string from the swarm; we merge it into
                 // conf2:
                 var mergeHashes: [UnsafePointer<CChar>?] = ((try? [cFakeHash1].unsafeCopyCStringArray()) ?? [])
                 var mergeData: [UnsafePointer<UInt8>?] = ((try? [expPush1Encrypted].unsafeCopyUInt8Array()) ?? [])
->>>>>>> 304423f3
                 var mergeSize: [Int] = [expPush1Encrypted.count]
                 let mergedHashes: UnsafeMutablePointer<config_string_list>? = config_merge(conf2, &mergeHashes, &mergeData, &mergeSize, 1)
                 expect([String](pointer: mergedHashes?.pointee.value, count: mergedHashes?.pointee.len))
