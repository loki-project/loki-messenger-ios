// Copyright © 2022 Rangeproof Pty Ltd. All rights reserved.

import Foundation
import Combine
import SessionSnodeKit
import SessionUtilitiesKit

@testable import SessionMessagingKit

// FIXME: Change 'OnionRequestAPIType' to have instance methods instead of static methods once everything is updated to use 'Dependencies'
class TestOnionRequestAPI: OnionRequestAPIType {
    struct RequestData: Codable {
        let urlString: String?
        let httpMethod: String
        let headers: [String: String]
        let body: Data?
        let destination: OnionRequestAPIDestination
        
        var publicKey: String? {
            switch destination {
                case .snode: return nil
                case .server(_, _, let x25519PublicKey, _, _): return x25519PublicKey
            }
        }
    }

    class ResponseInfo: ResponseInfoType {
        let requestData: RequestData
        let code: Int
        let headers: [String: String]
        
        init(requestData: RequestData, code: Int, headers: [String: String]) {
            self.requestData = requestData
            self.code = code
            self.headers = headers
        }
    }
    
    class var mockResponse: Data? { return nil }
    
<<<<<<< HEAD
    static func sendOnionRequest(_ request: URLRequest, to server: String, using version: OnionRequestAPIVersion, with x25519PublicKey: String, timeout: TimeInterval) -> Promise<(OnionRequestResponseInfoType, Data?)> {
=======
    static func sendOnionRequest(_ request: URLRequest, to server: String, with x25519PublicKey: String, timeout: TimeInterval) -> AnyPublisher<(ResponseInfoType, Data?), Error> {
>>>>>>> 6ba9d1df
        let responseInfo: ResponseInfo = ResponseInfo(
            requestData: RequestData(
                urlString: request.url?.absoluteString,
                httpMethod: (request.httpMethod ?? "GET"),
                headers: (request.allHTTPHeaderFields ?? [:]),
                body: request.httpBody,
                destination: OnionRequestAPIDestination.server(
                    host: (request.url?.host ?? ""),
                    target: OnionRequestAPIVersion.v4.rawValue,
                    x25519PublicKey: x25519PublicKey,
                    scheme: request.url!.scheme,
                    port: request.url!.port.map { UInt16($0) }
                )
            ),
            code: 200,
            headers: [:]
        )
        
        return Just((responseInfo, mockResponse))
            .setFailureType(to: Error.self)
            .eraseToAnyPublisher()
    }
    
<<<<<<< HEAD
    static func sendOnionRequest(to snode: Snode, invoking method: SnodeAPIEndpoint, with parameters: JSON, associatedWith publicKey: String?, timeout: TimeInterval) -> Promise<Data> {
        return Promise.value(mockResponse!)
=======
    static func sendOnionRequest(_ payload: Data, to snode: Snode, timeout: TimeInterval) -> AnyPublisher<(ResponseInfoType, Data?), Error> {
        let responseInfo: ResponseInfo = ResponseInfo(
            requestData: RequestData(
                urlString: "\(snode.address):\(snode.port)/onion_req/v2",
                httpMethod: "POST",
                headers: [:],
                body: payload,
                destination: OnionRequestAPIDestination.snode(snode)
            ),
            code: 200,
            headers: [:]
        )
        
        return Just((responseInfo, mockResponse))
            .setFailureType(to: Error.self)
            .eraseToAnyPublisher()
>>>>>>> 6ba9d1df
    }
}<|MERGE_RESOLUTION|>--- conflicted
+++ resolved
@@ -38,11 +38,7 @@
     
     class var mockResponse: Data? { return nil }
     
-<<<<<<< HEAD
-    static func sendOnionRequest(_ request: URLRequest, to server: String, using version: OnionRequestAPIVersion, with x25519PublicKey: String, timeout: TimeInterval) -> Promise<(OnionRequestResponseInfoType, Data?)> {
-=======
     static func sendOnionRequest(_ request: URLRequest, to server: String, with x25519PublicKey: String, timeout: TimeInterval) -> AnyPublisher<(ResponseInfoType, Data?), Error> {
->>>>>>> 6ba9d1df
         let responseInfo: ResponseInfo = ResponseInfo(
             requestData: RequestData(
                 urlString: request.url?.absoluteString,
@@ -66,10 +62,6 @@
             .eraseToAnyPublisher()
     }
     
-<<<<<<< HEAD
-    static func sendOnionRequest(to snode: Snode, invoking method: SnodeAPIEndpoint, with parameters: JSON, associatedWith publicKey: String?, timeout: TimeInterval) -> Promise<Data> {
-        return Promise.value(mockResponse!)
-=======
     static func sendOnionRequest(_ payload: Data, to snode: Snode, timeout: TimeInterval) -> AnyPublisher<(ResponseInfoType, Data?), Error> {
         let responseInfo: ResponseInfo = ResponseInfo(
             requestData: RequestData(
@@ -86,6 +78,5 @@
         return Just((responseInfo, mockResponse))
             .setFailureType(to: Error.self)
             .eraseToAnyPublisher()
->>>>>>> 6ba9d1df
     }
 }