--- conflicted
+++ resolved
@@ -117,28 +117,11 @@
             notificationContent.userInfo[NotificationServiceExtension.threadNotificationCounter] = numberOfNotifications
         }
         
-<<<<<<< HEAD
-        addNotifcationRequest(identifier: identifier, notificationContent: notificationContent, trigger: trigger)
-=======
-        let request = UNNotificationRequest(
+        addNotifcationRequest(
             identifier: identifier,
-            content: notificationContent,
+            notificationContent: notificationContent,
             trigger: trigger
         )
-        
-        SNLog("Add remote notification request: \(notificationContent.body)")
-        let semaphore = DispatchSemaphore(value: 0)
-        UNUserNotificationCenter.current().add(request) { error in
-            if let error = error {
-                SNLog("Failed to add notification request due to error:\(error)")
-            }
-            
-            self.notifications[identifier] = request
-            semaphore.signal()
-        }
-        semaphore.wait()
-        SNLog("Finish adding remote notification request")
->>>>>>> 7097853d
     }
     
     public func notifyUser(_ db: Database, forIncomingCall interaction: Interaction, in thread: SessionThread) {
@@ -189,7 +172,11 @@
             )
         }
         
-        addNotifcationRequest(identifier: UUID().uuidString, notificationContent: notificationContent, trigger: nil)
+        addNotifcationRequest(
+            identifier: UUID().uuidString,
+            notificationContent: notificationContent,
+            trigger: nil
+        )
     }
     
     public func notifyUser(_ db: Database, forReaction reaction: Reaction, in thread: SessionThread) {
