--- conflicted
+++ resolved
@@ -6,12 +6,6 @@
 import CryptoKit
 import Combine
 import GRDB
-
-// MARK: - KeychainStorage
-
-public extension KeychainStorage.DataKey { static let dbCipherKeySpec: Self = "GRDBDatabaseCipherKeySpec" }
-
-// MARK: - Storage
 
 // MARK: - Singleton
 
@@ -28,7 +22,6 @@
 
 // MARK: - KeychainStorage
 
-public extension KeychainStorage.ServiceKey { static let storage: Self = "TSKeyChainService" }
 public extension KeychainStorage.DataKey { static let dbCipherKeySpec: Self = "GRDBDatabaseCipherKeySpec" }
 
 // MARK: - Storage
@@ -44,58 +37,57 @@
     private static var databasePathShm: String { "\(Storage.sharedDatabaseDirectoryPath)/\(Storage.dbFileName)-shm" }
     private static var databasePathWal: String { "\(Storage.sharedDatabaseDirectoryPath)/\(Storage.dbFileName)-wal" }
     
-    public static var hasCreatedValidInstance: Bool { internalHasCreatedValidInstance.wrappedValue }
-    public static var isDatabasePasswordAccessible: Bool {
-        guard (try? getDatabaseCipherKeySpec()) != nil else { return false }
-        
-        return true
-    }
-    
+    private let dependencies: Dependencies
     private var startupError: Error?
-    private let migrationsCompleted: Atomic<Bool> = Atomic(false)
-    private static let internalHasCreatedValidInstance: Atomic<Bool> = Atomic(false)
-    internal let internalCurrentlyRunningMigration: Atomic<(identifier: TargetMigrations.Identifier, migration: Migration.Type)?> = Atomic(nil)
-    
-    public private(set) var isValid: Bool = false
-    
-    /// This property gets set when triggering the suspend/resume notifications for the database but `GRDB` will attempt to
-    /// resume the suspention when it attempts to perform a write so it's possible for this to return a **false-positive** so
-    /// this should be taken into consideration when used
-    public private(set) var isSuspendedUnsafe: Bool = false
-    
-    /// This property gets set the first time we successfully read from the database
-    public private(set) var hasSuccessfullyRead: Bool = false
-    
-    /// This property gets set the first time we successfully write to the database
-    public private(set) var hasSuccessfullyWritten: Bool = false
-    
-    public var hasCompletedMigrations: Bool { migrationsCompleted.wrappedValue }
-    public var currentlyRunningMigration: (identifier: TargetMigrations.Identifier, migration: Migration.Type)? {
-        internalCurrentlyRunningMigration.wrappedValue
-    }
-    
     fileprivate var dbWriter: DatabaseWriter?
     internal var testDbWriter: DatabaseWriter? { dbWriter }
     private var unprocessedMigrationRequirements: Atomic<[MigrationRequirement]> = Atomic(MigrationRequirement.allCases)
     private var migrationProgressUpdater: Atomic<((String, CGFloat) -> ())>?
     private var migrationRequirementProcesser: Atomic<(Database, MigrationRequirement) -> ()>?
     
+    // MARK: - Database State Variables
+    
+    public private(set) var isValid: Bool = false
+    private static let internalHasCreatedValidInstance: Atomic<Bool> = Atomic(false)
+    public static var hasCreatedValidInstance: Bool { internalHasCreatedValidInstance.wrappedValue }
+    
+    /// This property gets set when triggering the suspend/resume notifications for the database but `GRDB` will attempt to
+    /// resume the suspention when it attempts to perform a write so it's possible for this to return a **false-positive** so
+    /// this should be taken into consideration when used
+    public private(set) var isSuspendedUnsafe: Bool = false
+    
+    /// This property gets set the first time we successfully read from the database
+    public private(set) var hasSuccessfullyRead: Bool = false
+    
+    /// This property gets set the first time we successfully write to the database
+    public private(set) var hasSuccessfullyWritten: Bool = false
+    
+    private let migrationsCompleted: Atomic<Bool> = Atomic(false)
+    internal let internalCurrentlyRunningMigration: Atomic<(identifier: TargetMigrations.Identifier, migration: Migration.Type)?> = Atomic(nil)
+    public var hasCompletedMigrations: Bool { migrationsCompleted.wrappedValue }
+    public var currentlyRunningMigration: (identifier: TargetMigrations.Identifier, migration: Migration.Type)? {
+        internalCurrentlyRunningMigration.wrappedValue
+    }
+    
+    public static func isDatabasePasswordAccessible(using dependencies: Dependencies) -> Bool {
+        guard (try? getDatabaseCipherKeySpec(using: dependencies)) != nil else { return false }
+        
+        return true
+    }
+    
     // MARK: - Initialization
     
     public init(customWriter: DatabaseWriter? = nil, using dependencies: Dependencies) {
+        self.dependencies = dependencies
+        
         configureDatabase(customWriter: customWriter, using: dependencies)
     }
     
     private func configureDatabase(customWriter: DatabaseWriter? = nil, using dependencies: Dependencies) {
         // Create the database directory if needed and ensure it's protection level is set before attempting to
         // create the database KeySpec or the database itself
-<<<<<<< HEAD
         try? FileSystem.ensureDirectoryExists(at: Storage.sharedDatabaseDirectoryPath, using: dependencies)
         try? FileSystem.protectFileOrFolder(at: Storage.sharedDatabaseDirectoryPath, using: dependencies)
-=======
-        try? FileSystem.ensureDirectoryExists(at: Storage.sharedDatabaseDirectoryPath)
-        try? FileSystem.protectFileOrFolder(at: Storage.sharedDatabaseDirectoryPath)
->>>>>>> 304423f3
         
         // If a custom writer was provided then use that (for unit testing)
         guard customWriter == nil else {
@@ -113,7 +105,7 @@
         /// **Note:** If we fail to get/generate the keySpec then don't bother continuing to setup the Database as it'll just be invalid,
         /// in this case the App/Extensions will have logic that checks the `isValid` flag of the database
         do {
-            var tmpKeySpec: Data = try Storage.getOrGenerateDatabaseKeySpec()
+            var tmpKeySpec: Data = try Storage.getOrGenerateDatabaseKeySpec(using: dependencies)
             tmpKeySpec.resetBytes(in: 0..<tmpKeySpec.count)
         }
         catch { return }
@@ -123,8 +115,8 @@
         config.label = Storage.queuePrefix
         config.maximumReaderCount = 10  // Increase the max read connection limit - Default is 5
         config.observesSuspensionNotifications = true // Minimise `0xDEAD10CC` exceptions
-        config.prepareDatabase { db in
-            var keySpec: Data = try Storage.getOrGenerateDatabaseKeySpec()
+        config.prepareDatabase { [dependencies] db in
+            var keySpec: Data = try Storage.getOrGenerateDatabaseKeySpec(using: dependencies)
             defer { keySpec.resetBytes(in: 0..<keySpec.count) } // Reset content immediately after use
             
             // Use a raw key spec, where the 96 hexadecimal digits are provided
@@ -218,20 +210,14 @@
         async: Bool = true,
         onProgressUpdate: ((CGFloat, TimeInterval) -> ())?,
         onMigrationRequirement: @escaping (Database, MigrationRequirement) -> (),
-<<<<<<< HEAD
-        onComplete: @escaping (Result<Void, Error>, Bool) -> (),
-=======
-        onComplete: @escaping (Swift.Result<Void, Error>, Bool) -> (),
->>>>>>> 304423f3
-        using dependencies: Dependencies
+        onComplete: @escaping (Result<Void, Error>, Bool) -> ()
     ) {
         perform(
             sortedMigrations: Storage.sortedMigrationInfo(migrationTargets: migrationTargets),
             async: async,
             onProgressUpdate: onProgressUpdate,
             onMigrationRequirement: onMigrationRequirement,
-            onComplete: onComplete,
-            using: dependencies
+            onComplete: onComplete
         )
     }
     
@@ -240,12 +226,7 @@
         async: Bool,
         onProgressUpdate: ((CGFloat, TimeInterval) -> ())?,
         onMigrationRequirement: @escaping (Database, MigrationRequirement) -> (),
-<<<<<<< HEAD
-        onComplete: @escaping (Result<Void, Error>, Bool) -> (),
-=======
-        onComplete: @escaping (Swift.Result<Void, Error>, Bool) -> (),
->>>>>>> 304423f3
-        using dependencies: Dependencies
+        onComplete: @escaping (Result<Void, Error>, Bool) -> ()
     ) {
         guard isValid, let dbWriter: DatabaseWriter = dbWriter else {
             let error: Error = (startupError ?? StorageError.startupFailed)
@@ -257,16 +238,12 @@
         // Setup and run any required migrations
         var migrator: DatabaseMigrator = DatabaseMigrator()
         sortedMigrations.forEach { _, identifier, migration in
-<<<<<<< HEAD
             migrator.registerMigration(
                 self,
                 targetIdentifier: identifier,
                 migration: migration,
                 using: dependencies
             )
-=======
-            migrator.registerMigration(self, targetIdentifier: identifier, migration: migration, using: dependencies)
->>>>>>> 304423f3
         }
         
         // Determine which migrations need to be performed and gather the relevant settings needed to
@@ -389,8 +366,15 @@
     }
     
     public func willStartMigration(_ db: Database, _ migration: Migration.Type) {
-        let unprocessedRequirements: Set<MigrationRequirement> = migration.requirements.asSet()
+        guard let largestMigrationRequirement: MigrationRequirement = migration.requirements.max() else { return }
+        
+        // Get all requirements that are earlier than the largest requirement on the migration and find
+        // any that haven't yet been run
+        let unprocessedRequirements: [MigrationRequirement] = MigrationRequirement.allCases
+            .filter { $0 <= largestMigrationRequirement }
+            .asSet()
             .intersection(unprocessedMigrationRequirements.wrappedValue.asSet())
+            .sorted()
         
         // No need to do anything if there are no unprocessed requirements
         guard !unprocessedRequirements.isEmpty else { return }
@@ -419,18 +403,11 @@
     
     // MARK: - Security
     
-<<<<<<< HEAD
-    private static func getDatabaseCipherKeySpec(using dependencies: Dependencies = Dependencies()) throws -> Data {
-        return try dependencies[singleton: .keychain].data(forService: .storage, key: .dbCipherKeySpec)
-=======
-    private static func getDatabaseCipherKeySpec() throws -> Data {
-        return try Singleton.keychain.data(forKey: .dbCipherKeySpec)
->>>>>>> 304423f3
-    }
-    
-    @discardableResult private static func getOrGenerateDatabaseKeySpec(
-        using dependencies: Dependencies = Dependencies()
-    ) throws -> Data {
+    private static func getDatabaseCipherKeySpec(using dependencies: Dependencies) throws -> Data {
+        return try dependencies[singleton: .keychain].data(forKey: .dbCipherKeySpec)
+    }
+    
+    @discardableResult private static func getOrGenerateDatabaseKeySpec(using dependencies: Dependencies) throws -> Data {
         do {
             var keySpec: Data = try getDatabaseCipherKeySpec(using: dependencies)
             defer { keySpec.resetBytes(in: 0..<keySpec.count) }
@@ -447,7 +424,7 @@
                     // and regenerate the key
                     if !SNUtilitiesKit.isRunningTests {
                         // Try to reset app by deleting database.
-                        resetAllStorage()
+                        resetAllStorage(using: dependencies)
                     }
                     fallthrough
                 
@@ -457,11 +434,7 @@
                         var keySpec: Data = try dependencies[singleton: .crypto].tryGenerate(.randomBytes(kSQLCipherKeySpecLength))
                         defer { keySpec.resetBytes(in: 0..<keySpec.count) } // Reset content immediately after use
                         
-<<<<<<< HEAD
-                        try dependencies[singleton: .keychain].set(data: keySpec, service: .storage, key: .dbCipherKeySpec)
-=======
-                        try Singleton.keychain.set(data: keySpec, forKey: .dbCipherKeySpec)
->>>>>>> 304423f3
+                        try dependencies[singleton: .keychain].set(data: keySpec, forKey: .dbCipherKeySpec)
                         return keySpec
                     }
                     catch {
@@ -480,7 +453,7 @@
                         SNLog("CipherKeySpec inaccessible. New install or no unlock since device restart?, ApplicationState: \(appState.name)")
                         
                         // In this case we should have already detected the situation earlier and exited
-                        // gracefully (in the app delegate) using isDatabasePasswordAccessible, but we
+                        // gracefully (in the app delegate) using isDatabasePasswordAccessible(using:), but we
                         // want to stop the app running here anyway
                         Thread.sleep(forTimeInterval: 5)    // Sleep to allow any background behaviours to complete
                         throw StorageError.keySpecInaccessible
@@ -502,12 +475,8 @@
     /// The generally suggested approach is to avoid this entirely by not storing the database in an AppGroup folder and sharing it
     /// with extensions - this may be possible but will require significant refactoring and a potentially painful migration to move the
     /// database and other files into the App folder
-<<<<<<< HEAD
     public static func suspendDatabaseAccess(using dependencies: Dependencies) {
-=======
-    public static func suspendDatabaseAccess(using dependencies: Dependencies = Dependencies()) {
         Log.info("[Storage] suspendDatabaseAccess called.")
->>>>>>> 304423f3
         NotificationCenter.default.post(name: Database.suspendNotification, object: self)
         if Storage.hasCreatedValidInstance { dependencies[singleton: .storage].isSuspendedUnsafe = true }
     }
@@ -516,15 +485,11 @@
     /// above for more information
     public static func resumeDatabaseAccess(using dependencies: Dependencies) {
         NotificationCenter.default.post(name: Database.resumeNotification, object: self)
-<<<<<<< HEAD
         if Storage.hasCreatedValidInstance { dependencies[singleton: .storage].isSuspendedUnsafe = false }
-=======
-        if Storage.hasCreatedValidInstance { dependencies.storage.isSuspendedUnsafe = false }
         Log.info("[Storage] resumeDatabaseAccess called.")
->>>>>>> 304423f3
-    }
-    
-    public static func resetAllStorage(using dependencies: Dependencies = Dependencies()) {
+    }
+    
+    public static func resetAllStorage(using dependencies: Dependencies) {
         dependencies[singleton: .storage].isValid = false
         dependencies[singleton: .storage].migrationsCompleted.mutate { $0 = false }
         dependencies[singleton: .storage].dbWriter = nil
@@ -552,13 +517,8 @@
         try? FileSystem.deleteFile(at: databasePathWal)
     }
     
-<<<<<<< HEAD
-    private static func deleteDbKeys(using dependencies: Dependencies = Dependencies()) throws {
-        try dependencies[singleton: .keychain].remove(service: .storage, key: .dbCipherKeySpec)
-=======
-    private static func deleteDbKeys() throws {
-        try Singleton.keychain.remove(key: .dbCipherKeySpec)
->>>>>>> 304423f3
+    private static func deleteDbKeys(using dependencies: Dependencies) throws {
+        try dependencies[singleton: .keychain].remove(key: .dbCipherKeySpec)
     }
     
     // MARK: - Logging Functions
@@ -573,6 +533,7 @@
     
     private static func perform<T>(
         info: CallInfo,
+        using dependencies: Dependencies,
         updates: @escaping (Database) throws -> T
     ) -> (Database) throws -> T {
         return { db in
@@ -582,12 +543,12 @@
             let timeout: Timer? = {
                 guard info.actions.contains(.logIfSlow) else { return nil }
                 
-                return Timer.scheduledTimerOnMainThread(withTimeInterval: Storage.writeWarningThreadshold) {
+                return Timer.scheduledTimerOnMainThread(withTimeInterval: Storage.writeWarningThreadshold, using: dependencies) {
                     $0.invalidate()
                     
                     // Don't want to log on the main thread as to avoid confusion when debugging issues
                     DispatchQueue.global(qos: .default).async {
-                        SNLog("[Storage\(fileName)] Slow \(actionName) taking longer than \(Storage.writeWarningThreadshold, format: ".2", omitZeroDecimal: true)s - \(info.function)")
+                        Log.warn("[Storage\(fileName)] Slow \(actionName) taking longer than \(Storage.writeWarningThreadshold, format: ".2", omitZeroDecimal: true)s - \(info.function)")
                     }
                 }
             }()
@@ -599,7 +560,7 @@
                     let end: CFTimeInterval = CACurrentMediaTime()
                     
                     DispatchQueue.global(qos: .default).async {
-                        SNLog("[Storage\(fileName)] Slow \(actionName) completed after \(end - start, format: ".2", omitZeroDecimal: true)s")
+                        Log.warn("[Storage\(fileName)] Slow \(actionName) completed after \(end - start, format: ".2", omitZeroDecimal: true)s")
                     }
                 }
                 
@@ -641,13 +602,12 @@
         fileName: String = #file,
         functionName: String = #function,
         lineNumber: Int = #line,
-        using dependencies: Dependencies = Dependencies(),
         updates: @escaping (Database) throws -> T?
     ) -> T? {
         guard isValid, let dbWriter: DatabaseWriter = dbWriter else { return nil }
         
         let info: CallInfo = { [weak self] in (self, [.write, .logIfSlow], fileName, functionName, lineNumber) }()
-        do { return try dbWriter.write(Storage.perform(info: info, updates: updates)) }
+        do { return try dbWriter.write(Storage.perform(info: info, using: dependencies, updates: updates)) }
         catch { return Storage.logIfNeeded(error, isWrite: true) }
     }
     
@@ -655,14 +615,12 @@
         fileName: String = #file,
         functionName: String = #function,
         lineNumber: Int = #line,
-        using dependencies: Dependencies = Dependencies(),
         updates: @escaping (Database) throws -> T
     ) {
         writeAsync(
             fileName: fileName,
             functionName: functionName,
             lineNumber: lineNumber,
-            using: dependencies,
             updates: updates,
             completion: { _, _ in }
         )
@@ -672,7 +630,6 @@
         fileName: String = #file,
         functionName: String = #function,
         lineNumber: Int = #line,
-        using dependencies: Dependencies = Dependencies(),
         updates: @escaping (Database) throws -> T,
         completion: @escaping (Database, Result<T, Error>) throws -> Void
     ) {
@@ -681,7 +638,7 @@
         let info: CallInfo = { [weak self] in (self, [.write, .logIfSlow], fileName, functionName, lineNumber) }()
         
         dbWriter.asyncWrite(
-            Storage.perform(info: info, updates: updates),
+            Storage.perform(info: info, using: dependencies, updates: updates),
             completion: { db, result in
                 switch result {
                     case .failure(let error): Storage.logIfNeeded(error, isWrite: true)
@@ -697,7 +654,6 @@
         fileName: String = #file,
         functionName: String = #function,
         lineNumber: Int = #line,
-        using dependencies: Dependencies = Dependencies(),
         updates: @escaping (Database) throws -> T
     ) -> AnyPublisher<T, Error> {
         guard isValid, let dbWriter: DatabaseWriter = dbWriter else {
@@ -714,9 +670,9 @@
         ///
         /// Instead of this we are just using `Deferred { Future {} }` which is executed on the specified scheduled
         /// which behaves in a much more expected way than the GRDB `writePublisher` does
-        return Deferred {
+        return Deferred { [dependencies] in
             Future { resolver in
-                do { resolver(Result.success(try dbWriter.write(Storage.perform(info: info, updates: updates)))) }
+                do { resolver(Result.success(try dbWriter.write(Storage.perform(info: info, using: dependencies, updates: updates)))) }
                 catch {
                     Storage.logIfNeeded(error, isWrite: true)
                     resolver(Result.failure(error))
@@ -729,7 +685,6 @@
         fileName: String = #file,
         functionName: String = #function,
         lineNumber: Int = #line,
-        using dependencies: Dependencies = Dependencies(),
         value: @escaping (Database) throws -> T
     ) -> AnyPublisher<T, Error> {
         guard isValid, let dbWriter: DatabaseWriter = dbWriter else {
@@ -746,9 +701,9 @@
         ///
         /// Instead of this we are just using `Deferred { Future {} }` which is executed on the specified scheduled
         /// which behaves in a much more expected way than the GRDB `readPublisher` does
-        return Deferred {
+        return Deferred { [dependencies] in
             Future { resolver in
-                do { resolver(Result.success(try dbWriter.read(Storage.perform(info: info, updates: value)))) }
+                do { resolver(Result.success(try dbWriter.read(Storage.perform(info: info, using: dependencies, updates: value)))) }
                 catch {
                     Storage.logIfNeeded(error, isWrite: false)
                     resolver(Result.failure(error))
@@ -761,13 +716,12 @@
         fileName: String = #file,
         functionName: String = #function,
         lineNumber: Int = #line,
-        using dependencies: Dependencies = Dependencies(),
         _ value: @escaping (Database) throws -> T?
     ) -> T? {
         guard isValid, let dbWriter: DatabaseWriter = dbWriter else { return nil }
         
         let info: CallInfo = { [weak self] in (self, [.read], fileName, functionName, lineNumber) }()
-        do { return try dbWriter.read(Storage.perform(info: info, updates: value)) }
+        do { return try dbWriter.read(Storage.perform(info: info, using: dependencies, updates: value)) }
         catch { return Storage.logIfNeeded(error, isWrite: false) }
     }
     
@@ -842,11 +796,25 @@
     }
 }
 
+public extension Publisher where Failure == Error {
+    func flatMapStorageWritePublisher<T>(using dependencies: Dependencies, updates: @escaping (Database, Output) throws -> T) -> AnyPublisher<T, Error> {
+        return self.flatMap { output -> AnyPublisher<T, Error> in
+            dependencies[singleton: .storage].writePublisher(updates: { db in try updates(db, output) })
+        }.eraseToAnyPublisher()
+    }
+    
+    func flatMapStorageReadPublisher<T>(using dependencies: Dependencies, value: @escaping (Database, Output) throws -> T) -> AnyPublisher<T, Error> {
+        return self.flatMap { output -> AnyPublisher<T, Error> in
+            dependencies[singleton: .storage].readPublisher(value: { db in try value(db, output) })
+        }.eraseToAnyPublisher()
+    }
+}
+
 // MARK: - Debug Convenience
 
 public extension Storage {
-    func exportInfo(password: String) throws -> (dbPath: String, keyPath: String) {
-        var keySpec: Data = try Storage.getOrGenerateDatabaseKeySpec()
+    func exportInfo(password: String, using dependencies: Dependencies) throws -> (dbPath: String, keyPath: String) {
+        var keySpec: Data = try Storage.getOrGenerateDatabaseKeySpec(using: dependencies)
         defer { keySpec.resetBytes(in: 0..<keySpec.count) } // Reset content immediately after use
         
         guard var passwordData: Data = password.data(using: .utf8) else { throw StorageError.generic }
@@ -864,7 +832,7 @@
         let hash: SHA256.Digest = SHA256.hash(data: passwordData)
         let key: SymmetricKey = SymmetricKey(data: Data(hash.makeIterator()))
         let sealedBox: ChaChaPoly.SealedBox = try ChaChaPoly.seal(keySpec, using: key, nonce: nonce, authenticating: Data())
-        let keyInfoPath: String = "\(NSTemporaryDirectory())key.enc"
+        let keyInfoPath: String = "\(dependencies[singleton: .appContext].temporaryDirectory)key.enc"
         let encryptedKeyBase64: String = sealedBox.combined.base64EncodedString()
         try encryptedKeyBase64.write(toFile: keyInfoPath, atomically: true, encoding: .utf8)
         
