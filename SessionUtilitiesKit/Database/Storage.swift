// Copyright © 2022 Rangeproof Pty Ltd. All rights reserved.

import Foundation
import CryptoKit
import Combine
import GRDB
import SignalCoreKit

open class Storage {
    public static let queuePrefix: String = "SessionDatabase"
    private static let dbFileName: String = "Session.sqlite"
    private static let keychainService: String = "TSKeyChainService"
    private static let dbCipherKeySpecKey: String = "GRDBDatabaseCipherKeySpec"
    private static let kSQLCipherKeySpecLength: Int = 48
    private static let writeWarningThreadshold: TimeInterval = 3
    
    private static var sharedDatabaseDirectoryPath: String { "\(OWSFileSystem.appSharedDataDirectoryPath())/database" }
    private static var databasePath: String { "\(Storage.sharedDatabaseDirectoryPath)/\(Storage.dbFileName)" }
    private static var databasePathShm: String { "\(Storage.sharedDatabaseDirectoryPath)/\(Storage.dbFileName)-shm" }
    private static var databasePathWal: String { "\(Storage.sharedDatabaseDirectoryPath)/\(Storage.dbFileName)-wal" }
    
    public static var hasCreatedValidInstance: Bool { internalHasCreatedValidInstance.wrappedValue }
    public static var isDatabasePasswordAccessible: Bool {
        guard (try? getDatabaseCipherKeySpec()) != nil else { return false }
        
        return true
    }
    
    private var startupError: Error?
    private let migrationsCompleted: Atomic<Bool> = Atomic(false)
    private static let internalHasCreatedValidInstance: Atomic<Bool> = Atomic(false)
    internal let internalCurrentlyRunningMigration: Atomic<(identifier: TargetMigrations.Identifier, migration: Migration.Type)?> = Atomic(nil)
    
    public static let shared: Storage = Storage()
    public private(set) var isValid: Bool = false
    
    /// This property gets set when triggering the suspend/resume notifications for the database but `GRDB` will attempt to
    /// resume the suspention when it attempts to perform a write so it's possible for this to return a **false-positive** so
    /// this should be taken into consideration when used
    public private(set) var isSuspendedUnsafe: Bool = false
    
    public var hasCompletedMigrations: Bool { migrationsCompleted.wrappedValue }
    public var currentlyRunningMigration: (identifier: TargetMigrations.Identifier, migration: Migration.Type)? {
        internalCurrentlyRunningMigration.wrappedValue
    }
    public static let defaultPublisherScheduler: ValueObservationScheduler = .async(onQueue: .main)
    
    fileprivate var dbWriter: DatabaseWriter?
    internal var testDbWriter: DatabaseWriter? { dbWriter }
    private var unprocessedMigrationRequirements: Atomic<[MigrationRequirement]> = Atomic(MigrationRequirement.allCases)
    private var migrator: DatabaseMigrator?
    private var migrationProgressUpdater: Atomic<((String, CGFloat) -> ())>?
    private var migrationRequirementProcesser: Atomic<(Database?, MigrationRequirement) -> ()>?
    
    // MARK: - Initialization
    
    public init(
        customWriter: DatabaseWriter? = nil,
        customMigrationTargets: [MigratableTarget.Type]? = nil
    ) {
        configureDatabase(customWriter: customWriter, customMigrationTargets: customMigrationTargets)
    }
    
    private func configureDatabase(
        customWriter: DatabaseWriter? = nil,
        customMigrationTargets: [MigratableTarget.Type]? = nil
    ) {
        // Create the database directory if needed and ensure it's protection level is set before attempting to
        // create the database KeySpec or the database itself
        OWSFileSystem.ensureDirectoryExists(Storage.sharedDatabaseDirectoryPath)
        OWSFileSystem.protectFileOrFolder(atPath: Storage.sharedDatabaseDirectoryPath)
        
        // If a custom writer was provided then use that (for unit testing)
        guard customWriter == nil else {
            dbWriter = customWriter
            isValid = true
            Storage.internalHasCreatedValidInstance.mutate { $0 = true }
            perform(
                migrationTargets: (customMigrationTargets ?? []),
                async: false,
                onProgressUpdate: nil,
                onMigrationRequirement: { _, _ in },
                onComplete: { _, _ in }
            )
            return
        }
        
        /// Generate the database KeySpec if needed (this MUST be done before we try to access the database as a different thread
        /// might attempt to access the database before the key is successfully created)
        ///
        /// We reset the bytes immediately after generation to ensure the database key doesn't hang around in memory unintentionally
        ///
        /// **Note:** If we fail to get/generate the keySpec then don't bother continuing to setup the Database as it'll just be invalid,
        /// in this case the App/Extensions will have logic that checks the `isValid` flag of the database
        do {
            var tmpKeySpec: Data = try Storage.getOrGenerateDatabaseKeySpec()
            tmpKeySpec.resetBytes(in: 0..<tmpKeySpec.count)
        }
        catch { return }
        
        // Configure the database and create the DatabasePool for interacting with the database
        var config = Configuration()
        config.label = Storage.queuePrefix
        config.maximumReaderCount = 10  // Increase the max read connection limit - Default is 5
        config.observesSuspensionNotifications = true // Minimise `0xDEAD10CC` exceptions
        config.prepareDatabase { db in
            var keySpec: Data = try Storage.getOrGenerateDatabaseKeySpec()
            defer { keySpec.resetBytes(in: 0..<keySpec.count) } // Reset content immediately after use
            
            // Use a raw key spec, where the 96 hexadecimal digits are provided
            // (i.e. 64 hex for the 256 bit key, followed by 32 hex for the 128 bit salt)
            // using explicit BLOB syntax, e.g.:
            //
            // x'98483C6EB40B6C31A448C22A66DED3B5E5E8D5119CAC8327B655C8B5C483648101010101010101010101010101010101'
            keySpec = try (keySpec.toHexString().data(using: .utf8) ?? { throw StorageError.invalidKeySpec }())
            keySpec.insert(contentsOf: [120, 39], at: 0)    // "x'" prefix
            keySpec.append(39)                              // "'" suffix
            
            try db.usePassphrase(keySpec)
            
            // According to the SQLCipher docs iOS needs the 'cipher_plaintext_header_size' value set to at least
            // 32 as iOS extends special privileges to the database and needs this header to be in plaintext
            // to determine the file type
            //
            // For more info see: https://www.zetetic.net/sqlcipher/sqlcipher-api/#cipher_plaintext_header_size
            try db.execute(sql: "PRAGMA cipher_plaintext_header_size = 32")
        }
        
        // Create the DatabasePool to allow us to connect to the database and mark the storage as valid
        do {
            dbWriter = try DatabasePool(
                path: "\(Storage.sharedDatabaseDirectoryPath)/\(Storage.dbFileName)",
                configuration: config
            )
            isValid = true
            Storage.internalHasCreatedValidInstance.mutate { $0 = true }
        }
        catch { startupError = error }
    }
    
    // MARK: - Migrations
    
    public static func appliedMigrationIdentifiers(_ db: Database) -> Set<String> {
        let migrator: DatabaseMigrator = DatabaseMigrator()
        
        return (try? migrator.appliedIdentifiers(db))
            .defaulting(to: [])
    }
    
    public func perform(
        migrationTargets: [MigratableTarget.Type],
        async: Bool = true,
        onProgressUpdate: ((CGFloat, TimeInterval) -> ())?,
        onMigrationRequirement: @escaping (Database?, MigrationRequirement) -> (),
        onComplete: @escaping (Swift.Result<Void, Error>, Bool) -> ()
    ) {
        guard isValid, let dbWriter: DatabaseWriter = dbWriter else {
            let error: Error = (startupError ?? StorageError.startupFailed)
            SNLog("[Database Error] Statup failed with error: \(error)")
            onComplete(.failure(StorageError.startupFailed), false)
            return
        }
        
        typealias MigrationInfo = (identifier: TargetMigrations.Identifier, migrations: TargetMigrations.MigrationSet)
        let maybeSortedMigrationInfo: [MigrationInfo]? = try? dbWriter
            .read { db -> [MigrationInfo] in
                migrationTargets
                    .map { target -> TargetMigrations in target.migrations(db) }
                    .sorted()
                    .reduce(into: [[MigrationInfo]]()) { result, next in
                        next.migrations.enumerated().forEach { index, migrationSet in
                            if result.count <= index {
                                result.append([])
                            }

                            result[index] = (result[index] + [(next.identifier, migrationSet)])
                        }
                    }
                    .reduce(into: []) { result, next in result.append(contentsOf: next) }
            }
        
        guard let sortedMigrationInfo: [MigrationInfo] = maybeSortedMigrationInfo else {
            SNLog("[Database Error] Statup failed with error: Unable to prepare migrations")
            onComplete(.failure(StorageError.startupFailed), false)
            return
        }
        
        // Setup and run any required migrations
        migrator = { [weak self] in
            var migrator: DatabaseMigrator = DatabaseMigrator()
            sortedMigrationInfo.forEach { migrationInfo in
                migrationInfo.migrations.forEach { migration in
                    migrator.registerMigration(self, targetIdentifier: migrationInfo.identifier, migration: migration)
                }
            }
            
            return migrator
        }()
        
        // Determine which migrations need to be performed and gather the relevant settings needed to
        // inform the app of progress/states
        let completedMigrations: [String] = (try? dbWriter.read { db in try migrator?.completedMigrations(db) })
            .defaulting(to: [])
        let unperformedMigrations: [(key: String, migration: Migration.Type)] = sortedMigrationInfo
            .reduce(into: []) { result, next in
                next.migrations.forEach { migration in
                    let key: String = next.identifier.key(with: migration)
                    
                    guard !completedMigrations.contains(key) else { return }
                    
                    result.append((key, migration))
                }
            }
        let migrationToDurationMap: [String: TimeInterval] = unperformedMigrations
            .reduce(into: [:]) { result, next in
                result[next.key] = next.migration.minExpectedRunDuration
            }
        let unperformedMigrationDurations: [TimeInterval] = unperformedMigrations
            .map { _, migration in migration.minExpectedRunDuration }
        let totalMinExpectedDuration: TimeInterval = migrationToDurationMap.values.reduce(0, +)
        let needsConfigSync: Bool = unperformedMigrations
            .contains(where: { _, migration in migration.needsConfigSync })
        
        self.migrationProgressUpdater = Atomic({ targetKey, progress in
            guard let migrationIndex: Int = unperformedMigrations.firstIndex(where: { key, _ in key == targetKey }) else {
                return
            }
            
            let completedExpectedDuration: TimeInterval = (
                (migrationIndex > 0 ? unperformedMigrationDurations[0..<migrationIndex].reduce(0, +) : 0) +
                (unperformedMigrationDurations[migrationIndex] * progress)
            )
            let totalProgress: CGFloat = (completedExpectedDuration / totalMinExpectedDuration)
            
            DispatchQueue.main.async {
                onProgressUpdate?(totalProgress, totalMinExpectedDuration)
            }
        })
        self.migrationRequirementProcesser = Atomic(onMigrationRequirement)
        
        // Store the logic to run when the migration completes
        let migrationCompleted: (Swift.Result<Void, Error>) -> () = { [weak self] result in
            // Process any unprocessed requirements which need to be processed before completion
            // then clear out the state
            self?.unprocessedMigrationRequirements.wrappedValue
                .filter { $0.shouldProcessAtCompletionIfNotRequired }
                .forEach { self?.migrationRequirementProcesser?.wrappedValue(nil, $0) }
            self?.migrationsCompleted.mutate { $0 = true }
            self?.migrationProgressUpdater = nil
            self?.migrationRequirementProcesser = nil
            SUKLegacy.clearLegacyDatabaseInstance()
            
            // Reset in case there is a requirement on a migration which runs when returning from
            // the background
            self?.unprocessedMigrationRequirements.mutate { $0 = MigrationRequirement.allCases }
            
            // Don't log anything in the case of a 'success' or if the database is suspended (the
            // latter will happen if the user happens to return to the background too quickly on
            // launch so is unnecessarily alarming, it also gets caught and logged separately by
            // the 'write' functions anyway)
            switch result {
                case .success: break
                case .failure(DatabaseError.SQLITE_ABORT): break
                case .failure(let error): SNLog("[Migration Error] Migration failed with error: \(error)")
            }
            
            onComplete(result, needsConfigSync)
        }
        
        // if there aren't any migrations to run then just complete immediately (this way the migrator
        // doesn't try to execute on the DBWrite thread so returning from the background can't get blocked
        // due to some weird endless process running)
        guard !unperformedMigrations.isEmpty else {
            migrationCompleted(.success(()))
            return
        }
        
        // If we have an unperformed migration then trigger the progress updater immediately
        if let firstMigrationKey: String = unperformedMigrations.first?.key {
            self.migrationProgressUpdater?.wrappedValue(firstMigrationKey, 0)
        }
        
        // Note: The non-async migration should only be used for unit tests
        guard async else {
            do { try self.migrator?.migrate(dbWriter) }
            catch { migrationCompleted(Swift.Result<Void, Error>.failure(error)) }
            return
        }
        
        self.migrator?.asyncMigrate(dbWriter) { result in
            let finalResult: Swift.Result<Void, Error> = {
                switch result {
                    case .failure(let error): return .failure(error)
                    case .success: return .success(())
                }
            }()
            
            // Note: We need to dispatch this to the next run toop to prevent any potential re-entrancy
            // issues since the 'asyncMigrate' returns a result containing a DB instance
            DispatchQueue.global(qos: .userInitiated).async {
                migrationCompleted(finalResult)
            }
        }
    }
    
    public func willStartMigration(_ db: Database, _ migration: Migration.Type) {
        let unprocessedRequirements: Set<MigrationRequirement> = migration.requirements.asSet()
            .intersection(unprocessedMigrationRequirements.wrappedValue.asSet())
<<<<<<< HEAD
        
        // No need to do anything if there are no unprocessed requirements
        guard !unprocessedRequirements.isEmpty else { return }
        
        // Process all of the requirements for this migration
        unprocessedRequirements.forEach { migrationRequirementProcesser?.wrappedValue(db, $0) }
        
=======

        // No need to do anything if there are no unprocessed requirements
        guard !unprocessedRequirements.isEmpty else { return }

        // Process all of the requirements for this migration
        unprocessedRequirements.forEach { migrationRequirementProcesser?.wrappedValue(db, $0) }

>>>>>>> 968f50f2
        // Remove any processed requirements from the list (don't want to process them multiple times)
        unprocessedMigrationRequirements.mutate {
            $0 = Array($0.asSet().subtracting(migration.requirements.asSet()))
        }
    }
    
    public static func update(
        progress: CGFloat,
        for migration: Migration.Type,
        in target: TargetMigrations.Identifier
    ) {
        // In test builds ignore any migration progress updates (we run in a custom database writer anyway)
        guard !SNUtilitiesKit.isRunningTests else { return }
        
        Storage.shared.migrationProgressUpdater?.wrappedValue(target.key(with: migration), progress)
    }
    
    // MARK: - Security
    
    private static func getDatabaseCipherKeySpec() throws -> Data {
        return try SSKDefaultKeychainStorage.shared.data(forService: keychainService, key: dbCipherKeySpecKey)
    }
    
    @discardableResult private static func getOrGenerateDatabaseKeySpec() throws -> Data {
        do {
            var keySpec: Data = try getDatabaseCipherKeySpec()
            defer { keySpec.resetBytes(in: 0..<keySpec.count) }
            
            guard keySpec.count == kSQLCipherKeySpecLength else { throw StorageError.invalidKeySpec }
            
            return keySpec
        }
        catch {
            switch (error, (error as? KeychainStorageError)?.code) {
                case (StorageError.invalidKeySpec, _):
                    // For these cases it means either the keySpec or the keychain has become corrupt so in order to
                    // get back to a "known good state" and behave like a new install we need to reset the storage
                    // and regenerate the key
                    if !SNUtilitiesKit.isRunningTests {
                        // Try to reset app by deleting database.
                        resetAllStorage()
                    }
                    fallthrough
                
                case (_, errSecItemNotFound):
                    // No keySpec was found so we need to generate a new one
                    do {
                        var keySpec: Data = try Randomness.generateRandomBytes(numberBytes: kSQLCipherKeySpecLength)
                        defer { keySpec.resetBytes(in: 0..<keySpec.count) } // Reset content immediately after use
                        
                        try SSKDefaultKeychainStorage.shared.set(data: keySpec, service: keychainService, key: dbCipherKeySpecKey)
                        return keySpec
                    }
                    catch {
                        SNLog("Setting keychain value failed with error: \(error.localizedDescription)")
                        Thread.sleep(forTimeInterval: 15)    // Sleep to allow any background behaviours to complete
                        throw StorageError.keySpecCreationFailed
                    }
                    
                default:
                    // Because we use kSecAttrAccessibleAfterFirstUnlockThisDeviceOnly, the keychain will be inaccessible
                    // after device restart until device is unlocked for the first time. If the app receives a push
                    // notification, we won't be able to access the keychain to process that notification, so we should
                    // just terminate by throwing an uncaught exception
                    if HasAppContext() && (CurrentAppContext().isMainApp || CurrentAppContext().isInBackground()) {
                        let appState: UIApplication.State = CurrentAppContext().reportedApplicationState
                        SNLog("CipherKeySpec inaccessible. New install or no unlock since device restart?, ApplicationState: \(NSStringForUIApplicationState(appState))")
                        
                        // In this case we should have already detected the situation earlier and exited
                        // gracefully (in the app delegate) using isDatabasePasswordAccessible, but we
                        // want to stop the app running here anyway
                        Thread.sleep(forTimeInterval: 5)    // Sleep to allow any background behaviours to complete
                        throw StorageError.keySpecInaccessible
                    }
                    
                    SNLog("CipherKeySpec inaccessible; not main app.")
                    Thread.sleep(forTimeInterval: 5)    // Sleep to allow any background behaviours to complete
                    throw StorageError.keySpecInaccessible
            }
        }
    }
    
    // MARK: - File Management
    
    /// In order to avoid the `0xdead10cc` exception when accessing the database while another target is accessing it we call
    /// the experimental `Database.suspendNotification` notification (and store the current suspended state) to prevent
    /// `GRDB` from trying to access the locked database file
    ///
    /// The generally suggested approach is to avoid this entirely by not storing the database in an AppGroup folder and sharing it
    /// with extensions - this may be possible but will require significant refactoring and a potentially painful migration to move the
    /// database and other files into the App folder
    public static func suspendDatabaseAccess(using dependencies: Dependencies = Dependencies()) {
        NotificationCenter.default.post(name: Database.suspendNotification, object: self)
        if Storage.hasCreatedValidInstance { dependencies.storage.isSuspendedUnsafe = true }
    }
    
    /// This method reverses the database suspension used to prevent the `0xdead10cc` exception (see `suspendDatabaseAccess()`
    /// above for more information
    public static func resumeDatabaseAccess(using dependencies: Dependencies = Dependencies()) {
        NotificationCenter.default.post(name: Database.resumeNotification, object: self)
        if Storage.hasCreatedValidInstance { dependencies.storage.isSuspendedUnsafe = false }
    }
    
    public static func resetAllStorage() {
        // Just in case they haven't been removed for some reason, delete the legacy database & keys
        SUKLegacy.clearLegacyDatabaseInstance()
        try? SUKLegacy.deleteLegacyDatabaseFilesAndKey()
        
        Storage.shared.isValid = false
        Storage.internalHasCreatedValidInstance.mutate { $0 = false }
        Storage.shared.migrationsCompleted.mutate { $0 = false }
        Storage.shared.dbWriter = nil
        
        deleteDatabaseFiles()
        try? deleteDbKeys()
    }
    
    public static func resetForCleanMigration() {
        // Clear existing content
        resetAllStorage()
        
        // Reconfigure
        Storage.shared.configureDatabase()
    }
    
    private static func deleteDatabaseFiles() {
        OWSFileSystem.deleteFile(databasePath)
        OWSFileSystem.deleteFile(databasePathShm)
        OWSFileSystem.deleteFile(databasePathWal)
    }
    
    private static func deleteDbKeys() throws {
        try SSKDefaultKeychainStorage.shared.remove(service: keychainService, key: dbCipherKeySpecKey)
    }
    
    // MARK: - Logging Functions
    
    typealias CallInfo = (file: String, function: String, line: Int)

    private static func logSlowWrites<T>(
        info: CallInfo,
        updates: @escaping (Database) throws -> T
    ) -> (Database) throws -> T {
        return { db in
            let start: CFTimeInterval = CACurrentMediaTime()
            let fileName: String = (info.file.components(separatedBy: "/").last.map { " \($0):\(info.line)" } ?? "")
            let timeout: Timer = Timer.scheduledTimerOnMainThread(withTimeInterval: writeWarningThreadshold) {
                $0.invalidate()
                
                // Don't want to log on the main thread as to avoid confusion when debugging issues
                DispatchQueue.global(qos: .default).async {
                    SNLog("[Storage\(fileName)] Slow write taking longer than \(writeWarningThreadshold, format: ".2", omitZeroDecimal: true)s - \(info.function)")
                }
            }
            defer {
                // If we timed out then log the actual duration to help us prioritise performance issues
                if !timeout.isValid {
                    let end: CFTimeInterval = CACurrentMediaTime()
                    
                    DispatchQueue.global(qos: .default).async {
                        SNLog("[Storage\(fileName)] Slow write completed after \(end - start, format: ".2", omitZeroDecimal: true)s")
                    }
                }
                
                timeout.invalidate()
            }
            
            return try updates(db)
        }
    }
    
    private static func logIfNeeded(_ error: Error, isWrite: Bool) {
        switch error {
            case DatabaseError.SQLITE_ABORT:
                let message: String = ((error as? DatabaseError)?.message ?? "Unknown")
                SNLog("[Storage] Database \(isWrite ? "write" : "read") failed due to error: \(message)")
                
            default: break
        }
    }
    
    private static func logIfNeeded<T>(_ error: Error, isWrite: Bool) -> T? {
        logIfNeeded(error, isWrite: isWrite)
        return nil
    }
    
    // MARK: - Functions
    
    @discardableResult public func write<T>(
        fileName: String = #file,
        functionName: String = #function,
        lineNumber: Int = #line,
        using dependencies: Dependencies = Dependencies(),
        updates: @escaping (Database) throws -> T?
    ) -> T? {
        guard isValid, let dbWriter: DatabaseWriter = dbWriter else { return nil }
        
        let info: CallInfo = (fileName, functionName, lineNumber)
        
        do { return try dbWriter.write(Storage.logSlowWrites(info: info, updates: updates)) }
        catch { return Storage.logIfNeeded(error, isWrite: true) }
    }
    
    open func writeAsync<T>(
        fileName: String = #file,
        functionName: String = #function,
        lineNumber: Int = #line,
        using dependencies: Dependencies = Dependencies(),
        updates: @escaping (Database) throws -> T
    ) {
        writeAsync(
            fileName: fileName,
            functionName: functionName,
            lineNumber: lineNumber,
            using: dependencies,
            updates: updates,
            completion: { _, _ in }
        )
    }
    
    open func writeAsync<T>(
        fileName: String = #file,
        functionName: String = #function,
        lineNumber: Int = #line,
        using dependencies: Dependencies = Dependencies(),
        updates: @escaping (Database) throws -> T,
        completion: @escaping (Database, Swift.Result<T, Error>) throws -> Void
    ) {
        guard isValid, let dbWriter: DatabaseWriter = dbWriter else { return }
        
        let info: CallInfo = (fileName, functionName, lineNumber)
        
        dbWriter.asyncWrite(
            Storage.logSlowWrites(info: info, updates: updates),
            completion: { db, result in
                switch result {
                    case .failure(let error): Storage.logIfNeeded(error, isWrite: true)
                    default: break
                }
                
                try? completion(db, result)
            }
        )
    }
    
    open func writePublisher<T>(
        fileName: String = #file,
        functionName: String = #function,
        lineNumber: Int = #line,
        using dependencies: Dependencies = Dependencies(),
        updates: @escaping (Database) throws -> T
    ) -> AnyPublisher<T, Error> {
        guard isValid, let dbWriter: DatabaseWriter = dbWriter else {
            return Fail<T, Error>(error: StorageError.databaseInvalid)
                .eraseToAnyPublisher()
        }
        
        let info: CallInfo = (fileName, functionName, lineNumber)
        
        /// **Note:** GRDB does have a `writePublisher` method but it appears to asynchronously trigger
        /// both the `output` and `complete` closures at the same time which causes a lot of unexpected
        /// behaviours (this behaviour is apparently expected but still causes a number of odd behaviours in our code
        /// for more information see https://github.com/groue/GRDB.swift/issues/1334)
        ///
        /// Instead of this we are just using `Deferred { Future {} }` which is executed on the specified scheduled
        /// which behaves in a much more expected way than the GRDB `writePublisher` does
        return Deferred {
            Future { resolver in
                do { resolver(Result.success(try dbWriter.write(Storage.logSlowWrites(info: info, updates: updates)))) }
                catch {
                    Storage.logIfNeeded(error, isWrite: true)
                    resolver(Result.failure(error))
                }
            }
        }.eraseToAnyPublisher()
    }
    
    open func readPublisher<T>(
        using dependencies: Dependencies = Dependencies(),
        value: @escaping (Database) throws -> T
    ) -> AnyPublisher<T, Error> {
        guard isValid, let dbWriter: DatabaseWriter = dbWriter else {
            return Fail<T, Error>(error: StorageError.databaseInvalid)
                .eraseToAnyPublisher()
        }
        
        /// **Note:** GRDB does have a `readPublisher` method but it appears to asynchronously trigger
        /// both the `output` and `complete` closures at the same time which causes a lot of unexpected
        /// behaviours (this behaviour is apparently expected but still causes a number of odd behaviours in our code
        /// for more information see https://github.com/groue/GRDB.swift/issues/1334)
        ///
        /// Instead of this we are just using `Deferred { Future {} }` which is executed on the specified scheduled
        /// which behaves in a much more expected way than the GRDB `readPublisher` does
        return Deferred {
            Future { resolver in
                do { resolver(Result.success(try dbWriter.read(value))) }
                catch {
                    Storage.logIfNeeded(error, isWrite: false)
                    resolver(Result.failure(error))
                }
            }
        }.eraseToAnyPublisher()
    }
    
    @discardableResult public func read<T>(
        using dependencies: Dependencies = Dependencies(),
        _ value: (Database) throws -> T?
    ) -> T? {
        guard isValid, let dbWriter: DatabaseWriter = dbWriter else { return nil }
        
        do { return try dbWriter.read(value) }
        catch { return Storage.logIfNeeded(error, isWrite: false) }
    }
    
    /// Rever to the `ValueObservation.start` method for full documentation
    ///
    /// - parameter observation: The observation to start
    /// - parameter scheduler: A Scheduler. By default, fresh values are
    ///   dispatched asynchronously on the main queue.
    /// - parameter onError: A closure that is provided eventual errors that
    ///   happen during observation
    /// - parameter onChange: A closure that is provided fresh values
    /// - returns: a DatabaseCancellable
    public func start<Reducer: ValueReducer>(
        _ observation: ValueObservation<Reducer>,
        scheduling scheduler: ValueObservationScheduler = .async(onQueue: .main),
        onError: @escaping (Error) -> Void,
        onChange: @escaping (Reducer.Value) -> Void
    ) -> DatabaseCancellable {
        guard isValid, let dbWriter: DatabaseWriter = dbWriter else {
            onError(StorageError.databaseInvalid)
            return AnyDatabaseCancellable(cancel: {})
        }
        
        return observation.start(
            in: dbWriter,
            scheduling: scheduler,
            onError: onError,
            onChange: onChange
        )
    }
    
    public func addObserver(_ observer: TransactionObserver?) {
        guard isValid, let dbWriter: DatabaseWriter = dbWriter else { return }
        guard let observer: TransactionObserver = observer else { return }
        
        // Note: This actually triggers a write to the database so can be blocked by other
        // writes, since it's usually called on the main thread when creating a view controller
        // this can result in the UI hanging - to avoid this we dispatch (and hope there isn't
        // negative impact)
        DispatchQueue.global(qos: .default).async {
            dbWriter.add(transactionObserver: observer)
        }
    }
    
    public func removeObserver(_ observer: TransactionObserver?) {
        guard isValid, let dbWriter: DatabaseWriter = dbWriter else { return }
        guard let observer: TransactionObserver = observer else { return }
        
        // Note: This actually triggers a write to the database so can be blocked by other
        // writes, since it's usually called on the main thread when creating a view controller
        // this can result in the UI hanging - to avoid this we dispatch (and hope there isn't
        // negative impact)
        DispatchQueue.global(qos: .default).async {
            dbWriter.remove(transactionObserver: observer)
        }
    }
}

// MARK: - Combine Extensions

public extension ValueObservation {
    func publisher(
        in storage: Storage,
        scheduling scheduler: ValueObservationScheduler = Storage.defaultPublisherScheduler
    ) -> AnyPublisher<Reducer.Value, Error> where Reducer: ValueReducer {
        guard storage.isValid, let dbWriter: DatabaseWriter = storage.dbWriter else {
            return Fail(error: StorageError.databaseInvalid).eraseToAnyPublisher()
        }
        
        return self.publisher(in: dbWriter, scheduling: scheduler)
            .eraseToAnyPublisher()
    }
}

// MARK: - Debug Convenience

#if DEBUG
public extension Storage {
    func exportInfo(password: String) throws -> (dbPath: String, keyPath: String) {
        var keySpec: Data = try Storage.getOrGenerateDatabaseKeySpec()
        defer { keySpec.resetBytes(in: 0..<keySpec.count) } // Reset content immediately after use
        
        guard var passwordData: Data = password.data(using: .utf8) else { throw StorageError.generic }
        defer { passwordData.resetBytes(in: 0..<passwordData.count) } // Reset content immediately after use
        
        /// Encrypt the `keySpec` value using a SHA256 of the password provided and a nonce then base64-encode the encrypted
        /// data and save it to a temporary file to share alongside the database
        ///
        /// Decrypt the key via the termincal on macOS by running the command in the project root directory
        /// `swift ./Scropts/DecryptExportedKey.swift {BASE64_CIPHERTEXT} {PASSWORD}`
        ///
        /// Where `BASE64_CIPHERTEXT` is the content of the `key.enc` file and `PASSWORD` is the password provided via the
        /// prompt during export
        let nonce: ChaChaPoly.Nonce = ChaChaPoly.Nonce()
        let hash: SHA256.Digest = SHA256.hash(data: passwordData)
        let key: SymmetricKey = SymmetricKey(data: Data(hash.makeIterator()))
        let sealedBox: ChaChaPoly.SealedBox = try ChaChaPoly.seal(keySpec, using: key, nonce: nonce, authenticating: Data())
        let keyInfoPath: String = "\(NSTemporaryDirectory())key.enc"
        let encryptedKeyBase64: String = sealedBox.combined.base64EncodedString()
        try encryptedKeyBase64.write(toFile: keyInfoPath, atomically: true, encoding: .utf8)
        
        return (
            Storage.databasePath,
            keyInfoPath
        )
    }
}
#endif<|MERGE_RESOLUTION|>--- conflicted
+++ resolved
@@ -306,7 +306,6 @@
     public func willStartMigration(_ db: Database, _ migration: Migration.Type) {
         let unprocessedRequirements: Set<MigrationRequirement> = migration.requirements.asSet()
             .intersection(unprocessedMigrationRequirements.wrappedValue.asSet())
-<<<<<<< HEAD
         
         // No need to do anything if there are no unprocessed requirements
         guard !unprocessedRequirements.isEmpty else { return }
@@ -314,15 +313,6 @@
         // Process all of the requirements for this migration
         unprocessedRequirements.forEach { migrationRequirementProcesser?.wrappedValue(db, $0) }
         
-=======
-
-        // No need to do anything if there are no unprocessed requirements
-        guard !unprocessedRequirements.isEmpty else { return }
-
-        // Process all of the requirements for this migration
-        unprocessedRequirements.forEach { migrationRequirementProcesser?.wrappedValue(db, $0) }
-
->>>>>>> 968f50f2
         // Remove any processed requirements from the list (don't want to process them multiple times)
         unprocessedMigrationRequirements.mutate {
             $0 = Array($0.asSet().subtracting(migration.requirements.asSet()))
