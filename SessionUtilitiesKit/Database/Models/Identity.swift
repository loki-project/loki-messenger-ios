--- conflicted
+++ resolved
@@ -112,7 +112,6 @@
         )
     }
     
-<<<<<<< HEAD
     static func mnemonic(using dependencies: Dependencies) throws -> String {
         guard
             let ed25519KeyPair: KeyPair = dependencies[singleton: .storage]
@@ -132,40 +131,17 @@
                     (Identity.fetchUserEd25519KeyPair(db) != nil)
                 )
             }.defaulting(to: (false, false))
-=======
-    static func fetchHexEncodedSeed(_ db: Database? = nil) -> String? {
-        guard let db: Database = db else {
-            return Storage.shared.read { db in fetchHexEncodedSeed(db) }
-        }
-        
-        guard let data: Data = try? Identity.fetchOne(db, id: .seed)?.data else {
-            return nil
-        }
-        
-        return data.toHexString()
-    }
-    
-    static func mnemonic() throws -> String {
-        let dbIsValid: Bool = Storage.shared.isValid
-        let dbIsSuspended: Bool = Storage.shared.isSuspended
-        
-        if let hexEncodedSeed: String = Identity.fetchHexEncodedSeed() {
-            return Mnemonic.encode(hexEncodedString: hexEncodedSeed)
-        }
-        
-        // stringlint:ignore_contents
-        guard let legacyPrivateKey: String = Identity.fetchUserPrivateKey()?.toHexString() else {
-            let hasStoredPublicKey: Bool = (Identity.fetchUserPublicKey() != nil)
-            let hasStoredEdKeyPair: Bool = (Identity.fetchUserEd25519KeyPair() != nil)
->>>>>>> 83911cf9
+
+            // stringlint:ignore_start
             let dbStates: [String] = [
-                "dbIsValid: \(dbIsValid)",                      // stringlint:disable
-                "dbHasRead: \(dbHasRead)",                      // stringlint:disable
-                "dbHasWritten: \(dbHasWritten)",                // stringlint:disable
-                "dbIsSuspended: \(dbIsSuspended)",              // stringlint:disable
-                "userXKeyPair: \(hasStoredXKeyPair)",           // stringlint:disable
-                "userEdKeyPair: \(hasStoredEdKeyPair)"          // stringlint:disable
+                "dbIsValid: \(dbIsValid)",
+                "dbHasRead: \(dbHasRead)",
+                "dbHasWritten: \(dbHasWritten)",
+                "dbIsSuspended: \(dbIsSuspended)",
+                "userXKeyPair: \(hasStoredXKeyPair)",
+                "userEdKeyPair: \(hasStoredEdKeyPair)"
             ]
+            // stringlint:ignore_stop
 
             SNLog("Failed to retrieve keys for mnemonic generation (\(dbStates.joined(separator: ", ")))")
             throw StorageError.objectNotFound
