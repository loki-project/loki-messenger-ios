--- conflicted
+++ resolved
@@ -130,12 +130,14 @@
         /// This is a job that runs once whenever a message is marked as read because of syncing from user config and
         /// needs to get expiration from network
         case getExpiration
-        
-<<<<<<< HEAD
+
+        /// This is a job that runs at most once every 24 hours in order to check if there is a new update available on GitHub
+        case checkForAppUpdates = 3011
+        
         /// This is a job which downloads a display picture for a user, group or community (it's separate from the
         /// `attachmentDownloadJob` as these files are likely to be much smaller so we don't want them to be
         /// blocked by larger attachment downloads
-        case displayPictureDownload = 3011
+        case displayPictureDownload
         
         /// This is a job which sends an invitation to a member of a group asynchronously so the admin doesn't need to
         /// wait during group creation
@@ -157,10 +159,6 @@
         /// **Note:** In order to avoid these jobs building up in the database due to crashes or unhandled code paths these
         /// jobs will be automatically removed on launch
         case manualResultJob = 4000
-=======
-        /// This is a job that runs at most once every 24 hours in order to check if there is a new update available on GitHub
-        case checkForAppUpdates = 3011
->>>>>>> 304423f3
     }
     
     public enum Behaviour: Int, Codable, DatabaseValueConvertible, CaseIterable {
