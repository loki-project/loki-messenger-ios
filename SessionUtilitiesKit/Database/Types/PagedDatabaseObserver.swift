--- conflicted
+++ resolved
@@ -135,12 +135,8 @@
             
             // Retrieve the pagedRowId for the related value that is
             // getting deleted
-<<<<<<< HEAD
+            let pagedTableName: String = self.pagedTableName
             let pagedRowIds: [Int64] = dependencies[singleton: .storage]
-=======
-            let pagedTableName: String = self.pagedTableName
-            let pagedRowIds: [Int64] = Storage.shared
->>>>>>> 88fd1342
                 .read { db in
                     PagedData.pagedRowIdsForRelatedRowIds(
                         db,
