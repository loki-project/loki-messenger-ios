// Copyright © 2022 Rangeproof Pty Ltd. All rights reserved.

import Foundation
import GRDB

public protocol Migration {
    static var target: TargetMigrations.Identifier { get }
    static var identifier: String { get }
    static var needsConfigSync: Bool { get }
    static var minExpectedRunDuration: TimeInterval { get }
    static var requirements: [MigrationRequirement] { get }
    
    /// This includes any tables which are fetched from as part of the migration so that we can test they can still be parsed
    /// correctly within migration tests
    static var fetchedTables: [(TableRecord & FetchableRecord).Type] { get }
    
    /// This includes any tables which are created or altered as part of the migration so that we can test they can still be parsed
    /// correctly within migration tests
    static var createdOrAlteredTables: [(TableRecord & FetchableRecord).Type] { get }
    
    /// This includes any tables which have been permanently dropped as part of this migration
    static var droppedTables: [(TableRecord & FetchableRecord).Type] { get }
    
    static func migrate(_ db: Database, using dependencies: Dependencies) throws
}

public extension Migration {
    static var requirements: [MigrationRequirement] { [] }
    
    static func loggedMigrate(
        _ storage: Storage?,
        targetIdentifier: TargetMigrations.Identifier,
        using dependencies: Dependencies
    ) -> ((_ db: Database) throws -> ()) {
        return { (db: Database) in
            Log.info("[Migration Info] Starting \(targetIdentifier.key(with: self))", silenceForTests: true)
            storage?.willStartMigration(db, self)
            storage?.internalCurrentlyRunningMigration.mutate { $0 = (targetIdentifier, self) }
            defer { storage?.internalCurrentlyRunningMigration.mutate { $0 = nil } }
            
            try migrate(db, using: dependencies)
<<<<<<< HEAD
            SNLogNotTests("[Migration Info] Completed \(targetIdentifier.key(with: self))")
=======
            Log.info("[Migration Info] Completed \(targetIdentifier.key(with: self))", silenceForTests: true)
>>>>>>> 304423f3
        }
    }
}<|MERGE_RESOLUTION|>--- conflicted
+++ resolved
@@ -39,11 +39,7 @@
             defer { storage?.internalCurrentlyRunningMigration.mutate { $0 = nil } }
             
             try migrate(db, using: dependencies)
-<<<<<<< HEAD
-            SNLogNotTests("[Migration Info] Completed \(targetIdentifier.key(with: self))")
-=======
             Log.info("[Migration Info] Completed \(targetIdentifier.key(with: self))", silenceForTests: true)
->>>>>>> 304423f3
         }
     }
 }