--- conflicted
+++ resolved
@@ -1343,16 +1343,11 @@
         // thread and do so by creating a number of background queues to run the jobs on, if this
         // function was called on the wrong queue then we need to dispatch to the correct one
         guard DispatchQueue.with(key: queueKey, matches: queueContext, using: dependencies) else {
-<<<<<<< HEAD
-            internalQueue.async(using: dependencies) { [weak self] in
-                self?.start(forceWhenAlreadyRunning: forceWhenAlreadyRunning)
-=======
             // Note: We need to dispatch this after a small 0.01 delay to prevent any potential
             // re-entrancy issues since the `start` function can be called within an existing
             // database transaction (eg. via `db.afterNextTransactionNestedOnce`)
             internalQueue.asyncAfter(deadline: .now() + 0.01, using: dependencies) { [weak self] in
-                self?.start(forceWhenAlreadyRunning: forceWhenAlreadyRunning, using: dependencies)
->>>>>>> d41bc9b2
+                self?.start(forceWhenAlreadyRunning: forceWhenAlreadyRunning)
             }
             return
         }
