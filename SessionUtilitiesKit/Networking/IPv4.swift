// Copyright © 2022 Rangeproof Pty Ltd. All rights reserved.
//
// stringlint:disable

import Foundation

public enum IPv4 {
<<<<<<< HEAD
    
    public static func toInt(_ ip: String) -> Int? {
        let octets: [Int] = ip.split(separator: ".").compactMap { Int($0) }
        guard octets.count > 1 else { return nil }
        var result: Int = 0
=======
    public static func toInt(_ ip: String) -> Int64? {
        let octets: [Int64] = ip.split(separator: ".").compactMap { Int64($0) }
        guard octets.count > 1 else { return nil }
        
        var result: Int64 = 0
>>>>>>> 57a76dc1
        for i in stride(from: 3, through: 0, by: -1) {
            result += octets[ 3 - i ] << (i * 8)
        }
        
        return (result > 0 ? result : nil)
    }
}<|MERGE_RESOLUTION|>--- conflicted
+++ resolved
@@ -5,19 +5,11 @@
 import Foundation
 
 public enum IPv4 {
-<<<<<<< HEAD
-    
-    public static func toInt(_ ip: String) -> Int? {
-        let octets: [Int] = ip.split(separator: ".").compactMap { Int($0) }
-        guard octets.count > 1 else { return nil }
-        var result: Int = 0
-=======
     public static func toInt(_ ip: String) -> Int64? {
         let octets: [Int64] = ip.split(separator: ".").compactMap { Int64($0) }
         guard octets.count > 1 else { return nil }
         
         var result: Int64 = 0
->>>>>>> 57a76dc1
         for i in stride(from: 3, through: 0, by: -1) {
             result += octets[ 3 - i ] << (i * 8)
         }
