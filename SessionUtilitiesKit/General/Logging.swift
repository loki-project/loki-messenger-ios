// Copyright © 2022 Rangeproof Pty Ltd. All rights reserved.
//
// stringlint:disable

import Foundation
import CocoaLumberjackSwift

// MARK: - Log

public enum Log {
    fileprivate typealias LogInfo = (
        level: Log.Level,
        message: String,
        withPrefixes: Bool,
        silenceForTests: Bool,
        file: StaticString,
        function: StaticString,
        line: UInt
    )
    
    public enum Level {
        case verbose
        case debug
        case info
        case warn
        case error
        case critical
        case off
    }
    
    private static var logger: Atomic<Logger?> = Atomic(nil)
    private static var pendingStartupLogs: Atomic<[LogInfo]> = Atomic([])
    
    public static func setup(with logger: Logger) {
        logger.retrievePendingStartupLogs = {
            pendingStartupLogs.mutate { pendingStartupLogs in
                let logs: [LogInfo] = pendingStartupLogs
                pendingStartupLogs = []
                return logs
            }
        }
        Log.logger.mutate { $0 = logger }
    }
    
    public static func appResumedExecution() {
        guard logger.wrappedValue != nil else { return }
        
        logger.wrappedValue?.loadExtensionLogsAndResumeLogging()
    }
    
    public static func logFilePath() -> String? {
        guard
            let logger: Logger = logger.wrappedValue
        else { return nil }
        
        let logFiles: [String] = logger.fileLogger.logFileManager.sortedLogFilePaths
        
        guard !logFiles.isEmpty else { return nil }
        
        // If the latest log file is too short (ie. less that ~100kb) then we want to create a temporary file
        // which contains the previous log file logs plus the logs from the newest file so we don't miss info
        // that might be relevant for debugging
        guard
            logFiles.count > 1,
            let attributes: [FileAttributeKey: Any] = try? FileManager.default.attributesOfItem(atPath: logFiles[0]),
            let fileSize: UInt64 = attributes[.size] as? UInt64,
            fileSize < (100 * 1024)
        else { return logFiles[0] }
        
        // The file is too small so lets create a temp file to share instead
        let tempDirectory: String = NSTemporaryDirectory()
        let tempFilePath: String = URL(fileURLWithPath: tempDirectory)
            .appendingPathComponent(URL(fileURLWithPath: logFiles[1]).lastPathComponent)
            .path
        
        do {
            try FileManager.default.copyItem(
                atPath: logFiles[1],
                toPath: tempFilePath
            )
            
            guard let fileHandle: FileHandle = FileHandle(forWritingAtPath: tempFilePath) else {
                throw StorageError.objectNotFound
            }
            
            // Ensure we close the file handle
            defer { fileHandle.closeFile() }
            
            // Move to the end of the file to insert the logs
            if #available(iOS 13.4, *) { try fileHandle.seekToEnd() }
            else { fileHandle.seekToEndOfFile() }
            
            // Append the data from the newest log to the temp file
            let newestLogData: Data = try Data(contentsOf: URL(fileURLWithPath: logFiles[0]))
            if #available(iOS 13.4, *) { try fileHandle.write(contentsOf: newestLogData) }
            else { fileHandle.write(newestLogData) }
        }
        catch { return logFiles[0] }
        
        return tempFilePath
    }
    
    public static func flush() {
        DDLog.flushLog()
    }
    
    // MARK: - Log Functions
    
    fileprivate static func empty() {
        let emptyArguments: [CVarArg] = []
        
        withVaList(emptyArguments) { ptr in
            DDLog.log(
                asynchronous: true,
                level: .info,
                flag: .info,
                context: 0,
                file: "",
                function: "",
                line: 0,
                tag: nil,
                format: "",
                arguments: ptr)
        }
    }
    
    public static func verbose(
        _ message: String,
        withPrefixes: Bool = true,
        silenceForTests: Bool = false,
        file: StaticString = #file,
        function: StaticString = #function,
        line: UInt = #line
    ) {
        custom(.verbose, message, withPrefixes: withPrefixes, silenceForTests: silenceForTests, file: file, function: function, line: line)
    }
    
    public static func debug(
        _ message: String,
        withPrefixes: Bool = true,
        silenceForTests: Bool = false,
        file: StaticString = #file,
        function: StaticString = #function,
        line: UInt = #line
    ) {
        custom(.debug, message, withPrefixes: withPrefixes, silenceForTests: silenceForTests, file: file, function: function, line: line)
    }
    
    public static func info(
        _ message: String,
        withPrefixes: Bool = true,
        silenceForTests: Bool = false,
        file: StaticString = #file,
        function: StaticString = #function,
        line: UInt = #line
    ) {
        custom(.info, message, withPrefixes: withPrefixes, silenceForTests: silenceForTests, file: file, function: function, line: line)
    }
    
    public static func warn(
        _ message: String,
        withPrefixes: Bool = true,
        silenceForTests: Bool = false,
        file: StaticString = #file,
        function: StaticString = #function,
        line: UInt = #line
    ) {
        custom(.warn, message, withPrefixes: withPrefixes, silenceForTests: silenceForTests, file: file, function: function, line: line)
    }
    
    public static func error(
        _ message: String,
        withPrefixes: Bool = true,
        silenceForTests: Bool = false,
        file: StaticString = #file,
        function: StaticString = #function,
        line: UInt = #line
    ) {
        custom(.error, message, withPrefixes: withPrefixes, silenceForTests: silenceForTests, file: file, function: function, line: line)
    }
    
    public static func critical(
        _ message: String,
        withPrefixes: Bool = true,
        silenceForTests: Bool = false,
        file: StaticString = #file,
        function: StaticString = #function,
        line: UInt = #line
    ) {
        custom(.critical, message, withPrefixes: withPrefixes, silenceForTests: silenceForTests, file: file, function: function, line: line)
    }
    
    public static func assert(
        _ condition: Bool,
        _ message: @autoclosure () -> String = String(),
        file: StaticString = #file,
        function: StaticString = #function,
        line: UInt = #line
    ) {
        guard !condition else { return }
        
        let filename: String = URL(fileURLWithPath: "\(file)").lastPathComponent
        let message: String = message()
        let logMessage: String = (message.isEmpty ? "Assertion failed." : message)
        let formattedMessage: String = "[\(filename):\(line) \(function)] \(logMessage)"
        custom(.critical, formattedMessage, withPrefixes: true, silenceForTests: false, file: file, function: function, line: line)
        assertionFailure(formattedMessage)
    }
    
    public static func assertOnMainThread(
        file: StaticString = #file,
        function: StaticString = #function,
        line: UInt = #line
    ) {
        guard !Thread.isMainThread else { return }
        
        let filename: String = URL(fileURLWithPath: "\(file)").lastPathComponent
        let formattedMessage: String = "[\(filename):\(line) \(function)] Must be on main thread."
        custom(.critical, formattedMessage, withPrefixes: true, silenceForTests: false, file: file, function: function, line: line)
        assertionFailure(formattedMessage)
    }
    
    public static func custom(
        _ level: Log.Level,
        _ message: String,
        withPrefixes: Bool,
        silenceForTests: Bool,
        file: StaticString = #file,
        function: StaticString = #function,
        line: UInt = #line
    ) {
        guard
            let logger: Logger = logger.wrappedValue,
            !logger.isSuspended.wrappedValue
        else {
            return pendingStartupLogs.mutate {
                $0.append((level, message, withPrefixes, silenceForTests, file, function, line))
            }
        }
        
        logger.log(level, message, withPrefixes: withPrefixes, silenceForTests: silenceForTests, file: file, function: function, line: line)
    }
}

// MARK: - Logger

public class Logger {
    private let isRunningTests: Bool = (ProcessInfo.processInfo.environment["XCTestConfigurationFilePath"] == nil)
    private let primaryPrefix: String
    private let forceNSLog: Bool
    fileprivate let fileLogger: DDFileLogger
    fileprivate let isSuspended: Atomic<Bool> = Atomic(true)
    fileprivate var retrievePendingStartupLogs: (() -> [Log.LogInfo])?
    
    public init(
        primaryPrefix: String,
        customDirectory: String? = nil,
        forceNSLog: Bool = false
    ) {
        self.primaryPrefix = primaryPrefix
        self.forceNSLog = forceNSLog
        
        switch customDirectory {
            case .none: self.fileLogger = DDFileLogger()
            case .some(let customDirectory):
                let logFileManager: DDLogFileManagerDefault = DDLogFileManagerDefault(logsDirectory: customDirectory)
                self.fileLogger = DDFileLogger(logFileManager: logFileManager)
        }
        
        // We want to use the local datetime and show the timezone offset because it'll make
        // it easier to debug when users provide logs and specify that something happened at
        // a certain time (the default is UTC so we'd need to know the users timezone in order
        // to convert and debug effectively)
        let dateFormatter: DateFormatter = DateFormatter()
        dateFormatter.formatterBehavior = .behavior10_4      // 10.4+ style
        dateFormatter.locale = NSLocale.current              // Use the current locale and include the timezone instead of UTC
        dateFormatter.timeZone = NSTimeZone.local
        dateFormatter.dateFormat = "yyyy/MM/dd HH:mm:ss:SSS ZZZZZ"
        
        self.fileLogger.logFormatter = DDLogFileFormatterDefault(dateFormatter: dateFormatter)
        self.fileLogger.rollingFrequency = (24 * 60 * 60) // Refresh everyday
        self.fileLogger.logFileManager.maximumNumberOfLogFiles = 3 // Save 3 days' log files
        DDLog.add(self.fileLogger)
        
        // Now that we are setup we should load the extension logs which will then
        // complete the startup process when completed
        self.loadExtensionLogsAndResumeLogging()
    }
    
    // MARK: - Functions
    
    fileprivate func loadExtensionLogsAndResumeLogging() {
        // Pause logging while we load the extension logs (want to avoid interleaving them where possible)
        isSuspended.mutate { $0 = true }
        
        // The extensions write their logs to the app shared directory but the main app writes
        // to a local directory (so they can be exported via XCode) - the below code reads any
        // logs from the shared directly and attempts to add them to the main app logs to make
        // debugging user issues in extensions easier
        DispatchQueue.global(qos: .utility).async { [weak self] in
            guard let currentLogFileInfo: DDLogFileInfo = self?.fileLogger.currentLogFileInfo else {
                self?.completeResumeLogging(error: "Unable to retrieve current log file.")
                return
            }
            
            DDLog.loggingQueue.async {
                let extensionInfo: [(dir: String, type: ExtensionType)] = [
                    ("\(FileManager.default.appSharedDataDirectoryPath)/Logs/NotificationExtension", .notification),
                    ("\(FileManager.default.appSharedDataDirectoryPath)/Logs/ShareExtension", .share)
                ]
                let extensionLogs: [(path: String, type: ExtensionType)] = extensionInfo.flatMap { dir, type -> [(path: String, type: ExtensionType)] in
                    guard let files: [String] = try? FileManager.default.contentsOfDirectory(atPath: dir) else { return [] }
                    
                    return files.map { ("\(dir)/\($0)", type) }
                }
                
                do {
                    guard let fileHandle: FileHandle = FileHandle(forWritingAtPath: currentLogFileInfo.filePath) else {
                        throw StorageError.objectNotFound
                    }
                    
                    // Ensure we close the file handle
                    defer { fileHandle.closeFile() }
                    
                    // Move to the end of the file to insert the logs
                    if #available(iOS 13.4, *) { try fileHandle.seekToEnd() }
                    else { fileHandle.seekToEndOfFile() }
                    
                    try extensionLogs
                        .grouped(by: \.type)
                        .forEach { type, value in
                            guard !value.isEmpty else { return }    // Ignore if there are no logs
                            guard
                                let typeNameStartData: Data = "🧩 \(type.name) -- Start\n".data(using: .utf8),
                                let typeNameEndData: Data = "🧩 \(type.name) -- End\n".data(using: .utf8)
                            else { throw StorageError.invalidData }
                            
                            var hasWrittenStartLog: Bool = false
                            
                            // Write the logs
                            try value.forEach { path, _ in
                                let logData: Data = try Data(contentsOf: URL(fileURLWithPath: path))
                                
                                guard !logData.isEmpty else { return }  // Ignore empty files
                                
                                // Write the type start separator if needed
                                if !hasWrittenStartLog {
                                    if #available(iOS 13.4, *) { try fileHandle.write(contentsOf: typeNameStartData) }
                                    else { fileHandle.write(typeNameStartData) }
                                    hasWrittenStartLog = true
                                }
                                
                                // Write the log data to the log file
                                if #available(iOS 13.4, *) { try fileHandle.write(contentsOf: logData) }
                                else { fileHandle.write(logData) }
                                
                                // Extension logs have been writen to the app logs, remove them now
                                try? FileManager.default.removeItem(atPath: path)
                            }
                            
                            // Write the type end separator if needed
                            if hasWrittenStartLog {
                                if #available(iOS 13.4, *) { try fileHandle.write(contentsOf: typeNameEndData) }
                                else { fileHandle.write(typeNameEndData) }
                            }
                        }
                }
                catch {
                    self?.completeResumeLogging(error: "Unable to write extension logs to current log file")
                    return
                }
                
                self?.completeResumeLogging()
            }
        }
    }
    
    private func completeResumeLogging(error: String? = nil) {
        let pendingLogs: [Log.LogInfo] = isSuspended.mutate { isSuspended in
            isSuspended = false
            return (retrievePendingStartupLogs?() ?? [])
        }
        
        // If we had an error loading the extension logs then actually log it
        if let error: String = error {
            Log.empty()
            log(.error, error, withPrefixes: true, silenceForTests: false, file: #file, function: #function, line: #line)
        }
        
        // After creating a new logger we want to log two empty lines to make it easier to read
        Log.empty()
        Log.empty()
        
        // Add any logs that were pending during the startup process
        pendingLogs.forEach { level, message, withPrefixes, silenceForTests, file, function, line in
            log(level, message, withPrefixes: withPrefixes, silenceForTests: silenceForTests, file: file, function: function, line: line)
        }
    }
    
    fileprivate func log(
        _ level: Log.Level,
        _ message: String,
        withPrefixes: Bool,
        silenceForTests: Bool,
        file: StaticString,
        function: StaticString,
        line: UInt
    ) {
        guard !silenceForTests || !isRunningTests else { return }
        
        // Sort out the prefixes
        let logPrefix: String = {
            guard withPrefixes else { return "" }
            
            let prefixes: String = [
                primaryPrefix,
                (Thread.isMainThread ? "Main" : nil),
                (DispatchQueue.isDBWriteQueue ? "DBWrite" : nil)
            ]
            .compactMap { $0 }
            .joined(separator: ", ")
            
            return "[\(prefixes)] "
        }()
        
        // Clean up the message if needed (replace double periods with single, trim whitespace)
        let logMessage: String = logPrefix
            .appending(message)
            .replacingOccurrences(of: "...", with: "|||")
            .replacingOccurrences(of: "..", with: ".")
            .replacingOccurrences(of: "|||", with: "...")
            .trimmingCharacters(in: .whitespacesAndNewlines)
        
        switch level {
            case .off: return
            case .verbose: DDLogVerbose("💙 \(logMessage)", file: file, function: function, line: line)
            case .debug: DDLogDebug("💚 \(logMessage)", file: file, function: function, line: line)
            case .info: DDLogInfo("💛 \(logMessage)", file: file, function: function, line: line)
            case .warn: DDLogWarn("🧡 \(logMessage)", file: file, function: function, line: line)
            case .error: DDLogError("❤️ \(logMessage)", file: file, function: function, line: line)
            case .critical: DDLogError("🔥 \(logMessage)", file: file, function: function, line: line)
        }
        
        #if DEBUG
        print(logMessage)
        #endif

        if forceNSLog {
            NSLog(message)
        }
    }
}

// MARK: - Convenience

private enum ExtensionType {
    case share
    case notification
    
    var name: String {
        switch self {
            case .share: return "ShareExtension"
            case .notification: return "NotificationExtension"
        }
    }
}

private extension DispatchQueue {
    static var isDBWriteQueue: Bool {
        /// The `dispatch_queue_get_label` function is used to get the label for a given DispatchQueue, in Swift this
        /// was replaced with the `label` property on a queue instance but you used to be able to just pass `nil` in order
        /// to get the name of the current queue - it seems that there might be a hole in the current design where there isn't
        /// a built-in way to get the label of the current queue natively in Swift
        ///
        /// On a positive note it seems that we can safely call `__dispatch_queue_get_label(nil)` in order to do this,
        /// it won't appear in auto-completed code but works properly
        ///
        /// For more information see
        /// https://developer.apple.com/forums/thread/701313?answerId=705773022#705773022
        /// https://forums.swift.org/t/gcd-getting-current-dispatch-queue-name-with-swift-3/3039/2
        return (String(cString: __dispatch_queue_get_label(nil)) == "\(Storage.queuePrefix).writer")
    }
}

<<<<<<< HEAD
public enum LogType {
    case verbose
    case debug
    case info
    case warn
    case error
}

public func SNLog(_ type: LogType, _ message: String, forceNSLog: Bool = false) {
    let logPrefixes: String = [
        "Session",
        (Thread.isMainThread ? "Main" : nil),
        (DispatchQueue.isDBWriteQueue ? "DBWrite" : nil)
    ]
    .compactMap { $0 }
    .joined(separator: ", ")
    
    #if DEBUG
    print("[\(logPrefixes)] \(message)")
    #endif
    
    switch type {
        case .verbose: OWSLogger.verbose("[\(logPrefixes)] \(message)")
        case .debug: OWSLogger.debug("[\(logPrefixes)] \(message)")
        case .info: OWSLogger.info("[\(logPrefixes)] \(message)")
        case .warn: OWSLogger.warn("[\(logPrefixes)] \(message)")
        case .error: OWSLogger.error("[\(logPrefixes)] \(message)")
    }
    
    if forceNSLog {
        NSLog(message)
    }
}

public func SNLogNotTests(_ type: LogType, _ message: String) {
    guard ProcessInfo.processInfo.environment["XCTestConfigurationFilePath"] == nil else { return }
    
    SNLog(type, message)
}

// Default to 'info'
public func SNLog(_ message: String) { SNLog(.info, message) }
public func SNLogNotTests(_ message: String) { SNLogNotTests(.info, message) }
=======
// FIXME: Remove this once everything has been updated to use the new `Log.x()` methods
public func SNLog(_ message: String, forceNSLog: Bool = false) {
    Log.info(message)
}
>>>>>>> 304423f3
<|MERGE_RESOLUTION|>--- conflicted
+++ resolved
@@ -482,53 +482,7 @@
     }
 }
 
-<<<<<<< HEAD
-public enum LogType {
-    case verbose
-    case debug
-    case info
-    case warn
-    case error
-}
-
-public func SNLog(_ type: LogType, _ message: String, forceNSLog: Bool = false) {
-    let logPrefixes: String = [
-        "Session",
-        (Thread.isMainThread ? "Main" : nil),
-        (DispatchQueue.isDBWriteQueue ? "DBWrite" : nil)
-    ]
-    .compactMap { $0 }
-    .joined(separator: ", ")
-    
-    #if DEBUG
-    print("[\(logPrefixes)] \(message)")
-    #endif
-    
-    switch type {
-        case .verbose: OWSLogger.verbose("[\(logPrefixes)] \(message)")
-        case .debug: OWSLogger.debug("[\(logPrefixes)] \(message)")
-        case .info: OWSLogger.info("[\(logPrefixes)] \(message)")
-        case .warn: OWSLogger.warn("[\(logPrefixes)] \(message)")
-        case .error: OWSLogger.error("[\(logPrefixes)] \(message)")
-    }
-    
-    if forceNSLog {
-        NSLog(message)
-    }
-}
-
-public func SNLogNotTests(_ type: LogType, _ message: String) {
-    guard ProcessInfo.processInfo.environment["XCTestConfigurationFilePath"] == nil else { return }
-    
-    SNLog(type, message)
-}
-
-// Default to 'info'
-public func SNLog(_ message: String) { SNLog(.info, message) }
-public func SNLogNotTests(_ message: String) { SNLogNotTests(.info, message) }
-=======
 // FIXME: Remove this once everything has been updated to use the new `Log.x()` methods
 public func SNLog(_ message: String, forceNSLog: Bool = false) {
     Log.info(message)
-}
->>>>>>> 304423f3
+}