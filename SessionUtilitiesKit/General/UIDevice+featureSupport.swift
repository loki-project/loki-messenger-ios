--- conflicted
+++ resolved
@@ -37,28 +37,11 @@
         }
     }
 
-    @objc
-<<<<<<< HEAD
-    func ows_setOrientation(_ orientation: UIInterfaceOrientation) {
-=======
-    var isShorterThanIPhone5: Bool {
-        return UIScreen.main.bounds.height < 568
-    }
-
-    // stringlint:ignore_contents
-    @objc var isIPad: Bool {
-        let isNativeIPad = UI_USER_INTERFACE_IDIOM() == UIUserInterfaceIdiom.pad
-        let isCompatabilityModeIPad = UI_USER_INTERFACE_IDIOM() == UIUserInterfaceIdiom.phone && self.model.hasPrefix("iPad")
-
-        return isNativeIPad || isCompatabilityModeIPad
-    }
-
     // stringlint:ignore_contents
     @objc func ows_setOrientation(_ orientation: UIInterfaceOrientation) {
->>>>>>> 83911cf9
         // XXX - This is not officially supported, but there's no other way to programmatically rotate
         // the interface.
-        let orientationKey = "orientation"  // stringlint:disable
+        let orientationKey = "orientation"  // stringlint:ignore
         self.setValue(orientation.rawValue, forKey: orientationKey)
 
         // Not strictly necessary for the orientation to appear as changed
