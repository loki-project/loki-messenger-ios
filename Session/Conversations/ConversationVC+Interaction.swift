import UIKit
import CoreServices
import Photos
import PhotosUI
import SignalUtilitiesKit

extension ConversationVC : InputViewDelegate, MessageCellDelegate, ContextMenuActionDelegate, ScrollToBottomButtonDelegate,
    SendMediaNavDelegate, UIDocumentPickerDelegate, AttachmentApprovalViewControllerDelegate, GifPickerViewControllerDelegate,
    ConversationTitleViewDelegate {

    func handleTitleViewTapped() {
        openSettings()
    }
    
    @objc func openSettings() {
        let settingsVC = OWSConversationSettingsViewController()
        settingsVC.configure(with: thread, uiDatabaseConnection: OWSPrimaryStorage.shared().uiDatabaseConnection)
        settingsVC.conversationSettingsViewDelegate = self
        navigationController!.pushViewController(settingsVC, animated: true, completion: nil)
    }

    func handleScrollToBottomButtonTapped() {
        // The table view's content size is calculated by the estimated height of cells,
        // so the result may be inaccurate before all the cells are loaded. Use this
        // to scroll to the last row instead.
        let indexPath = IndexPath(row: viewItems.count - 1, section: 0)
        unreadViewItems.removeAll()
        messagesTableView.scrollToRow(at: indexPath, at: .top, animated: true)
    }
    
    // MARK: Call
    @objc func startCall(_ sender: Any?) {
        guard SessionCall.isEnabled else { return }
        if SSKPreferences.areCallsEnabled {
            requestMicrophonePermissionIfNeeded { }
            guard AVAudioSession.sharedInstance().recordPermission == .granted else { return }
            guard let contactSessionID = (thread as? TSContactThread)?.contactSessionID() else { return }
            guard AppEnvironment.shared.callManager.currentCall == nil else { return }
            let call = SessionCall(for: contactSessionID, uuid: UUID().uuidString.lowercased(), mode: .offer, outgoing: true)
            let callVC = CallVC(for: call)
            callVC.conversationVC = self
            self.inputAccessoryView?.isHidden = true
            self.inputAccessoryView?.alpha = 0
            present(callVC, animated: true, completion: nil)
        }
    }
    
    internal func showCallVCIfNeeded() {
        guard let incomingCallBanner = IncomingCallBanner.current else { return }
        incomingCallBanner.showCallVC(answer: false)
    }

    // MARK: Blocking
    @objc func unblock() {
        guard let thread = thread as? TSContactThread else { return }
        let publicKey = thread.contactSessionID()
        UIView.animate(withDuration: 0.25, animations: {
            self.blockedBanner.alpha = 0
        }, completion: { _ in
            OWSBlockingManager.shared().removeBlockedPhoneNumber(publicKey)
        })
    }

    func showBlockedModalIfNeeded() -> Bool {
        guard let thread = thread as? TSContactThread else { return false }
        let publicKey = thread.contactSessionID()
        guard OWSBlockingManager.shared().isRecipientIdBlocked(publicKey) else { return false }
        let blockedModal = BlockedModal(publicKey: publicKey)
        blockedModal.modalPresentationStyle = .overFullScreen
        blockedModal.modalTransitionStyle = .crossDissolve
        present(blockedModal, animated: true, completion: nil)
        return true
    }

    // MARK: Attachments
    func didPasteImageFromPasteboard(_ image: UIImage) {
        guard let imageData = image.jpegData(compressionQuality: 1.0) else { return }
        let dataSource = DataSourceValue.dataSource(with: imageData, utiType: kUTTypeJPEG as String)
        let attachment = SignalAttachment.attachment(dataSource: dataSource, dataUTI: kUTTypeJPEG as String, imageQuality: .medium)
        
        let approvalVC = AttachmentApprovalViewController.wrappedInNavController(attachments: [ attachment ], approvalDelegate: self)
        approvalVC.modalPresentationStyle = .fullScreen
        self.present(approvalVC, animated: true, completion: nil)
    }
    
    func sendMediaNavDidCancel(_ sendMediaNavigationController: SendMediaNavigationController) {
        dismiss(animated: true, completion: nil)
    }

    func sendMediaNav(_ sendMediaNavigationController: SendMediaNavigationController, didApproveAttachments attachments: [SignalAttachment], messageText: String?) {
        sendAttachments(attachments, with: messageText ?? "")
        resetMentions()
        self.snInputView.text = ""
        dismiss(animated: true) { }
    }

    func sendMediaNavInitialMessageText(_ sendMediaNavigationController: SendMediaNavigationController) -> String? {
        return snInputView.text
    }

    func sendMediaNav(_ sendMediaNavigationController: SendMediaNavigationController, didChangeMessageText newMessageText: String?) {
        snInputView.text = newMessageText ?? ""
    }

    func attachmentApproval(_ attachmentApproval: AttachmentApprovalViewController, didApproveAttachments attachments: [SignalAttachment], messageText: String?) {
        sendAttachments(attachments, with: messageText ?? "") { [weak self] in
            self?.dismiss(animated: true, completion: nil)
        }
        
        scrollToBottom(isAnimated: false)
        resetMentions()
        self.snInputView.text = ""
    }

    func attachmentApprovalDidCancel(_ attachmentApproval: AttachmentApprovalViewController) {
        dismiss(animated: true, completion: nil)
    }

    func attachmentApproval(_ attachmentApproval: AttachmentApprovalViewController, didChangeMessageText newMessageText: String?) {
        snInputView.text = newMessageText ?? ""
    }

    func handleCameraButtonTapped() {
        guard requestCameraPermissionIfNeeded() else { return }
        requestMicrophonePermissionIfNeeded { }
        if AVAudioSession.sharedInstance().recordPermission != .granted {
            SNLog("Proceeding without microphone access. Any recorded video will be silent.")
        }
        let sendMediaNavController = SendMediaNavigationController.showingCameraFirst()
        sendMediaNavController.sendMediaNavDelegate = self
        sendMediaNavController.modalPresentationStyle = .fullScreen
        present(sendMediaNavController, animated: true, completion: nil)
    }
    
    func handleLibraryButtonTapped() {
        requestLibraryPermissionIfNeeded { [weak self] in
            DispatchQueue.main.async {
                let sendMediaNavController = SendMediaNavigationController.showingMediaLibraryFirst()
                sendMediaNavController.sendMediaNavDelegate = self
                sendMediaNavController.modalPresentationStyle = .fullScreen
                self?.present(sendMediaNavController, animated: true, completion: nil)
            }
        }
    }
    
    func handleGIFButtonTapped() {
        let gifVC = GifPickerViewController(thread: thread)
        gifVC.delegate = self
        let navController = OWSNavigationController(rootViewController: gifVC)
        navController.modalPresentationStyle = .fullScreen
        present(navController, animated: true) { }
    }

    func gifPickerDidSelect(attachment: SignalAttachment) {
        showAttachmentApprovalDialog(for: [ attachment ])
    }
    
    func handleDocumentButtonTapped() {
        // UIDocumentPickerModeImport copies to a temp file within our container.
        // It uses more memory than "open" but lets us avoid working with security scoped URLs.
        let documentPickerVC = UIDocumentPickerViewController(documentTypes: [ kUTTypeItem as String ], in: UIDocumentPickerMode.import)
        documentPickerVC.delegate = self
        documentPickerVC.modalPresentationStyle = .fullScreen
        SNAppearance.switchToDocumentPickerAppearance()
        present(documentPickerVC, animated: true, completion: nil)
    }

    func documentPickerWasCancelled(_ controller: UIDocumentPickerViewController) {
        SNAppearance.switchToSessionAppearance() // Switch back to the correct appearance
    }

    func documentPicker(_ controller: UIDocumentPickerViewController, didPickDocumentsAt urls: [URL]) {
        SNAppearance.switchToSessionAppearance()
        guard let url = urls.first else { return } // TODO: Handle multiple?
        let urlResourceValues: URLResourceValues
        do {
            urlResourceValues = try url.resourceValues(forKeys: [ .typeIdentifierKey, .isDirectoryKey, .nameKey ])
        } catch {
            let alert = UIAlertController(title: "Session", message: "An error occurred.", preferredStyle: .alert)
            alert.addAction(UIAlertAction(title: "OK", style: .default, handler: nil))
            return present(alert, animated: true, completion: nil)
        }
        let type = urlResourceValues.typeIdentifier ?? (kUTTypeData as String)
        guard urlResourceValues.isDirectory != true else {
            DispatchQueue.main.async {
                let title = NSLocalizedString("ATTACHMENT_PICKER_DOCUMENTS_PICKED_DIRECTORY_FAILED_ALERT_TITLE", comment: "")
                let message = NSLocalizedString("ATTACHMENT_PICKER_DOCUMENTS_PICKED_DIRECTORY_FAILED_ALERT_BODY", comment: "")
                OWSAlerts.showAlert(title: title, message: message)
            }
            return
        }
        let fileName = urlResourceValues.name ?? NSLocalizedString("ATTACHMENT_DEFAULT_FILENAME", comment: "")
        guard let dataSource = DataSourcePath.dataSource(with: url, shouldDeleteOnDeallocation: false) else {
            DispatchQueue.main.async {
                let title = NSLocalizedString("ATTACHMENT_PICKER_DOCUMENTS_FAILED_ALERT_TITLE", comment: "")
                OWSAlerts.showAlert(title: title)
            }
            return
        }
        dataSource.sourceFilename = fileName
        // Although we want to be able to send higher quality attachments through the document picker
        // it's more imporant that we ensure the sent format is one all clients can accept (e.g. *not* quicktime .mov)
        guard !SignalAttachment.isInvalidVideo(dataSource: dataSource, dataUTI: type) else {
            return showAttachmentApprovalDialogAfterProcessingVideo(at: url, with: fileName)
        }
        // "Document picker" attachments _SHOULD NOT_ be resized
        let attachment = SignalAttachment.attachment(dataSource: dataSource, dataUTI: type, imageQuality: .original)
        showAttachmentApprovalDialog(for: [ attachment ])
    }

    func showAttachmentApprovalDialog(for attachments: [SignalAttachment]) {
        let navController = AttachmentApprovalViewController.wrappedInNavController(attachments: attachments, approvalDelegate: self)
        present(navController, animated: true, completion: nil)
    }

    func showAttachmentApprovalDialogAfterProcessingVideo(at url: URL, with fileName: String) {
        ModalActivityIndicatorViewController.present(fromViewController: self, canCancel: true, message: nil) { [weak self] modalActivityIndicator in
            let dataSource = DataSourcePath.dataSource(with: url, shouldDeleteOnDeallocation: false)!
            dataSource.sourceFilename = fileName
            let compressionResult: SignalAttachment.VideoCompressionResult = SignalAttachment.compressVideoAsMp4(dataSource: dataSource, dataUTI: kUTTypeMPEG4 as String)
            compressionResult.attachmentPromise.done { attachment in
                guard !modalActivityIndicator.wasCancelled, let attachment = attachment as? SignalAttachment else { return }
                modalActivityIndicator.dismiss {
                    if !attachment.hasError {
                        self?.showAttachmentApprovalDialog(for: [ attachment ])
                    } else {
                        self?.showErrorAlert(for: attachment, onDismiss: nil)
                    }
                }
            }.retainUntilComplete()
        }
    }

    // MARK: Message Sending
    func handleSendButtonTapped() {
        sendMessage()
    }

    func sendMessage(hasPermissionToSendSeed: Bool = false) {
        guard !showBlockedModalIfNeeded() else { return }
        let text = replaceMentions(in: snInputView.text.trimmingCharacters(in: .whitespacesAndNewlines))
        let thread = self.thread
        guard !text.isEmpty else { return }
        if text.contains(mnemonic) && !thread.isNoteToSelf() && !hasPermissionToSendSeed {
            // Warn the user if they're about to send their seed to someone
            let modal = SendSeedModal()
            modal.modalPresentationStyle = .overFullScreen
            modal.modalTransitionStyle = .crossDissolve
            modal.proceed = { self.sendMessage(hasPermissionToSendSeed: true) }
            return present(modal, animated: true, completion: nil)
        }
        let message = VisibleMessage()
        message.sentTimestamp = NSDate.millisecondTimestamp()
        message.text = text
        message.quote = VisibleMessage.Quote.from(snInputView.quoteDraftInfo?.model)
        let linkPreviewDraft = snInputView.linkPreviewInfo?.draft
        let tsMessage = TSOutgoingMessage.from(message, associatedWith: thread)
        viewModel.appendUnsavedOutgoingTextMessage(tsMessage)
        Storage.write(with: { transaction in
            message.linkPreview = VisibleMessage.LinkPreview.from(linkPreviewDraft, using: transaction)
        }, completion: { [weak self] in
            tsMessage.linkPreview = OWSLinkPreview.from(message.linkPreview)
            Storage.shared.write(with: { transaction in
                tsMessage.save(with: transaction as! YapDatabaseReadWriteTransaction)
            }, completion: { [weak self] in
                // At this point the TSOutgoingMessage should have its link preview set, so we can scroll to the bottom knowing
                // the height of the new message cell
                self?.scrollToBottom(isAnimated: false)
            })
            Storage.shared.write { transaction in
                MessageSender.send(message, with: [], in: thread, using: transaction as! YapDatabaseReadWriteTransaction)
            }
            self?.handleMessageSent()
        })
    }

    func sendAttachments(_ attachments: [SignalAttachment], with text: String, onComplete: (() -> ())? = nil) {
        guard !showBlockedModalIfNeeded() else { return }
        for attachment in attachments {
            if attachment.hasError {
                return showErrorAlert(for: attachment, onDismiss: onComplete)
            }
        }
        let thread = self.thread
        let message = VisibleMessage()
        message.sentTimestamp = NSDate.millisecondTimestamp()
        message.text = replaceMentions(in: text)
        let tsMessage = TSOutgoingMessage.from(message, associatedWith: thread)
        Storage.write(with: { transaction in
            tsMessage.save(with: transaction)
            // The new message cell is inserted at this point, but the TSOutgoingMessage doesn't have its attachment yet
        }, completion: { [weak self] in
            Storage.write(with: { transaction in
                MessageSender.send(message, with: attachments, in: thread, using: transaction)
            }, completion: { [weak self] in
                // At this point the TSOutgoingMessage should have its attachments set, so we can scroll to the bottom knowing
                // the height of the new message cell
                self?.scrollToBottom(isAnimated: false)
            })
            self?.handleMessageSent()
            
            // Attachment successfully sent - dismiss the screen
            onComplete?()
        })
    }

    func handleMessageSent() {
        resetMentions()
        self.snInputView.text = ""
        self.snInputView.quoteDraftInfo = nil
        self.markAllAsRead()
        if Environment.shared.preferences.soundInForeground() {
            let soundID = OWSSounds.systemSoundID(for: .messageSent, quiet: true)
            AudioServicesPlaySystemSound(soundID)
        }
        SSKEnvironment.shared.typingIndicators.didSendOutgoingMessage(inThread: thread)
        Storage.write { transaction in
            self.thread.setDraft("", transaction: transaction)
        }
    }

    // MARK: Input View
    func inputTextViewDidChangeContent(_ inputTextView: InputTextView) {
        let newText = inputTextView.text ?? ""
        if !newText.isEmpty {
            SSKEnvironment.shared.typingIndicators.didStartTypingOutgoingInput(inThread: thread)
        }
        updateMentions(for: newText)
    }

    func showLinkPreviewSuggestionModal() {
        let linkPreviewModel = LinkPreviewModal() { [weak self] in
            self?.snInputView.autoGenerateLinkPreview()
        }
        linkPreviewModel.modalPresentationStyle = .overFullScreen
        linkPreviewModel.modalTransitionStyle = .crossDissolve
        present(linkPreviewModel, animated: true, completion: nil)
    }

    // MARK: Mentions
    func updateMentions(for newText: String) {
        if newText.count < oldText.count {
            currentMentionStartIndex = nil
            snInputView.hideMentionsUI()
            mentions = mentions.filter { $0.isContained(in: newText) }
        }
        if !newText.isEmpty {
            let lastCharacterIndex = newText.index(before: newText.endIndex)
            let lastCharacter = newText[lastCharacterIndex]
            // Check if there is whitespace before the '@' or the '@' is the first character
            let isCharacterBeforeLastWhiteSpaceOrStartOfLine: Bool
            if newText.count == 1 {
                isCharacterBeforeLastWhiteSpaceOrStartOfLine = true // Start of line
            } else {
                let characterBeforeLast = newText[newText.index(before: lastCharacterIndex)]
                isCharacterBeforeLastWhiteSpaceOrStartOfLine = characterBeforeLast.isWhitespace
            }
            if lastCharacter == "@" && isCharacterBeforeLastWhiteSpaceOrStartOfLine {
                let candidates = MentionsManager.getMentionCandidates(for: "", in: thread.uniqueId!)
                currentMentionStartIndex = lastCharacterIndex
                snInputView.showMentionsUI(for: candidates, in: thread)
            } else if lastCharacter.isWhitespace || lastCharacter == "@" { // the lastCharacter == "@" is to check for @@
                currentMentionStartIndex = nil
                snInputView.hideMentionsUI()
            } else {
                if let currentMentionStartIndex = currentMentionStartIndex {
                    let query = String(newText[newText.index(after: currentMentionStartIndex)...]) // + 1 to get rid of the @
                    let candidates = MentionsManager.getMentionCandidates(for: query, in: thread.uniqueId!)
                    snInputView.showMentionsUI(for: candidates, in: thread)
                }
            }
        }
        oldText = newText
    }

    func resetMentions() {
        oldText = ""
        currentMentionStartIndex = nil
        mentions = []
    }

    func replaceMentions(in text: String) -> String {
        var result = text
        for mention in mentions {
            guard let range = result.range(of: "@\(mention.displayName)") else { continue }
            result = result.replacingCharacters(in: range, with: "@\(mention.publicKey)")
        }
        return result
    }

    func handleMentionSelected(_ mention: Mention, from view: MentionSelectionView) {
        guard let currentMentionStartIndex = currentMentionStartIndex else { return }
        mentions.append(mention)
        let oldText = snInputView.text
        let newText = oldText.replacingCharacters(in: currentMentionStartIndex..., with: "@\(mention.displayName) ")
        snInputView.text = newText
        self.currentMentionStartIndex = nil
        snInputView.hideMentionsUI()
        self.oldText = newText
    }
    
    func showInputAccessoryView() {
        UIView.animate(withDuration: 0.25, animations: {
            self.inputAccessoryView?.isHidden = false
            self.inputAccessoryView?.alpha = 1
        })
    }

    // MARK: View Item Interaction
    func handleViewItemLongPressed(_ viewItem: ConversationViewItem) {
        // Show the context menu if applicable
        guard let index = viewItems.firstIndex(where: { $0 === viewItem }),
            let cell = messagesTableView.cellForRow(at: IndexPath(row: index, section: 0)) as? VisibleMessageCell,
            let snapshot = cell.bubbleView.snapshotView(afterScreenUpdates: false), contextMenuWindow == nil,
            !ContextMenuVC.actions(for: viewItem, delegate: self).isEmpty else { return }
        UIImpactFeedbackGenerator(style: .heavy).impactOccurred()
        let frame = cell.convert(cell.bubbleView.frame, to: UIApplication.shared.keyWindow!)
        let window = ContextMenuWindow()
        let contextMenuVC = ContextMenuVC(snapshot: snapshot, viewItem: viewItem, frame: frame, delegate: self) { [weak self] in
            window.isHidden = true
            guard let self = self else { return }
            self.contextMenuVC = nil
            self.contextMenuWindow = nil
            self.scrollButton.alpha = 0
            UIView.animate(withDuration: 0.25) {
                self.scrollButton.alpha = self.getScrollButtonOpacity()
                self.unreadCountView.alpha = self.scrollButton.alpha
            }
        }
        self.contextMenuVC = contextMenuVC
        contextMenuWindow = window
        window.rootViewController = contextMenuVC
        window.makeKeyAndVisible()
        window.backgroundColor = .clear
    }

    func handleViewItemTapped(_ viewItem: ConversationViewItem, gestureRecognizer: UITapGestureRecognizer) {
        func confirmDownload() {
            let modal = DownloadAttachmentModal(viewItem: viewItem)
            modal.modalPresentationStyle = .overFullScreen
            modal.modalTransitionStyle = .crossDissolve
            present(modal, animated: true, completion: nil)
        }
        if let message = viewItem.interaction as? TSOutgoingMessage, message.messageState == .failed {
            // Show the failed message sheet
            showFailedMessageSheet(for: message)
        } else {
            switch viewItem.messageCellType {
            case .audio:
                if viewItem.interaction is TSIncomingMessage,
                    let thread = self.thread as? TSContactThread,
                    Storage.shared.getContact(with: thread.contactSessionID())?.isTrusted != true {
                    confirmDownload()
                } else {
                    playOrPauseAudio(for: viewItem)
                }
            case .mediaMessage:
                guard let index = viewItems.firstIndex(where: { $0 === viewItem }),
                    let cell = messagesTableView.cellForRow(at: IndexPath(row: index, section: 0)) as? VisibleMessageCell else { return }
                if viewItem.interaction is TSIncomingMessage,
                    let thread = self.thread as? TSContactThread,
                    Storage.shared.getContact(with: thread.contactSessionID())?.isTrusted != true {
                    confirmDownload()
                } else {
                    guard let albumView = cell.albumView else { return }
                    let locationInCell = gestureRecognizer.location(in: cell)
                    // Figure out whether the "read more" button was tapped
                    if let overlayView = cell.mediaTextOverlayView {
                        let locationInOverlayView = cell.convert(locationInCell, to: overlayView)
                        if let readMoreButton = overlayView.readMoreButton, readMoreButton.frame.contains(locationInOverlayView) {
                            return showFullText(viewItem) // HACK: This is a dirty way to do this
                        }
                    }
                    // Otherwise, figure out which of the media views was tapped
                    let locationInAlbumView = cell.convert(locationInCell, to: albumView)
                    guard let mediaView = albumView.mediaView(forLocation: locationInAlbumView) else { return }
                    if albumView.isMoreItemsView(mediaView: mediaView) && viewItem.mediaAlbumHasFailedAttachment() {
                        // TODO: Tapped a failed incoming attachment
                    }
                    let attachment = mediaView.attachment
                    if let pointer = attachment as? TSAttachmentPointer {
                        if pointer.state == .failed {
                            // TODO: Tapped a failed incoming attachment
                        }
                    }
                    guard let stream = attachment as? TSAttachmentStream else { return }
                    let gallery = MediaGallery(thread: thread, options: [ .sliderEnabled, .showAllMediaButton ])
                    gallery.presentDetailView(fromViewController: self, mediaAttachment: stream)
                }
            case .genericAttachment:
                if viewItem.interaction is TSIncomingMessage,
                    let thread = self.thread as? TSContactThread,
                    Storage.shared.getContact(with: thread.contactSessionID())?.isTrusted != true {
                    confirmDownload()
                } else {
                    // Open the document if possible
                    guard let url = viewItem.attachmentStream?.originalMediaURL else { return }
                    let shareVC = UIActivityViewController(activityItems: [ url ], applicationActivities: nil)
                    navigationController!.present(shareVC, animated: true, completion: nil)
                }
            case .textOnlyMessage:
                if let preview = viewItem.linkPreview, let urlAsString = preview.urlString, let url = URL(string: urlAsString) {
                    // Open the link preview URL
                    openURL(url)
                } else if let reply = viewItem.quotedReply {
                    // Scroll to the source of the reply
                    guard let indexPath = viewModel.ensureLoadWindowContainsQuotedReply(reply) else { return }
                    messagesTableView.scrollToRow(at: indexPath, at: UITableView.ScrollPosition.middle, animated: true)
                } else if let message = viewItem.interaction as? TSIncomingMessage, let name = message.openGroupInvitationName,
                    let url = message.openGroupInvitationURL {
                    joinOpenGroup(name: name, url: url)
                }
            default: break
            }
        }
    }
    
    func handleViewItemSwiped(_ viewItem: ConversationViewItem, state: SwipeState) {
        switch state {
        case .began:
            messagesTableView.isScrollEnabled = false
        case .ended, .cancelled:
            messagesTableView.isScrollEnabled = true
        }
    }

    func showFailedMessageSheet(for tsMessage: TSOutgoingMessage) {
        let thread = self.thread
        let error = tsMessage.mostRecentFailureText
        let sheet = UIAlertController(title: error, message: nil, preferredStyle: .actionSheet)
        sheet.addAction(UIAlertAction(title: "Cancel", style: .cancel, handler: nil))
        sheet.addAction(UIAlertAction(title: "Delete", style: .destructive, handler: { _ in
            Storage.write { transaction in
                tsMessage.remove(with: transaction)
                Storage.shared.cancelPendingMessageSendJobIfNeeded(for: tsMessage.timestamp, using: transaction)
            }
        }))
        sheet.addAction(UIAlertAction(title: "Resend", style: .default, handler: { _ in
            let message = VisibleMessage.from(tsMessage)
            Storage.write { transaction in
                var attachments: [TSAttachmentStream] = []
                tsMessage.attachmentIds.forEach { attachmentID in
                    guard let attachmentID = attachmentID as? String else { return }
                    let attachment = TSAttachment.fetch(uniqueId: attachmentID, transaction: transaction)
                    guard let stream = attachment as? TSAttachmentStream else { return }
                    attachments.append(stream)
                }
                MessageSender.prep(attachments, for: message, using: transaction)
                MessageSender.send(message, in: thread, using: transaction)
            }
        }))
        // HACK: Extracting this info from the error string is pretty dodgy
        let prefix = "HTTP request failed at destination (Service node "
        if error.hasPrefix(prefix) {
            let rest = error.substring(from: prefix.count)
            if let index = rest.firstIndex(of: ")") {
                let snodeAddress = String(rest[rest.startIndex..<index])
                sheet.addAction(UIAlertAction(title: "Copy Service Node Info", style: .default, handler: { _ in
                    UIPasteboard.general.string = snodeAddress
                }))
            }
        }
        present(sheet, animated: true, completion: nil)
    }

    func handleViewItemDoubleTapped(_ viewItem: ConversationViewItem) {
        switch viewItem.messageCellType {
        case .audio: speedUpAudio(for: viewItem) // The user can double tap a voice message when it's playing to speed it up
        default: break
        }
    }
    
    func showFullText(_ viewItem: ConversationViewItem) {
        let longMessageVC = LongTextViewController(viewItem: viewItem)
        navigationController!.pushViewController(longMessageVC, animated: true)
    }
    
    func reply(_ viewItem: ConversationViewItem) {
        var quoteDraftOrNil: OWSQuotedReplyModel?
        Storage.read { transaction in
            quoteDraftOrNil = OWSQuotedReplyModel.quotedReplyForSending(with: viewItem, threadId: viewItem.interaction.uniqueThreadId, transaction: transaction)
        }
        guard let quoteDraft = quoteDraftOrNil else { return }
        let isOutgoing = (viewItem.interaction.interactionType() == .outgoingMessage)
        snInputView.quoteDraftInfo = (model: quoteDraft, isOutgoing: isOutgoing)
        snInputView.becomeFirstResponder()
    }
    
    func copy(_ viewItem: ConversationViewItem) {
        if viewItem.canCopyMedia() {
            viewItem.copyMediaAction()
        } else {
            viewItem.copyTextAction()
        }
    }
    
    func copySessionID(_ viewItem: ConversationViewItem) {
        // FIXME: Copying media
        guard let message = viewItem.interaction as? TSIncomingMessage else { return }
        UIPasteboard.general.string = message.authorId
    }
    
    func delete(_ viewItem: ConversationViewItem) {
        if (!self.isUnsendRequestsEnabled) {
            viewItem.deleteAction()
            return
        }
        
        guard let message = viewItem.interaction as? TSMessage else { return self.deleteLocally(viewItem) }
        
        // Handle open group messages the old way
        if message.isOpenGroupMessage { return self.deleteForEveryone(viewItem) }
        
        // Handle 1-1 and closed group messages with unsend request
        if viewItem.interaction.interactionType() == .outgoingMessage, message.serverHash != nil  {
            let alertVC = UIAlertController.init(title: nil, message: nil, preferredStyle: .actionSheet)
            let deleteLocallyAction = UIAlertAction.init(title: NSLocalizedString("delete_message_for_me", comment: ""), style: .destructive) { _ in
                self.deleteLocally(viewItem)
                self.showInputAccessoryView()
            }
            alertVC.addAction(deleteLocallyAction)
            
            var title = NSLocalizedString("delete_message_for_everyone", comment: "")
            if !viewItem.isGroupThread {
                title = String(format: NSLocalizedString("delete_message_for_me_and_recipient", comment: ""), viewItem.interaction.thread.name())
            }
            let deleteRemotelyAction = UIAlertAction.init(title: title, style: .destructive) { _ in
                self.deleteForEveryone(viewItem)
                self.showInputAccessoryView()
            }
            alertVC.addAction(deleteRemotelyAction)
            
            let cancelAction = UIAlertAction.init(title: NSLocalizedString("TXT_CANCEL_TITLE", comment: ""), style: .cancel) {_ in
                self.showInputAccessoryView()
            }
            alertVC.addAction(cancelAction)
            
            self.inputAccessoryView?.isHidden = true
            self.inputAccessoryView?.alpha = 0
            self.presentAlert(alertVC)
        } else {
            deleteLocally(viewItem)
        }
    }
    
    private func buildUnsendRequest(_ viewItem: ConversationViewItem) -> UnsendRequest? {
        if let message = viewItem.interaction as? TSMessage,
           message.isOpenGroupMessage || message.serverHash == nil { return nil }
        let unsendRequest = UnsendRequest()
        switch viewItem.interaction.interactionType() {
        case .incomingMessage:
            if let incomingMessage = viewItem.interaction as? TSIncomingMessage {
                unsendRequest.author = incomingMessage.authorId
            }
        case .outgoingMessage: unsendRequest.author = getUserHexEncodedPublicKey()
        default: return nil // Should never occur
        }
        unsendRequest.timestamp = viewItem.interaction.timestamp
        return unsendRequest
    }
    
    func deleteLocally(_ viewItem: ConversationViewItem) {
        viewItem.deleteLocallyAction()
        if let unsendRequest = buildUnsendRequest(viewItem) {
            SNMessagingKitConfiguration.shared.storage.write { transaction in
                MessageSender.send(unsendRequest, to: .contact(publicKey: getUserHexEncodedPublicKey()), using: transaction).retainUntilComplete()
            }
        }
    }
    
    func deleteForEveryone(_ viewItem: ConversationViewItem) {
        viewItem.deleteLocallyAction()
        viewItem.deleteRemotelyAction()
        if let unsendRequest = buildUnsendRequest(viewItem) {
            SNMessagingKitConfiguration.shared.storage.write { transaction in
                MessageSender.send(unsendRequest, in: self.thread, using: transaction as! YapDatabaseReadWriteTransaction)
            }
        }
    }
    
    func save(_ viewItem: ConversationViewItem) {
        guard viewItem.canSaveMedia() else { return }
        viewItem.saveMediaAction()
        sendMediaSavedNotificationIfNeeded(for: viewItem)
    }
    
    func ban(_ viewItem: ConversationViewItem) {
        guard let message = viewItem.interaction as? TSIncomingMessage, message.isOpenGroupMessage else { return }
        let explanation = "This will ban the selected user from this room. It won't ban them from other rooms."
        let alert = UIAlertController(title: "Session", message: explanation, preferredStyle: .alert)
        let threadID = thread.uniqueId!
        alert.addAction(UIAlertAction(title: "OK", style: .default, handler: { _ in
            let publicKey = message.authorId
            guard let openGroupV2 = Storage.shared.getV2OpenGroup(for: threadID) else { return }
            OpenGroupAPIV2.ban(publicKey, from: openGroupV2.room, on: openGroupV2.server).retainUntilComplete()
        }))
        alert.addAction(UIAlertAction(title: "Cancel", style: .default, handler: nil))
        present(alert, animated: true, completion: nil)
    }
    
    func banAndDeleteAllMessages(_ viewItem: ConversationViewItem) {
        guard let message = viewItem.interaction as? TSIncomingMessage, message.isOpenGroupMessage else { return }
        let explanation = "This will ban the selected user from this room and delete all messages sent by them. It won't ban them from other rooms or delete the messages they sent there."
        let alert = UIAlertController(title: "Session", message: explanation, preferredStyle: .alert)
        let threadID = thread.uniqueId!
        alert.addAction(UIAlertAction(title: "OK", style: .default, handler: { _ in
            let publicKey = message.authorId
            guard let openGroupV2 = Storage.shared.getV2OpenGroup(for: threadID) else { return }
            OpenGroupAPIV2.banAndDeleteAllMessages(publicKey, from: openGroupV2.room, on: openGroupV2.server).retainUntilComplete()
        }))
        alert.addAction(UIAlertAction(title: "Cancel", style: .default, handler: nil))
        present(alert, animated: true, completion: nil)
    }

    func handleQuoteViewCancelButtonTapped() {
        snInputView.quoteDraftInfo = nil
    }
    
    func openURL(_ url: URL) {
        // URLs can be unsafe, so always ask the user whether they want to open one
        let title = NSLocalizedString("modal_open_url_title", comment: "")
        let message = String(format: NSLocalizedString("modal_open_url_explanation", comment: ""), url.absoluteString)
        let alertVC = UIAlertController.init(title: title, message: message, preferredStyle: .actionSheet)
        let openAction = UIAlertAction.init(title: NSLocalizedString("modal_open_url_button_title", comment: ""), style: .default) { _ in
            UIApplication.shared.open(url, options: [:], completionHandler: nil)
            self.showInputAccessoryView()
        }
        alertVC.addAction(openAction)
        let copyAction = UIAlertAction.init(title: NSLocalizedString("modal_copy_url_button_title", comment: ""), style: .default) { _ in
            UIPasteboard.general.string = url.absoluteString
            self.showInputAccessoryView()
        }
        alertVC.addAction(copyAction)
        let cancelAction = UIAlertAction.init(title: NSLocalizedString("cancel", comment: ""), style: .cancel) {_ in
            self.showInputAccessoryView()
        }
        alertVC.addAction(cancelAction)
        self.presentAlert(alertVC)
    }
    
    func joinOpenGroup(name: String, url: String) {
        // Open groups can be unsafe, so always ask the user whether they want to join one
        let joinOpenGroupModal = JoinOpenGroupModal(name: name, url: url)
        joinOpenGroupModal.modalPresentationStyle = .overFullScreen
        joinOpenGroupModal.modalTransitionStyle = .crossDissolve
        present(joinOpenGroupModal, animated: true, completion: nil)
    }
    
    func handleReplyButtonTapped(for viewItem: ConversationViewItem) {
        reply(viewItem)
    }
    
    func showUserDetails(for sessionID: String) {
        let userDetailsSheet = UserDetailsSheet(for: sessionID)
        userDetailsSheet.modalPresentationStyle = .overFullScreen
        userDetailsSheet.modalTransitionStyle = .crossDissolve
        present(userDetailsSheet, animated: true, completion: nil)
    }

    // MARK: Voice Message Playback
    @objc func handleAudioDidFinishPlayingNotification(_ notification: Notification) {
        // Play the next voice message if there is one
        guard let audioPlayer = audioPlayer, let viewItem = audioPlayer.owner as? ConversationViewItem,
            let index = viewItems.firstIndex(where: { $0 === viewItem }), index < (viewItems.endIndex - 1) else { return }
        let nextViewItem = viewItems[index + 1]
        guard nextViewItem.messageCellType == .audio else { return }
        playOrPauseAudio(for: nextViewItem)
    }
    
    func playOrPauseAudio(for viewItem: ConversationViewItem) {
        guard let attachment = viewItem.attachmentStream else { return }
        let fileManager = FileManager.default
        guard let path = attachment.originalFilePath, fileManager.fileExists(atPath: path),
            let url = attachment.originalMediaURL else { return }
        if let audioPlayer = audioPlayer {
            if let owner = audioPlayer.owner as? ConversationViewItem, owner === viewItem {
                audioPlayer.playbackRate = 1
                audioPlayer.togglePlayState()
                return
            } else {
                audioPlayer.stop()
                self.audioPlayer = nil
            }
        }
        let audioPlayer = OWSAudioPlayer(mediaUrl: url, audioBehavior: .audioMessagePlayback, delegate: viewItem)
        self.audioPlayer = audioPlayer
        audioPlayer.owner = viewItem
        audioPlayer.play()
        audioPlayer.setCurrentTime(Double(viewItem.audioProgressSeconds))
    }

    func speedUpAudio(for viewItem: ConversationViewItem) {
        guard let audioPlayer = audioPlayer, let owner = audioPlayer.owner as? ConversationViewItem, owner === viewItem, audioPlayer.isPlaying else { return }
        audioPlayer.playbackRate = 1.5
        viewItem.lastAudioMessageView?.showSpeedUpLabel()
    }

    // MARK: Voice Message Recording
    func startVoiceMessageRecording() {
        // Request permission if needed
        requestMicrophonePermissionIfNeeded() { [weak self] in
            self?.cancelVoiceMessageRecording()
        }
        // Keep screen on
        UIApplication.shared.isIdleTimerDisabled = false
        guard AVAudioSession.sharedInstance().recordPermission == .granted else { return }
        // Cancel any current audio playback
        audioPlayer?.stop()
        audioPlayer = nil
        // Create URL
        let directory = OWSTemporaryDirectory()
        let fileName = "\(NSDate.millisecondTimestamp()).m4a"
        let path = (directory as NSString).appendingPathComponent(fileName)
        let url = URL(fileURLWithPath: path)
        // Set up audio session
        let isConfigured = audioSession.startAudioActivity(recordVoiceMessageActivity)
        guard isConfigured else {
            return cancelVoiceMessageRecording()
        }
        // Set up audio recorder
        let settings: [String:NSNumber] = [
            AVFormatIDKey : NSNumber(value: kAudioFormatMPEG4AAC),
            AVSampleRateKey : NSNumber(value: 44100),
            AVNumberOfChannelsKey : NSNumber(value: 2),
            AVEncoderBitRateKey : NSNumber(value: 128 * 1024)
        ]
        let audioRecorder: AVAudioRecorder
        do {
            audioRecorder = try AVAudioRecorder(url: url, settings: settings)
            audioRecorder.isMeteringEnabled = true
            self.audioRecorder = audioRecorder
        } catch {
            SNLog("Couldn't start audio recording due to error: \(error).")
            return cancelVoiceMessageRecording()
        }
        // Limit voice messages to a minute
        audioTimer = Timer.scheduledTimer(withTimeInterval: 180, repeats: false, block: { [weak self] _ in
            self?.snInputView.hideVoiceMessageUI()
            self?.endVoiceMessageRecording()
        })
        // Prepare audio recorder
        guard audioRecorder.prepareToRecord() else {
            SNLog("Couldn't prepare audio recorder.")
            return cancelVoiceMessageRecording()
        }
        // Start recording
        guard audioRecorder.record() else {
            SNLog("Couldn't record audio.")
            return cancelVoiceMessageRecording()
        }
    }

    func endVoiceMessageRecording() {
        UIApplication.shared.isIdleTimerDisabled = true
        // Hide the UI
        snInputView.hideVoiceMessageUI()
        // Cancel the timer
        audioTimer?.invalidate()
        // Check preconditions
        guard let audioRecorder = audioRecorder else { return }
        // Get duration
        let duration = audioRecorder.currentTime
        // Stop the recording
        stopVoiceMessageRecording()
        // Check for user misunderstanding
        guard duration > 1 else {
            self.audioRecorder = nil
            let title = NSLocalizedString("VOICE_MESSAGE_TOO_SHORT_ALERT_TITLE", comment: "")
            let message = NSLocalizedString("VOICE_MESSAGE_TOO_SHORT_ALERT_MESSAGE", comment: "")
            return OWSAlerts.showAlert(title: title, message: message)
        }
        // Get data
        let dataSourceOrNil = DataSourcePath.dataSource(with: audioRecorder.url, shouldDeleteOnDeallocation: true)
        self.audioRecorder = nil
        guard let dataSource = dataSourceOrNil else { return SNLog("Couldn't load recorded data.") }
        // Create attachment
        let fileName = (NSLocalizedString("VOICE_MESSAGE_FILE_NAME", comment: "") as NSString).appendingPathExtension("m4a")
        dataSource.sourceFilename = fileName
        let attachment = SignalAttachment.voiceMessageAttachment(dataSource: dataSource, dataUTI: kUTTypeMPEG4Audio as String)
        guard !attachment.hasError else {
            return showErrorAlert(for: attachment, onDismiss: nil)
        }
        // Send attachment
        sendAttachments([ attachment ], with: "")
    }

    func cancelVoiceMessageRecording() {
        snInputView.hideVoiceMessageUI()
        audioTimer?.invalidate()
        stopVoiceMessageRecording()
        audioRecorder = nil
    }

    func stopVoiceMessageRecording() {
        audioRecorder?.stop()
        audioSession.endAudioActivity(recordVoiceMessageActivity)
    }
    
    // MARK: Data Extraction Notifications
    @objc func sendScreenshotNotificationIfNeeded() {
        /*
        guard thread is TSContactThread else { return }
        let message = DataExtractionNotification()
        message.kind = .screenshot
        Storage.write { transaction in
            MessageSender.send(message, in: self.thread, using: transaction)
        }
         */
    }
    
    func sendMediaSavedNotificationIfNeeded(for viewItem: ConversationViewItem) {
        guard thread is TSContactThread, viewItem.interaction.interactionType() == .incomingMessage else { return }
        let message = DataExtractionNotification()
        message.kind = .mediaSaved(timestamp: viewItem.interaction.timestamp)
        Storage.write { transaction in
            MessageSender.send(message, in: self.thread, using: transaction)
        }
    }

<<<<<<< HEAD
    // MARK: Convenience
    func showErrorAlert(for attachment: SignalAttachment) {
=======
    // MARK: Requesting Permission
    func requestCameraPermissionIfNeeded() -> Bool {
        switch AVCaptureDevice.authorizationStatus(for: .video) {
        case .authorized: return true
        case .denied, .restricted:
            let modal = PermissionMissingModal(permission: "camera") { }
            modal.modalPresentationStyle = .overFullScreen
            modal.modalTransitionStyle = .crossDissolve
            present(modal, animated: true, completion: nil)
            return false
        case .notDetermined:
            AVCaptureDevice.requestAccess(for: .video, completionHandler: { _ in })
            return false
        default: return false
        }
    }

    func requestMicrophonePermissionIfNeeded(onNotGranted: @escaping () -> Void) {
        switch AVAudioSession.sharedInstance().recordPermission {
        case .granted: break
        case .denied:
            onNotGranted()
            let modal = PermissionMissingModal(permission: "microphone") {
                onNotGranted()
            }
            modal.modalPresentationStyle = .overFullScreen
            modal.modalTransitionStyle = .crossDissolve
            present(modal, animated: true, completion: nil)
        case .undetermined:
            onNotGranted()
            AVAudioSession.sharedInstance().requestRecordPermission { _ in }
        default: break
        }
    }

    func requestLibraryPermissionIfNeeded(onAuthorized: @escaping () -> Void) {
        let authorizationStatus: PHAuthorizationStatus
        if #available(iOS 14, *) {
            authorizationStatus = PHPhotoLibrary.authorizationStatus(for: .readWrite)
            if authorizationStatus == .notDetermined {
                // When the user chooses to select photos (which is the .limit status),
                // the PHPhotoUI will present the picker view on the top of the front view.
                // Since we have the ScreenLockUI showing when we request premissions,
                // the picker view will be presented on the top of the ScreenLockUI.
                // However, the ScreenLockUI will dismiss with the permission request alert view, so
                // the picker view then will dismiss, too. The selection process cannot be finished
                // this way. So we add a flag (isRequestingPermission) to prevent the ScreenLockUI
                // from showing when we request the photo library permission.
                Environment.shared.isRequestingPermission = true
                let appMode = AppModeManager.shared.currentAppMode
                // FIXME: Rather than setting the app mode to light and then to dark again once we're done,
                // it'd be better to just customize the appearance of the image picker. There doesn't currently
                // appear to be a good way to do so though...
                AppModeManager.shared.setCurrentAppMode(to: .light)
                PHPhotoLibrary.requestAuthorization(for: .readWrite) { status in
                    DispatchQueue.main.async {
                        AppModeManager.shared.setCurrentAppMode(to: appMode)
                    }
                    Environment.shared.isRequestingPermission = false
                    if [ PHAuthorizationStatus.authorized, PHAuthorizationStatus.limited ].contains(status) {
                        onAuthorized()
                    }
                }
            }
        } else {
            authorizationStatus = PHPhotoLibrary.authorizationStatus()
            if authorizationStatus == .notDetermined {
                PHPhotoLibrary.requestAuthorization { status in
                    if status == .authorized {
                        onAuthorized()
                    }
                }
            }
        }
        switch authorizationStatus {
        case .authorized, .limited:
            onAuthorized()
        case .denied, .restricted:
            let modal = PermissionMissingModal(permission: "library") { }
            modal.modalPresentationStyle = .overFullScreen
            modal.modalTransitionStyle = .crossDissolve
            present(modal, animated: true, completion: nil)
        default: return
        }
    }

    // MARK: - Convenience
    
    func showErrorAlert(for attachment: SignalAttachment, onDismiss: (() -> ())?) {
>>>>>>> 69e464e8
        let title = NSLocalizedString("ATTACHMENT_ERROR_ALERT_TITLE", comment: "")
        let message = attachment.localizedErrorDescription ?? SignalAttachment.missingDataErrorMessage
        
        OWSAlerts.showAlert(title: title, message: message, buttonTitle: nil) { _ in
            onDismiss?()
        }
    }
}<|MERGE_RESOLUTION|>--- conflicted
+++ resolved
@@ -917,10 +917,6 @@
         }
     }
 
-<<<<<<< HEAD
-    // MARK: Convenience
-    func showErrorAlert(for attachment: SignalAttachment) {
-=======
     // MARK: Requesting Permission
     func requestCameraPermissionIfNeeded() -> Bool {
         switch AVCaptureDevice.authorizationStatus(for: .video) {
@@ -1008,9 +1004,7 @@
     }
 
     // MARK: - Convenience
-    
     func showErrorAlert(for attachment: SignalAttachment, onDismiss: (() -> ())?) {
->>>>>>> 69e464e8
         let title = NSLocalizedString("ATTACHMENT_ERROR_ALERT_TITLE", comment: "")
         let message = attachment.localizedErrorDescription ?? SignalAttachment.missingDataErrorMessage
         
