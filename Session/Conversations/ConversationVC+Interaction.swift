--- conflicted
+++ resolved
@@ -2,11 +2,8 @@
 import CoreServices
 import Photos
 import PhotosUI
-<<<<<<< HEAD
 import Sodium
-=======
 import PromiseKit
->>>>>>> f370b050
 import SessionUtilitiesKit
 import SignalUtilitiesKit
 
