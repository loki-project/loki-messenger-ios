--- conflicted
+++ resolved
@@ -652,22 +652,6 @@
                         after: approvalBlockingJob,
                         using: dependencies
                     )
-<<<<<<< HEAD
-                    
-                    // Trigger disappear after read
-                    dependencies[singleton: .jobRunner].upsert(
-                        db,
-                        job: DisappearingMessagesJob.updateNextRunIfNeeded(
-                            db,
-                            interaction: insertedInteraction,
-                            startedAtMs: Double(SnodeAPI.currentOffsetTimestampMs(using: dependencies)),
-                            using: dependencies
-                        ),
-                        canStartJob: true,
-                        using: dependencies
-                    )
-=======
->>>>>>> 60684bc9
                 }
                 .subscribe(on: DispatchQueue.global(qos: .userInitiated))
                 .sinkUntilComplete(
