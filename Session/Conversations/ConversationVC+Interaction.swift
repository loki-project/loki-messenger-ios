--- conflicted
+++ resolved
@@ -33,9 +33,6 @@
     
     @objc func  openSettingsFromTitleView() {
         switch self.titleView.currentLabelType {
-<<<<<<< HEAD
-            case .none, .notificationSettings, .userCount:
-=======
             case .userCount:
                 if self.viewModel.threadData.threadVariant == .group || self.viewModel.threadData.threadVariant == .legacyGroup {
                     let viewController = EditClosedGroupVC(
@@ -48,7 +45,6 @@
                 }
                 break
             case .none, .notificationSettings:
->>>>>>> 5b7c9d86
                 openSettings()
                 break
             
@@ -629,21 +625,13 @@
                     )
                     
                     // Trigger disappear after read
-<<<<<<< HEAD
                     dependencies[singleton: .jobRunner].upsert(
-=======
-                    dependencies.jobRunner.upsert(
->>>>>>> 5b7c9d86
                         db,
                         job: DisappearingMessagesJob.updateNextRunIfNeeded(
                             db,
                             interaction: insertedInteraction,
-<<<<<<< HEAD
                             startedAtMs: TimeInterval(SnodeAPI.currentOffsetTimestampMs(using: dependencies)),
                             using: dependencies
-=======
-                            startedAtMs: TimeInterval(SnodeAPI.currentOffsetTimestampMs())
->>>>>>> 5b7c9d86
                         ),
                         canStartJob: true,
                         using: dependencies
