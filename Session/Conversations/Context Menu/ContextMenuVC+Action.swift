--- conflicted
+++ resolved
@@ -122,7 +122,6 @@
     }
 }
 
-<<<<<<< HEAD
 // MARK: - Delegate
 
 protocol ContextMenuActionDelegate {
@@ -133,17 +132,5 @@
     func save(_ cellViewModel: MessageViewModel)
     func ban(_ cellViewModel: MessageViewModel)
     func banAndDeleteAllMessages(_ cellViewModel: MessageViewModel)
-=======
-// MARK: Delegate
-protocol ContextMenuActionDelegate : AnyObject {
-    
-    func reply(_ viewItem: ConversationViewItem)
-    func copy(_ viewItem: ConversationViewItem)
-    func copySessionID(_ viewItem: ConversationViewItem)
-    func delete(_ viewItem: ConversationViewItem)
-    func save(_ viewItem: ConversationViewItem)
-    func ban(_ viewItem: ConversationViewItem)
-    func banAndDeleteAllMessages(_ viewItem: ConversationViewItem)
     func contextMenuDismissed()
->>>>>>> cf1f1b0e
 }