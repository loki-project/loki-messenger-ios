--- conflicted
+++ resolved
@@ -103,7 +103,7 @@
                                                object:nil];
 }
 
-- (void)configureWithThreadId:(NSString *)threadId threadName:(nullable NSString *)threadName isClosedGroup:(BOOL)isClosedGroup isOpenGroup:(BOOL)isOpenGroup isNoteToSelf:(BOOL)isNoteToSelf {
+- (void)configureWithThreadId:(NSString *)threadId threadName:(NSString *)threadName isClosedGroup:(BOOL)isClosedGroup isOpenGroup:(BOOL)isOpenGroup isNoteToSelf:(BOOL)isNoteToSelf {
     self.threadId = threadId;
     self.threadName = threadName;
     self.isClosedGroup = isClosedGroup;
@@ -114,7 +114,7 @@
         self.threadName = [SMKProfile displayNameWithId:threadId customFallback:@"Anonymous"];
     }
     else {
-        self.threadName = (threadName ?: [MessageStrings newGroupDefaultTitle]);
+        self.threadName = threadName;
     }
 }
 
@@ -873,13 +873,7 @@
 
 - (void)inviteUsersToOpenGroup
 {
-<<<<<<< HEAD
     NSString *threadId = self.threadId;
-=======
-    NSString *threadID = self.thread.uniqueId;
-    SNOpenGroupV2 *openGroup = [LKStorage.shared getOpenGroupForThreadID:threadID];
-    NSString *url = [NSString stringWithFormat:@"%@/%@?public_key=%@", openGroup.server, openGroup.room, openGroup.publicKey];
->>>>>>> cf1f1b0e
     SNUserSelectionVC *userSelectionVC = [[SNUserSelectionVC alloc] initWithTitle:NSLocalizedString(@"vc_conversation_settings_invite_button_title", @"")
                                                                         excluding:[NSSet new]
                                                                        completion:^(NSSet<NSString *> *selectedUsers) {
