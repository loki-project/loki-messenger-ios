// Copyright © 2022 Rangeproof Pty Ltd. All rights reserved.

import UIKit
import SessionMessagingKit
import SessionUtilitiesKit

public enum SwipeState {
    case began
    case ended
    case cancelled
}

public class MessageCell: UITableViewCell {
    var viewModel: MessageViewModel?
    weak var delegate: MessageCellDelegate?
    open var contextSnapshotView: UIView? { return nil }

    // MARK: - Lifecycle
    
    override init(style: UITableViewCell.CellStyle, reuseIdentifier: String?) {
        super.init(style: style, reuseIdentifier: reuseIdentifier)
        
        setUpViewHierarchy()
        setUpGestureRecognizers()
    }

    required init?(coder: NSCoder) {
        super.init(coder: coder)
        
        setUpViewHierarchy()
        setUpGestureRecognizers()
    }

    func setUpViewHierarchy() {
        themeBackgroundColor = .clear
        
        let selectedBackgroundView = UIView()
        selectedBackgroundView.themeBackgroundColor = .clear
        self.selectedBackgroundView = selectedBackgroundView
    }

    func setUpGestureRecognizers() {
        // To be overridden by subclasses
    }

    // MARK: - Updating
    
    func update(
        with cellViewModel: MessageViewModel,
        mediaCache: NSCache<NSString, AnyObject>,
        playbackInfo: ConversationViewModel.PlaybackInfo?,
        showExpandedReactions: Bool,
        lastSearchText: String?,
        using dependencies: Dependencies
    ) {
        preconditionFailure("Must be overridden by subclasses.")
    }
    
    /// This is a cut-down version of the 'update' function which doesn't re-create the UI (it should be used for dynamically-updating content
    /// like playing inline audio/video)
    func dynamicUpdate(with cellViewModel: MessageViewModel, playbackInfo: ConversationViewModel.PlaybackInfo?) {
        preconditionFailure("Must be overridden by subclasses.")
    }

    // MARK: - Convenience
    
    static func cellType(for viewModel: MessageViewModel) -> MessageCell.Type {
        guard viewModel.cellType != .typingIndicator else { return TypingIndicatorCell.self }
        guard viewModel.cellType != .dateHeader else { return DateHeaderCell.self }
        guard viewModel.cellType != .unreadMarker else { return UnreadMarkerCell.self }
        
        switch viewModel.variant {
            case .standardOutgoing, .standardIncoming, .standardIncomingDeleted:
                return VisibleMessageCell.self
                
            case .infoLegacyGroupCreated, .infoLegacyGroupUpdated, .infoLegacyGroupCurrentUserLeft,
                .infoGroupCurrentUserLeaving, .infoGroupCurrentUserErrorLeaving,
                .infoDisappearingMessagesUpdate, .infoScreenshotNotification, .infoMediaSavedNotification,
                .infoMessageRequestAccepted, .infoGroupInfoInvited, .infoGroupInfoUpdated, .infoGroupMembersUpdated:
                return InfoMessageCell.self
                
            case .infoCall:
                return CallMessageCell.self
        }
    }
}

// MARK: - MessageCellDelegate

protocol MessageCellDelegate: ReactionDelegate {
    func handleItemLongPressed(_ cellViewModel: MessageViewModel)
<<<<<<< HEAD
    func handleItemTapped(_ cellViewModel: MessageViewModel, gestureRecognizer: UITapGestureRecognizer)
=======
    func handleItemTapped(_ cellViewModel: MessageViewModel, cell: UITableViewCell, cellLocation: CGPoint, using dependencies: Dependencies)
>>>>>>> e9dd86bf
    func handleItemDoubleTapped(_ cellViewModel: MessageViewModel)
    func handleItemSwiped(_ cellViewModel: MessageViewModel, state: SwipeState)
    func openUrl(_ urlString: String)
    func handleReplyButtonTapped(for cellViewModel: MessageViewModel)
    func startThread(with sessionId: String, openGroupServer: String?, openGroupPublicKey: String?)
    func showReactionList(_ cellViewModel: MessageViewModel, selectedReaction: EmojiWithSkinTones?)
    func needsLayout(for cellViewModel: MessageViewModel, expandingReactions: Bool)
<<<<<<< HEAD
=======
}

extension MessageCellDelegate {
    func handleItemTapped(_ cellViewModel: MessageViewModel, cell: UITableViewCell, cellLocation: CGPoint) {
        handleItemTapped(cellViewModel, cell: cell, cellLocation: cellLocation, using: Dependencies())
    }
>>>>>>> e9dd86bf
}<|MERGE_RESOLUTION|>--- conflicted
+++ resolved
@@ -11,6 +11,7 @@
 }
 
 public class MessageCell: UITableViewCell {
+    var dependencies: Dependencies?
     var viewModel: MessageViewModel?
     weak var delegate: MessageCellDelegate?
     open var contextSnapshotView: UIView? { return nil }
@@ -44,6 +45,13 @@
     }
 
     // MARK: - Updating
+    
+    public override func prepareForReuse() {
+        super.prepareForReuse()
+        
+        self.dependencies = nil
+        self.viewModel = nil
+    }
     
     func update(
         with cellViewModel: MessageViewModel,
@@ -89,11 +97,7 @@
 
 protocol MessageCellDelegate: ReactionDelegate {
     func handleItemLongPressed(_ cellViewModel: MessageViewModel)
-<<<<<<< HEAD
-    func handleItemTapped(_ cellViewModel: MessageViewModel, gestureRecognizer: UITapGestureRecognizer)
-=======
     func handleItemTapped(_ cellViewModel: MessageViewModel, cell: UITableViewCell, cellLocation: CGPoint, using dependencies: Dependencies)
->>>>>>> e9dd86bf
     func handleItemDoubleTapped(_ cellViewModel: MessageViewModel)
     func handleItemSwiped(_ cellViewModel: MessageViewModel, state: SwipeState)
     func openUrl(_ urlString: String)
@@ -101,13 +105,10 @@
     func startThread(with sessionId: String, openGroupServer: String?, openGroupPublicKey: String?)
     func showReactionList(_ cellViewModel: MessageViewModel, selectedReaction: EmojiWithSkinTones?)
     func needsLayout(for cellViewModel: MessageViewModel, expandingReactions: Bool)
-<<<<<<< HEAD
-=======
 }
 
 extension MessageCellDelegate {
     func handleItemTapped(_ cellViewModel: MessageViewModel, cell: UITableViewCell, cellLocation: CGPoint) {
         handleItemTapped(cellViewModel, cell: cell, cellLocation: cellLocation, using: Dependencies())
     }
->>>>>>> e9dd86bf
 }