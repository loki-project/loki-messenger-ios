--- conflicted
+++ resolved
@@ -89,11 +89,7 @@
 
 protocol MessageCellDelegate: ReactionDelegate {
     func handleItemLongPressed(_ cellViewModel: MessageViewModel)
-<<<<<<< HEAD
-    func handleItemTapped(_ cellViewModel: MessageViewModel, gestureRecognizer: UITapGestureRecognizer)
-=======
     func handleItemTapped(_ cellViewModel: MessageViewModel, cell: UITableViewCell, cellLocation: CGPoint, using dependencies: Dependencies)
->>>>>>> bac1f7b3
     func handleItemDoubleTapped(_ cellViewModel: MessageViewModel)
     func handleItemSwiped(_ cellViewModel: MessageViewModel, state: SwipeState)
     func openUrl(_ urlString: String)
@@ -101,13 +97,10 @@
     func startThread(with sessionId: String, openGroupServer: String?, openGroupPublicKey: String?)
     func showReactionList(_ cellViewModel: MessageViewModel, selectedReaction: EmojiWithSkinTones?)
     func needsLayout(for cellViewModel: MessageViewModel, expandingReactions: Bool)
-<<<<<<< HEAD
-=======
 }
 
 extension MessageCellDelegate {
     func handleItemTapped(_ cellViewModel: MessageViewModel, cell: UITableViewCell, cellLocation: CGPoint) {
         handleItemTapped(cellViewModel, cell: cell, cellLocation: cellLocation, using: Dependencies())
     }
->>>>>>> bac1f7b3
 }