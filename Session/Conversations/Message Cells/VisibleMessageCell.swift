--- conflicted
+++ resolved
@@ -20,26 +20,16 @@
     private lazy var authorLabelHeightConstraint = authorLabel.set(.height, to: 0)
     private lazy var profilePictureViewLeftConstraint = profilePictureView.pin(.left, to: .left, of: self, withInset: VisibleMessageCell.groupThreadHSpacing)
     private lazy var profilePictureViewWidthConstraint = profilePictureView.set(.width, to: Values.verySmallProfilePictureSize)
-<<<<<<< HEAD
     private lazy var contentViewLeftConstraint1 = snContentView.pin(.left, to: .right, of: profilePictureView, withInset: VisibleMessageCell.groupThreadHSpacing)
     private lazy var contentViewLeftConstraint2 = snContentView.leftAnchor.constraint(greaterThanOrEqualTo: leftAnchor, constant: VisibleMessageCell.gutterSize)
     private lazy var contentViewTopConstraint = snContentView.pin(.top, to: .bottom, of: authorLabel, withInset: VisibleMessageCell.authorLabelBottomSpacing)
     private lazy var contentViewRightConstraint1 = snContentView.pin(.right, to: .right, of: self, withInset: -VisibleMessageCell.contactThreadHSpacing)
     private lazy var contentViewRightConstraint2 = snContentView.rightAnchor.constraint(lessThanOrEqualTo: rightAnchor, constant: -VisibleMessageCell.gutterSize)
-    private lazy var messageStatusImageViewTopConstraint = messageStatusImageView.pin(.top, to: .bottom, of: snContentView, withInset: 0)
-=======
-    
-    private lazy var bubbleViewLeftConstraint1 = bubbleView.pin(.left, to: .right, of: profilePictureView, withInset: VisibleMessageCell.groupThreadHSpacing)
-    private lazy var bubbleViewLeftConstraint2 = bubbleView.leftAnchor.constraint(greaterThanOrEqualTo: leftAnchor, constant: VisibleMessageCell.gutterSize)
-    private lazy var bubbleViewTopConstraint = bubbleView.pin(.top, to: .bottom, of: authorLabel, withInset: VisibleMessageCell.authorLabelBottomSpacing)
-    private lazy var bubbleViewRightConstraint1 = bubbleView.pin(.right, to: .right, of: self, withInset: -VisibleMessageCell.contactThreadHSpacing)
-    private lazy var bubbleViewRightConstraint2 = bubbleView.rightAnchor.constraint(lessThanOrEqualTo: rightAnchor, constant: -VisibleMessageCell.gutterSize)
-    
-    private lazy var reactionContainerViewLeftConstraint = reactionContainerView.pin(.left, to: .left, of: bubbleView)
-    private lazy var reactionContainerViewRightConstraint = reactionContainerView.pin(.right, to: .right, of: bubbleView)
+    
+    private lazy var reactionContainerViewLeftConstraint = reactionContainerView.pin(.left, to: .left, of: snContentView)
+    private lazy var reactionContainerViewRightConstraint = reactionContainerView.pin(.right, to: .right, of: snContentView)
     
     private lazy var messageStatusImageViewTopConstraint = messageStatusImageView.pin(.top, to: .bottom, of: reactionContainerView, withInset: 0)
->>>>>>> c7c92f74
     private lazy var messageStatusImageViewWidthConstraint = messageStatusImageView.set(.width, to: VisibleMessageCell.messageStatusImageViewSize)
     private lazy var messageStatusImageViewHeightConstraint = messageStatusImageView.set(.height, to: VisibleMessageCell.messageStatusImageViewSize)
     
@@ -96,7 +86,6 @@
         return result
     }()
 
-<<<<<<< HEAD
     lazy var snContentView: UIStackView = {
         let result = UIStackView(arrangedSubviews: [])
         result.axis = .vertical
@@ -105,11 +94,8 @@
         return result
     }()
 
-=======
-    private lazy var snContentView = UIView()
     private lazy var reactionContainerView = ReactionContainerView()
     
->>>>>>> c7c92f74
     internal lazy var messageStatusImageView: UIImageView = {
         let result = UIImageView()
         result.contentMode = .scaleAspectFit
@@ -205,18 +191,10 @@
         contentViewLeftConstraint1.isActive = true
         contentViewTopConstraint.isActive = true
         contentViewRightConstraint1.isActive = true
-        
-<<<<<<< HEAD
+        snContentView.pin(.bottom, to: .bottom, of: profilePictureView, withInset: -1)
+        
         // Bubble background view
         bubbleBackgroundView.addSubview(bubbleView)
-=======
-        // Bubble view
-        addSubview(bubbleView)
-        bubbleViewLeftConstraint1.isActive = true
-        bubbleViewTopConstraint.isActive = true
-        bubbleViewRightConstraint1.isActive = true
-        bubbleView.pin(.bottom, to: .bottom, of: profilePictureView, withInset: -1)
->>>>>>> c7c92f74
         bubbleBackgroundView.pin(to: bubbleView)
         
         // Timer view
@@ -224,18 +202,11 @@
         timerView.center(.vertical, in: snContentView)
         timerViewOutgoingMessageConstraint.isActive = true
         
-<<<<<<< HEAD
-=======
-        // Content view
-        bubbleView.addSubview(snContentView)
-        snContentView.pin(to: bubbleView)
-        
         // Reaction view
         addSubview(reactionContainerView)
-        reactionContainerView.pin(.top, to: .bottom, of: bubbleView, withInset: Values.verySmallSpacing)
+        reactionContainerView.pin(.top, to: .bottom, of: snContentView, withInset: Values.verySmallSpacing)
         reactionContainerViewLeftConstraint.isActive = true
         
->>>>>>> c7c92f74
         // Message status image view
         addSubview(messageStatusImageView)
         messageStatusImageViewTopConstraint.isActive = true
@@ -489,16 +460,10 @@
                                 bodyLabelTextColor: bodyLabelTextColor,
                                 lastSearchText: lastSearchText
                             )
-<<<<<<< HEAD
                             bubbleView.addSubview(linkPreviewView)
                             linkPreviewView.pin(to: bubbleView, withInset: 0)
                             snContentView.addArrangedSubview(bubbleBackgroundView)
-                            self.bodyTextView = linkPreviewView.bodyTextView
-=======
-                            snContentView.addSubview(linkPreviewView)
-                            linkPreviewView.pin(to: snContentView)
                             self.bodyTappableLabel = linkPreviewView.bodyTappableLabel
->>>>>>> c7c92f74
                             
                         case .openGroupInvitation:
                             let openGroupInvitationView: OpenGroupInvitationView = OpenGroupInvitationView(
@@ -562,7 +527,7 @@
                 if let body: String = cellViewModel.body, !body.isEmpty {
                     let inset: CGFloat = 12
                     let maxWidth: CGFloat = (VisibleMessageCell.getMaxWidth(for: cellViewModel) - 2 * inset)
-                    let bodyTextView = VisibleMessageCell.getBodyTextView(
+                    let bodyTappableLabel = VisibleMessageCell.getBodyTappableLabel(
                         for: cellViewModel,
                         with: maxWidth,
                         textColor: bodyLabelTextColor,
@@ -570,9 +535,9 @@
                         delegate: self
                     )
 
-                    self.bodyTextView = bodyTextView
-                    bubbleView.addSubview(bodyTextView)
-                    bodyTextView.pin(to: bubbleView, withInset: inset)
+                    self.bodyTappableLabel = bodyTappableLabel
+                    bubbleView.addSubview(bodyTappableLabel)
+                    bodyTappableLabel.pin(to: bubbleView, withInset: inset)
                     snContentView.addArrangedSubview(bubbleBackgroundView)
                 }
                 
@@ -591,28 +556,8 @@
                 albumView.set(.width, to: size.width)
                 albumView.set(.height, to: size.height)
                 albumView.loadMedia()
-<<<<<<< HEAD
                 snContentView.addArrangedSubview(albumView)
         
-=======
-                stackView.addArrangedSubview(albumView)
-                
-                // Body text view
-                if let body: String = cellViewModel.body, !body.isEmpty {
-                    let inset: CGFloat = 12
-                    let maxWidth: CGFloat = (size.width - (2 * inset))
-                    let bodyTappableLabel = VisibleMessageCell.getBodyTappableLabel(
-                        for: cellViewModel,
-                        with: maxWidth,
-                        textColor: bodyLabelTextColor,
-                        searchText: lastSearchText,
-                        delegate: self
-                    )
-
-                    self.bodyTappableLabel = bodyTappableLabel
-                    stackView.addArrangedSubview(UIView(wrapping: bodyTappableLabel, withInsets: UIEdgeInsets(top: 0, left: inset, bottom: inset, right: inset)))
-                }
->>>>>>> c7c92f74
                 unloadContent = { albumView.unloadMedia() }
                 
             case .audio:
@@ -867,9 +812,6 @@
             UIImpactFeedbackGenerator(style: .heavy).impactOccurred()
             reply()
         }
-<<<<<<< HEAD
-        else if snContentView.frame.contains(location) {
-=======
         else if reactionContainerView.frame.contains(location) {
             let convertedLocation = reactionContainerView.convert(location, from: self)
             
@@ -896,8 +838,7 @@
                 delegate?.needsLayout(for: cellViewModel, expandingReactions: false)
             }
         }
-        else if bubbleView.frame.contains(location) {
->>>>>>> c7c92f74
+        else if snContentView.frame.contains(location) {
             delegate?.handleItemTapped(cellViewModel, gestureRecognizer: gestureRecognizer)
         }
     }
