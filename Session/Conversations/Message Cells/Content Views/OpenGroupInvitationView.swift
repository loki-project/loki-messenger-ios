// Copyright © 2022 Rangeproof Pty Ltd. All rights reserved.

import UIKit
import SessionUIKit
import SessionMessagingKit

final class OpenGroupInvitationView: UIView {
    private static let iconSize: CGFloat = 24
    private static let iconImageViewSize: CGFloat = 48
    
    // MARK: - Lifecycle
    
    init(name: String, url: String, textColor: ThemeValue, isOutgoing: Bool) {
        super.init(frame: CGRect.zero)
        
        setUpViewHierarchy(
            name: name,
            rawUrl: url,
            textColor: textColor,
            isOutgoing: isOutgoing
        )
    }
    
    override init(frame: CGRect) {
        preconditionFailure("Use init(name:url:textColor:) instead.")
    }
    
    required init?(coder: NSCoder) {
        preconditionFailure("Use init(name:url:textColor:) instead.")
    }
    
    private func setUpViewHierarchy(name: String, rawUrl: String, textColor: ThemeValue, isOutgoing: Bool) {
        // Title
        let titleLabel = UILabel()
        titleLabel.font = .boldSystemFont(ofSize: Values.largeFontSize)
        titleLabel.text = name
        titleLabel.themeTextColor = textColor
        titleLabel.lineBreakMode = .byTruncatingTail
        
        // Subtitle
        let subtitleLabel = UILabel()
        subtitleLabel.font = .systemFont(ofSize: Values.smallFontSize)
        subtitleLabel.text = "communityInvitation".localized()
        subtitleLabel.themeTextColor = textColor
        subtitleLabel.lineBreakMode = .byTruncatingTail
        
        // URL
        let urlLabel = UILabel()
        urlLabel.font = .systemFont(ofSize: Values.verySmallFontSize)
        urlLabel.text = {
            if let range = rawUrl.range(of: "?public_key=") { // stringlint:ignore
                return String(rawUrl[..<range.lowerBound])
            }

            return rawUrl
        }()
        urlLabel.themeTextColor = textColor
        urlLabel.lineBreakMode = .byCharWrapping
        urlLabel.numberOfLines = 0
        
        // Label stack
        let labelStackView = UIStackView(arrangedSubviews: [ titleLabel, UIView.vSpacer(2), subtitleLabel, UIView.vSpacer(4), urlLabel ])
        labelStackView.axis = .vertical
        
        // Icon
<<<<<<< HEAD
        let iconContainerView: UIView = UIView()
        iconContainerView.layer.cornerRadius = (OpenGroupInvitationView.iconImageViewSize / 2)
        iconContainerView.themeBackgroundColor = (isOutgoing ? .messageBubble_overlay : .primary)
        iconContainerView.set(.width, to: OpenGroupInvitationView.iconImageViewSize)
        iconContainerView.set(.height, to: OpenGroupInvitationView.iconImageViewSize)
        
        let iconName = (isOutgoing ? "Globe" : "Plus") // stringlint:disable
=======
        let iconSize = OpenGroupInvitationView.iconSize
        let iconName = (isOutgoing ? "Globe" : "Plus") // stringlint:ignore
        let iconImageViewSize = OpenGroupInvitationView.iconImageViewSize
>>>>>>> 83911cf9
        let iconImageView = UIImageView(
            image: UIImage(named: iconName)?.withRenderingMode(.alwaysTemplate)
        )
        iconImageView.themeTintColor = (isOutgoing ? .messageBubble_outgoingText : .textPrimary)
        iconImageView.contentMode = .scaleAspectFit
        iconImageView.set(.width, to: OpenGroupInvitationView.iconSize)
        iconImageView.set(.height, to: OpenGroupInvitationView.iconSize)
        iconContainerView.addSubview(iconImageView)
        iconImageView.center(in: iconContainerView)
        
        // Main stack
        let mainStackView = UIStackView(arrangedSubviews: [ iconContainerView, labelStackView ])
        mainStackView.axis = .horizontal
        mainStackView.spacing = Values.mediumSpacing
        mainStackView.alignment = .center
        addSubview(mainStackView)
        mainStackView.pin(to: self, withInset: Values.mediumSpacing)
    }
}<|MERGE_RESOLUTION|>--- conflicted
+++ resolved
@@ -63,19 +63,13 @@
         labelStackView.axis = .vertical
         
         // Icon
-<<<<<<< HEAD
         let iconContainerView: UIView = UIView()
         iconContainerView.layer.cornerRadius = (OpenGroupInvitationView.iconImageViewSize / 2)
         iconContainerView.themeBackgroundColor = (isOutgoing ? .messageBubble_overlay : .primary)
         iconContainerView.set(.width, to: OpenGroupInvitationView.iconImageViewSize)
         iconContainerView.set(.height, to: OpenGroupInvitationView.iconImageViewSize)
         
-        let iconName = (isOutgoing ? "Globe" : "Plus") // stringlint:disable
-=======
-        let iconSize = OpenGroupInvitationView.iconSize
         let iconName = (isOutgoing ? "Globe" : "Plus") // stringlint:ignore
-        let iconImageViewSize = OpenGroupInvitationView.iconImageViewSize
->>>>>>> 83911cf9
         let iconImageView = UIImageView(
             image: UIImage(named: iconName)?.withRenderingMode(.alwaysTemplate)
         )
