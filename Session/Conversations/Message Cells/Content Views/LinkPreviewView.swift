--- conflicted
+++ resolved
@@ -16,21 +16,9 @@
     
     private lazy var imageViewContainerWidthConstraint = imageView.set(.width, to: 100)
     private lazy var imageViewContainerHeightConstraint = imageView.set(.height, to: 100)
-<<<<<<< HEAD
-    
-=======
-
-    private lazy var sentLinkPreviewTextColor: UIColor = {
-        let isOutgoing = (viewItem?.interaction.interactionType() == .outgoingMessage)
-        switch (isOutgoing, AppModeManager.shared.currentAppMode) {
-        case (false, .light): return .black
-        case (true, .light): return Colors.grey
-        default: return .white
-        }
-    }()
 
     // MARK: UI Components
->>>>>>> cf1f1b0e
+
     private lazy var imageView: UIImageView = {
         let result: UIImageView = UIImageView()
         result.contentMode = .scaleAspectFill
@@ -197,7 +185,6 @@
         
         // Body text view
         bodyTextViewContainer.subviews.forEach { $0.removeFromSuperview() }
-<<<<<<< HEAD
         
         if let cellViewModel: MessageViewModel = cellViewModel {
             let bodyTextView = VisibleMessageCell.getBodyTextView(
@@ -207,10 +194,7 @@
                 searchText: lastSearchText,
                 delegate: delegate
             )
-=======
-        if let viewItem = viewItem {
-            let bodyTextView = VisibleMessageCell.getBodyTextView(for: viewItem, with: maxWidth, textColor: sentLinkPreviewTextColor, delegate: delegate)
->>>>>>> cf1f1b0e
+            
             self.bodyTextView = bodyTextView
             bodyTextViewContainer.addSubview(bodyTextView)
             bodyTextView.pin(to: bodyTextViewContainer, withInset: 12)
