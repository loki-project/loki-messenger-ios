// Copyright © 2022 Rangeproof Pty Ltd. All rights reserved.

import Foundation
import Combine
import GRDB
import DifferenceKit
import SessionMessagingKit
import SessionUtilitiesKit

public class ConversationViewModel: OWSAudioPlayerDelegate {
    public typealias SectionModel = ArraySection<Section, MessageViewModel>
    
    // MARK: - FocusBehaviour
    
    public enum FocusBehaviour {
        case none
        case highlight
    }
    
    // MARK: - Action
    
    public enum Action {
        case none
        case compose
        case audioCall
        case videoCall
    }
    
    // MARK: - Section
    
    public enum Section: Differentiable, Equatable, Comparable, Hashable {
        case loadOlder
        case messages
        case loadNewer
    }
    
    // MARK: - Variables
    
    public static let pageSize: Int = 50
    
    private var threadId: String
    public let initialThreadVariant: SessionThread.Variant
    public var sentMessageBeforeUpdate: Bool = false
    public var lastSearchedText: String?
    public let focusedInteractionInfo: Interaction.TimestampInfo? // Note: This is used for global search
    public let focusBehaviour: FocusBehaviour
    private let initialUnreadInteractionId: Int64?
    private let markAsReadTrigger: PassthroughSubject<(SessionThreadViewModel.ReadTarget, Int64?), Never> = PassthroughSubject()
    private var markAsReadPublisher: AnyPublisher<Void, Never>?
    private let dependencies: Dependencies
    
    public lazy var blockedBannerMessage: String = {
        let threadData: SessionThreadViewModel = self._threadData.wrappedValue
        
        switch threadData.threadVariant {
            case .contact:
                let name: String = Profile.displayName(
                    id: threadData.threadId,
                    threadVariant: threadData.threadVariant
                )
                
                return "\(name) is blocked. Unblock them?"
                
            default: return "Thread is blocked. Unblock it?"
        }
    }()
    
    // MARK: - Initialization
    
    init(
        threadId: String,
        threadVariant: SessionThread.Variant,
        focusedInteractionInfo: Interaction.TimestampInfo?,
        using dependencies: Dependencies = Dependencies()
    ) {
        typealias InitialData = (
            userSessionId: SessionId,
            initialUnreadInteractionInfo: Interaction.TimestampInfo?,
            threadIsBlocked: Bool,
            currentUserIsClosedGroupMember: Bool?,
            openGroupPermissions: OpenGroup.Permissions?,
            blinded15SessionId: SessionId?,
            blinded25SessionId: SessionId?
        )
        
        let initialData: InitialData? = dependencies[singleton: .storage].read { db -> InitialData in
            let interaction: TypedTableAlias<Interaction> = TypedTableAlias()
            let groupMember: TypedTableAlias<GroupMember> = TypedTableAlias()
            let userSessionId: SessionId = getUserSessionId(db, using: dependencies)
            
            // If we have a specified 'focusedInteractionInfo' then use that, otherwise retrieve the oldest
            // unread interaction and start focused around that one
            let initialUnreadInteractionInfo: Interaction.TimestampInfo? = try Interaction
                .select(.id, .timestampMs)
                .filter(interaction[.wasRead] == false)
                .filter(interaction[.threadId] == threadId)
                .order(interaction[.timestampMs].asc)
                .asRequest(of: Interaction.TimestampInfo.self)
                .fetchOne(db)
            let threadIsBlocked: Bool = (threadVariant != .contact ? false :
                try Contact
                    .filter(id: threadId)
                    .select(.isBlocked)
                    .asRequest(of: Bool.self)
                    .fetchOne(db)
                    .defaulting(to: false)
            )
            let currentUserIsClosedGroupMember: Bool? = (![.legacyGroup, .group].contains(threadVariant) ? nil :
                GroupMember
                    .filter(groupMember[.groupId] == threadId)
                    .filter(groupMember[.profileId] == userSessionId.hexString)
                    .filter(groupMember[.role] == GroupMember.Role.standard)
                    .isNotEmpty(db)
            )
            let openGroupPermissions: OpenGroup.Permissions? = (threadVariant != .community ? nil :
                try OpenGroup
                    .filter(id: threadId)
                    .select(.permissions)
                    .asRequest(of: OpenGroup.Permissions.self)
                    .fetchOne(db)
            )
            let blinded15SessionId: SessionId? = SessionThread.getCurrentUserBlindedSessionId(
                db,
                threadId: threadId,
                threadVariant: threadVariant,
                blindingPrefix: .blinded15
            )
            let blinded25SessionId: SessionId? = SessionThread.getCurrentUserBlindedSessionId(
                db,
                threadId: threadId,
                threadVariant: threadVariant,
                blindingPrefix: .blinded25
            )
            
            return (
                userSessionId,
                initialUnreadInteractionInfo,
                threadIsBlocked,
                currentUserIsClosedGroupMember,
                openGroupPermissions,
                blinded15SessionId,
                blinded25SessionId
            )
        }
        
        self.threadId = threadId
        self.initialThreadVariant = threadVariant
        self.focusedInteractionInfo = (focusedInteractionInfo ?? initialData?.initialUnreadInteractionInfo)
        self.focusBehaviour = (focusedInteractionInfo == nil ? .none : .highlight)
        self.initialUnreadInteractionId = initialData?.initialUnreadInteractionInfo?.id
<<<<<<< HEAD
        self.threadData = SessionThreadViewModel(
            threadId: threadId,
            threadVariant: threadVariant,
            threadIsNoteToSelf: (initialData?.userSessionId.hexString == threadId),
            threadIsBlocked: initialData?.threadIsBlocked,
            currentUserIsClosedGroupMember: initialData?.currentUserIsClosedGroupMember,
            openGroupPermissions: initialData?.openGroupPermissions
        ).populatingCurrentUserBlindedIds(
            currentUserBlinded15SessionIdForThisThread: initialData?.blinded15SessionId?.hexString,
            currentUserBlinded25SessionIdForThisThread: initialData?.blinded25SessionId?.hexString
=======
        self._threadData = Atomic(
            SessionThreadViewModel(
                threadId: threadId,
                threadVariant: threadVariant,
                threadIsNoteToSelf: (initialData?.currentUserPublicKey == threadId),
                threadIsBlocked: initialData?.threadIsBlocked,
                currentUserIsClosedGroupMember: initialData?.currentUserIsClosedGroupMember,
                openGroupPermissions: initialData?.openGroupPermissions
            ).populatingCurrentUserBlindedKeys(
                currentUserBlinded15PublicKeyForThisThread: initialData?.blinded15Key,
                currentUserBlinded25PublicKeyForThisThread: initialData?.blinded25Key
            )
>>>>>>> a6931bb9
        )
        self.pagedDataObserver = nil
        self.dependencies = dependencies
        
        // Note: Since this references self we need to finish initializing before setting it, we
        // also want to skip the initial query and trigger it async so that the push animation
        // doesn't stutter (it should load basically immediately but without this there is a
        // distinct stutter)
        self.pagedDataObserver = self.setupPagedObserver(
            for: threadId,
            userSessionId: (initialData?.userSessionId ?? getUserSessionId()),
            blinded15SessionId: initialData?.blinded15SessionId,
            blinded25SessionId: initialData?.blinded25SessionId,
            using: dependencies
        )
        
        // Run the initial query on a background thread so we don't block the push transition
        DispatchQueue.global(qos: .userInitiated).async { [weak self] in
            // If we don't have a `initialFocusedInfo` then default to `.pageBefore` (it'll query
            // from a `0` offset)
            guard let initialFocusedInfo: Interaction.TimestampInfo = (focusedInteractionInfo ?? initialData?.initialUnreadInteractionInfo) else {
                self?.pagedDataObserver?.load(.pageBefore)
                return
            }
            
            self?.pagedDataObserver?.load(.initialPageAround(id: initialFocusedInfo.id))
        }
    }
    
    // MARK: - Thread Data
    
    private var _threadData: Atomic<SessionThreadViewModel>
    
    /// This value is the current state of the view
    public var threadData: SessionThreadViewModel { _threadData.wrappedValue }
    
    /// This is all the data the screen needs to populate itself, please see the following link for tips to help optimise
    /// performance https://github.com/groue/GRDB.swift#valueobservation-performance
    ///
    /// **Note:** The 'trackingConstantRegion' is optimised in such a way that the request needs to be static
    /// otherwise there may be situations where it doesn't get updates, this means we can't have conditional queries
    ///
    /// **Note:** This observation will be triggered twice immediately (and be de-duped by the `removeDuplicates`)
    /// this is due to the behaviour of `ValueConcurrentObserver.asyncStartObservation` which triggers it's own
    /// fetch (after the ones in `ValueConcurrentObserver.asyncStart`/`ValueConcurrentObserver.syncStart`)
    /// just in case the database has changed between the two reads - unfortunately it doesn't look like there is a way to prevent this
    public typealias ThreadObservation = ValueObservation<ValueReducers.Trace<ValueReducers.RemoveDuplicates<ValueReducers.Fetch<SessionThreadViewModel?>>>>
    public lazy var observableThreadData: ThreadObservation = setupObservableThreadData(for: self.threadId)
    
    private func setupObservableThreadData(for threadId: String) -> ThreadObservation {
        return ValueObservation
            .trackingConstantRegion { [weak self, dependencies] db -> SessionThreadViewModel? in
                let userSessionId: SessionId = getUserSessionId(db, using: dependencies)
                let recentReactionEmoji: [String] = try Emoji.getRecent(db, withDefaultEmoji: true)
                let oldThreadData: SessionThreadViewModel? = self?._threadData.wrappedValue
                let threadViewModel: SessionThreadViewModel? = try SessionThreadViewModel
                    .conversationQuery(threadId: threadId, userSessionId: userSessionId)
                    .fetchOne(db)
                
                return threadViewModel
                    .map { $0.with(recentReactionEmoji: recentReactionEmoji) }
                    .map { viewModel -> SessionThreadViewModel in
                        viewModel.populatingCurrentUserBlindedIds(
                            db,
<<<<<<< HEAD
                            currentUserBlinded15SessionIdForThisThread: self?.threadData.currentUserBlinded15SessionId,
                            currentUserBlinded25SessionIdForThisThread: self?.threadData.currentUserBlinded25SessionId
=======
                            currentUserBlinded15PublicKeyForThisThread: oldThreadData?.currentUserBlinded15PublicKey,
                            currentUserBlinded25PublicKeyForThisThread: oldThreadData?.currentUserBlinded25PublicKey
>>>>>>> a6931bb9
                        )
                    }
            }
            .removeDuplicates()
            .handleEvents(didFail: { SNLog("[ConversationViewModel] Observation failed with error: \($0)") })
    }

    public func updateThreadData(_ updatedData: SessionThreadViewModel) {
        self._threadData.mutate { $0 = updatedData }
    }
    
    // MARK: - Interaction Data
    
    private var lastInteractionIdMarkedAsRead: Int64? = nil
    private var lastInteractionTimestampMsMarkedAsRead: Int64 = 0
    public private(set) var unobservedInteractionDataChanges: ([SectionModel], StagedChangeset<[SectionModel]>)?
    public private(set) var interactionData: [SectionModel] = []
    public private(set) var reactionExpandedInteractionIds: Set<Int64> = []
    public private(set) var pagedDataObserver: PagedDatabaseObserver<Interaction, MessageViewModel>?
    
    public var onInteractionChange: (([SectionModel], StagedChangeset<[SectionModel]>) -> ())? {
        didSet {
            // When starting to observe interaction changes we want to trigger a UI update just in case the
            // data was changed while we weren't observing
            if let changes: ([SectionModel], StagedChangeset<[SectionModel]>) = self.unobservedInteractionDataChanges {
                let performChange: (([SectionModel], StagedChangeset<[SectionModel]>) -> ())? = onInteractionChange
                
                switch Thread.isMainThread {
                    case true: performChange?(changes.0, changes.1)
                    case false: DispatchQueue.main.async { performChange?(changes.0, changes.1) }
                }
                
                self.unobservedInteractionDataChanges = nil
            }
        }
    }
    
    private func setupPagedObserver(
        for threadId: String,
        userSessionId: SessionId,
        blinded15SessionId: SessionId?,
        blinded25SessionId: SessionId?,
        using dependencies: Dependencies
    ) -> PagedDatabaseObserver<Interaction, MessageViewModel> {
        return PagedDatabaseObserver(
            pagedTable: Interaction.self,
            pageSize: ConversationViewModel.pageSize,
            idColumn: .id,
            observedChanges: [
                PagedData.ObservedChanges(
                    table: Interaction.self,
                    columns: Interaction.Columns
                        .allCases
                        .filter { $0 != .wasRead }
                ),
                PagedData.ObservedChanges(
                    table: Attachment.self,
                    columns: [.state],
                    joinToPagedType: {
                        let interaction: TypedTableAlias<Interaction> = TypedTableAlias()
                        let linkPreview: TypedTableAlias<LinkPreview> = TypedTableAlias()
                        let linkPreviewAttachment: TypedTableAlias<Attachment> = TypedTableAlias()
                        
                        return SQL("""
                               LEFT JOIN \(LinkPreview.self) ON (
                                   \(linkPreview[.url]) = \(interaction[.linkPreviewUrl]) AND
                                   \(Interaction.linkPreviewFilterLiteral())
                               )
                               LEFT JOIN \(linkPreviewAttachment) ON \(linkPreviewAttachment[.id]) = \(linkPreview[.attachmentId])
                            """
                        )
                    }()
                ),
                PagedData.ObservedChanges(
                    table: Contact.self,
                    columns: [.isTrusted],
                    joinToPagedType: {
                        let interaction: TypedTableAlias<Interaction> = TypedTableAlias()
                        let contact: TypedTableAlias<Contact> = TypedTableAlias()
                        
                        return SQL("JOIN \(Contact.self) ON \(contact[.id]) = \(interaction[.threadId])")
                    }()
                ),
                PagedData.ObservedChanges(
                    table: Profile.self,
                    columns: [.profilePictureFileName],
                    joinToPagedType: {
                        let interaction: TypedTableAlias<Interaction> = TypedTableAlias()
                        let profile: TypedTableAlias<Profile> = TypedTableAlias()
                        
                        return SQL("JOIN \(Profile.self) ON \(profile[.id]) = \(interaction[.authorId])")
                    }()
                ),
                PagedData.ObservedChanges(
                    table: RecipientState.self,
                    columns: [.state, .readTimestampMs, .mostRecentFailureText],
                    joinToPagedType: {
                        let interaction: TypedTableAlias<Interaction> = TypedTableAlias()
                        let recipientState: TypedTableAlias<RecipientState> = TypedTableAlias()
                        
                        return SQL("LEFT JOIN \(RecipientState.self) ON \(recipientState[.interactionId]) = \(interaction[.id])")
                    }()
                ),
            ],
            filterSQL: MessageViewModel.filterSQL(threadId: threadId),
            groupSQL: MessageViewModel.groupSQL,
            orderSQL: MessageViewModel.orderSQL,
            dataQuery: MessageViewModel.baseQuery(
                userSessionId: userSessionId,
                blinded15SessionId: blinded15SessionId,
                blinded25SessionId: blinded25SessionId,
                orderSQL: MessageViewModel.orderSQL,
                groupSQL: MessageViewModel.groupSQL
            ),
            associatedRecords: [
                AssociatedRecord<MessageViewModel.AttachmentInteractionInfo, MessageViewModel>(
                    trackedAgainst: Attachment.self,
                    observedChanges: [
                        PagedData.ObservedChanges(
                            table: Attachment.self,
                            columns: [.state]
                        )
                    ],
                    dataQuery: MessageViewModel.AttachmentInteractionInfo.baseQuery,
                    joinToPagedType: MessageViewModel.AttachmentInteractionInfo.joinToViewModelQuerySQL,
                    associateData: MessageViewModel.AttachmentInteractionInfo.createAssociateDataClosure()
                ),
                AssociatedRecord<MessageViewModel.ReactionInfo, MessageViewModel>(
                    trackedAgainst: Reaction.self,
                    observedChanges: [
                        PagedData.ObservedChanges(
                            table: Reaction.self,
                            columns: [.count]
                        )
                    ],
                    dataQuery: MessageViewModel.ReactionInfo.baseQuery,
                    joinToPagedType: MessageViewModel.ReactionInfo.joinToViewModelQuerySQL,
                    associateData: MessageViewModel.ReactionInfo.createAssociateDataClosure()
                ),
                AssociatedRecord<MessageViewModel.TypingIndicatorInfo, MessageViewModel>(
                    trackedAgainst: ThreadTypingIndicator.self,
                    observedChanges: [
                        PagedData.ObservedChanges(
                            table: ThreadTypingIndicator.self,
                            events: [.insert, .delete],
                            columns: []
                        )
                    ],
                    dataQuery: MessageViewModel.TypingIndicatorInfo.baseQuery,
                    joinToPagedType: MessageViewModel.TypingIndicatorInfo.joinToViewModelQuerySQL,
                    associateData: MessageViewModel.TypingIndicatorInfo.createAssociateDataClosure()
                )
            ],
            onChangeUnsorted: { [weak self] updatedData, updatedPageInfo in
                self?.resolveOptimisticUpdates(with: updatedData)
                
                PagedData.processAndTriggerUpdates(
                    updatedData: self?.process(
                        data: updatedData,
                        for: updatedPageInfo,
                        optimisticMessages: (self?.optimisticallyInsertedMessages.wrappedValue.values)
                            .map { $0.map { $0.messageViewModel } },
                        initialUnreadInteractionId: self?.initialUnreadInteractionId
                    ),
                    currentDataRetriever: { self?.interactionData },
                    onDataChange: self?.onInteractionChange,
                    onUnobservedDataChange: { updatedData, changeset in
                        self?.unobservedInteractionDataChanges = (changeset.isEmpty ?
                            nil :
                            (updatedData, changeset)
                        )
                    }
                )
            },
            using: dependencies
        )
    }
    
    private func process(
        data: [MessageViewModel],
        for pageInfo: PagedData.PageInfo,
        optimisticMessages: [MessageViewModel]?,
        initialUnreadInteractionId: Int64?
    ) -> [SectionModel] {
        let threadData: SessionThreadViewModel = self._threadData.wrappedValue
        let typingIndicator: MessageViewModel? = data.first(where: { $0.isTypingIndicator == true })
        let sortedData: [MessageViewModel] = data
            .filter { $0.id != MessageViewModel.optimisticUpdateId }    // Remove old optimistic updates
            .appending(contentsOf: (optimisticMessages ?? []))          // Insert latest optimistic updates
            .filter { !$0.cellType.isPostProcessed }                    // Remove headers and other
            .sorted { lhs, rhs -> Bool in lhs.timestampMs < rhs.timestampMs }
        
        // We load messages from newest to oldest so having a pageOffset larger than zero means
        // there are newer pages to load
        return [
            (!data.isEmpty && (pageInfo.pageOffset + pageInfo.currentCount) < pageInfo.totalCount ?
                [SectionModel(section: .loadOlder)] :
                []
            ),
            [
                SectionModel(
                    section: .messages,
                    elements: sortedData
                        .enumerated()
                        .map { index, cellViewModel -> MessageViewModel in
                            cellViewModel.withClusteringChanges(
                                prevModel: (index > 0 ? sortedData[index - 1] : nil),
                                nextModel: (index < (sortedData.count - 1) ? sortedData[index + 1] : nil),
                                isLast: (
                                    // The database query sorts by timestampMs descending so the "last"
                                    // interaction will actually have a 'pageOffset' of '0' even though
                                    // it's the last element in the 'sortedData' array
                                    index == (sortedData.count - 1) &&
                                    pageInfo.pageOffset == 0
                                ),
                                isLastOutgoing: (
                                    cellViewModel.id == sortedData
                                        .filter {
                                            $0.authorId == threadData.currentUserSessionId ||
                                            $0.authorId == threadData.currentUserBlinded15SessionId ||
                                            $0.authorId == threadData.currentUserBlinded25SessionId
                                        }
                                        .last?
                                        .id
                                ),
                                currentUserBlinded15SessionId: threadData.currentUserBlinded15SessionId,
                                currentUserBlinded25SessionId: threadData.currentUserBlinded25SessionId
                            )
                        }
                        .reduce([]) { result, message in
                            let updatedResult: [MessageViewModel] = result
                                .appending(initialUnreadInteractionId == nil || message.id != initialUnreadInteractionId ?
                                   nil :
                                    MessageViewModel(
                                        timestampMs: message.timestampMs,
                                        cellType: .unreadMarker
                                    )
                            )
                            
                            guard message.shouldShowDateHeader else {
                                return updatedResult.appending(message)
                            }
                            
                            return updatedResult
                                .appending(
                                    MessageViewModel(
                                        timestampMs: message.timestampMs,
                                        cellType: .dateHeader
                                    )
                                )
                                .appending(message)
                        }
                        .appending(typingIndicator)
                )
            ],
            (!data.isEmpty && pageInfo.pageOffset > 0 ?
                [SectionModel(section: .loadNewer)] :
                []
            )
        ].flatMap { $0 }
    }
    
    public func updateInteractionData(_ updatedData: [SectionModel]) {
        self.interactionData = updatedData
    }
    
    // MARK: - Optimistic Message Handling
    
    public typealias OptimisticMessageData = (
        id: UUID,
        messageViewModel: MessageViewModel,
        interaction: Interaction,
        attachmentData: [Attachment]?,
        linkPreviewDraft: LinkPreviewDraft?,
        linkPreviewAttachment: Attachment?,
        quoteModel: QuotedReplyModel?
    )
    
    private var optimisticallyInsertedMessages: Atomic<[UUID: OptimisticMessageData]> = Atomic([:])
    private var optimisticMessageAssociatedInteractionIds: Atomic<[Int64: UUID]> = Atomic([:])
    
    public func optimisticallyAppendOutgoingMessage(
        text: String?,
        sentTimestampMs: Int64,
        attachments: [SignalAttachment]?,
        linkPreviewDraft: LinkPreviewDraft?,
        quoteModel: QuotedReplyModel?
    ) -> OptimisticMessageData {
        // Generate the optimistic data
        let optimisticMessageId: UUID = UUID()
        let threadData: SessionThreadViewModel = self._threadData.wrappedValue
        let currentUserProfile: Profile = Profile.fetchOrCreateCurrentUser()
        let interaction: Interaction = Interaction(
            threadId: threadData.threadId,
            authorId: (threadData.currentUserBlinded15SessionId ?? threadData.currentUserSessionId),
            variant: .standardOutgoing,
            body: text,
            timestampMs: sentTimestampMs,
            hasMention: Interaction.isUserMentioned(
                publicKeysToCheck: [
                    threadData.currentUserSessionId,
                    threadData.currentUserBlinded15SessionId,
                    threadData.currentUserBlinded25SessionId
                ].compactMap { $0 },
                body: text
            ),
            linkPreviewUrl: linkPreviewDraft?.urlString
        )
        let optimisticAttachments: [Attachment]? = attachments
            .map { Attachment.prepare(attachments: $0) }
        let linkPreviewAttachment: Attachment? = linkPreviewDraft.map { draft in
            try? LinkPreview.generateAttachmentIfPossible(
                imageData: draft.jpegImageData,
                mimeType: OWSMimeTypeImageJpeg
            )
        }
        
        // Generate the actual 'MessageViewModel'
        let messageViewModel: MessageViewModel = MessageViewModel(
            optimisticMessageId: optimisticMessageId,
            threadId: threadData.threadId,
            threadVariant: threadData.threadVariant,
            threadHasDisappearingMessagesEnabled: (threadData.disappearingMessagesConfiguration?.isEnabled ?? false),
            threadOpenGroupServer: threadData.openGroupServer,
            threadOpenGroupPublicKey: threadData.openGroupPublicKey,
            threadContactNameInternal: threadData.threadContactName(),
            timestampMs: interaction.timestampMs,
            receivedAtTimestampMs: interaction.receivedAtTimestampMs,
            authorId: interaction.authorId,
            authorNameInternal: currentUserProfile.displayName(),
            body: interaction.body,
            expiresStartedAtMs: interaction.expiresStartedAtMs,
            expiresInSeconds: interaction.expiresInSeconds,
            isSenderOpenGroupModerator: OpenGroupManager.isUserModeratorOrAdmin(
                threadData.currentUserSessionId,
                for: threadData.openGroupRoomToken,
                on: threadData.openGroupServer
            ),
            currentUserProfile: currentUserProfile,
            quote: quoteModel.map { model in
                // Don't care about this optimistic quote (the proper one will be generated in the database)
                Quote(
                    interactionId: -1,    // Can't save to db optimistically
                    authorId: model.authorId,
                    timestampMs: model.timestampMs,
                    body: model.body,
                    attachmentId: model.attachment?.id
                )
            },
            quoteAttachment: quoteModel?.attachment,
            linkPreview: linkPreviewDraft.map { draft in
                LinkPreview(
                    url: draft.urlString,
                    title: draft.title,
                    attachmentId: nil    // Can't save to db optimistically
                )
            },
            linkPreviewAttachment: linkPreviewAttachment,
            attachments: optimisticAttachments
        )
        let optimisticData: OptimisticMessageData = (
            optimisticMessageId,
            messageViewModel,
            interaction,
            optimisticAttachments,
            linkPreviewDraft,
            linkPreviewAttachment,
            quoteModel
        )
        
        optimisticallyInsertedMessages.mutate { $0[optimisticMessageId] = optimisticData }
        forceUpdateDataIfPossible()
        
        return optimisticData
    }
    
    public func failedToStoreOptimisticOutgoingMessage(id: UUID, error: Error) {
        optimisticallyInsertedMessages.mutate {
            $0[id] = $0[id].map {
                (
                    $0.id,
                    $0.messageViewModel.with(
                        state: .failed,
                        mostRecentFailureText: "FAILED_TO_STORE_OUTGOING_MESSAGE".localized()
                    ),
                    $0.interaction,
                    $0.attachmentData,
                    $0.linkPreviewDraft,
                    $0.linkPreviewAttachment,
                    $0.quoteModel
                )
            }
        }
        
        forceUpdateDataIfPossible()
    }
    
    /// Record an association between an `optimisticMessageId` and a specific `interactionId`
    public func associate(optimisticMessageId: UUID, to interactionId: Int64?) {
        guard let interactionId: Int64 = interactionId else { return }
        
        optimisticMessageAssociatedInteractionIds.mutate { $0[interactionId] = optimisticMessageId }
    }
    
    public func optimisticMessageData(for optimisticMessageId: UUID) -> OptimisticMessageData? {
        return optimisticallyInsertedMessages.wrappedValue[optimisticMessageId]
    }
    
    /// Remove any optimisticUpdate entries which have an associated interactionId in the provided data
    private func resolveOptimisticUpdates(with data: [MessageViewModel]) {
        let interactionIds: [Int64] = data.map { $0.id }
        let idsToRemove: [UUID] = optimisticMessageAssociatedInteractionIds
            .mutate { associatedIds in interactionIds.compactMap { associatedIds.removeValue(forKey: $0) } }
        
        optimisticallyInsertedMessages.mutate { messages in idsToRemove.forEach { messages.removeValue(forKey: $0) } }
    }
    
    private func forceUpdateDataIfPossible() {
        // If we can't get the current page data then don't bother trying to update (it's not going to work)
        guard let currentPageInfo: PagedData.PageInfo = self.pagedDataObserver?.pageInfo.wrappedValue else { return }
        
        /// **MUST** have the same logic as in the 'PagedDataObserver.onChangeUnsorted' above
        let currentData: [SectionModel] = (unobservedInteractionDataChanges?.0 ?? interactionData)
        
        PagedData.processAndTriggerUpdates(
            updatedData: process(
                data: (currentData.first(where: { $0.model == .messages })?.elements ?? []),
                for: currentPageInfo,
                optimisticMessages: optimisticallyInsertedMessages.wrappedValue.values.map { $0.messageViewModel },
                initialUnreadInteractionId: initialUnreadInteractionId
            ),
            currentDataRetriever: { [weak self] in self?.interactionData },
            onDataChange: self.onInteractionChange,
            onUnobservedDataChange: { [weak self] updatedData, changeset in
                self?.unobservedInteractionDataChanges = (changeset.isEmpty ?
                    nil :
                    (updatedData, changeset)
                )
            }
        )
    }
    
    // MARK: - Mentions
    
<<<<<<< HEAD
    public func mentions(
        for query: String = "",
        using dependencies: Dependencies = Dependencies()
    ) -> [MentionInfo] {
        let threadData: SessionThreadViewModel = self.threadData
=======
    public func mentions(for query: String = "") -> [MentionInfo] {
        let threadData: SessionThreadViewModel = self._threadData.wrappedValue
>>>>>>> a6931bb9
        
        return dependencies[singleton: .storage]
            .read { db -> [MentionInfo] in
                let userSessionId: SessionId = getUserSessionId(db, using: dependencies)
                let pattern: FTS5Pattern? = try? SessionThreadViewModel.pattern(db, searchTerm: query, forTable: Profile.self)
                let capabilities: Set<Capability.Variant> = (threadData.threadVariant != .community ?
                    nil :
                    try? Capability
                        .select(.variant)
                        .filter(Capability.Columns.openGroupServer == threadData.openGroupServer)
                        .asRequest(of: Capability.Variant.self)
                        .fetchSet(db)
                )
                .defaulting(to: [])
                let targetPrefixes: [SessionId.Prefix] = (capabilities.contains(.blind) ?
                    [.blinded15, .blinded25] :
                    [.standard]
                )
                
                return (try MentionInfo
                    .query(
                        userPublicKey: userSessionId.hexString,
                        threadId: threadData.threadId,
                        threadVariant: threadData.threadVariant,
                        targetPrefixes: targetPrefixes,
                        pattern: pattern
                    )?
                    .fetchAll(db))
                    .defaulting(to: [])
            }
            .defaulting(to: [])
    }
    
    // MARK: - Functions
    
    public func updateDraft(
        to draft: String,
        using dependencies: Dependencies = Dependencies()
    ) {
        let threadId: String = self.threadId
        let currentDraft: String = dependencies[singleton: .storage]
            .read { db in
                try SessionThread
                    .select(.messageDraft)
                    .filter(id: threadId)
                    .asRequest(of: String.self)
                    .fetchOne(db)
            }
            .defaulting(to: "")
        
        // Only write the updated draft to the database if it's changed (avoid unnecessary writes)
        guard draft != currentDraft else { return }
        
        dependencies[singleton: .storage].writeAsync { db in
            try SessionThread
                .filter(id: threadId)
                .updateAll(db, SessionThread.Columns.messageDraft.set(to: draft))
        }
    }
    
    /// This method marks a thread as read and depending on the target may also update the interactions within a thread as read
    public func markAsRead(
        target: SessionThreadViewModel.ReadTarget,
        timestampMs: Int64?
    ) {
        /// Since this method now gets triggered when scrolling we want to try to optimise it and avoid busying the database
        /// write queue when it isn't needed, in order to do this we:
        /// - Throttle the updates to 100ms (quick enough that users shouldn't notice, but will help the DB when the user flings the list)
        /// - Only mark interactions as read if they have newer `timestampMs` or `id` values (ie. were sent later or were more-recent
        /// entries in the database), **Note:** Old messages will be marked as read upon insertion so shouldn't be an issue
        ///
        /// The `ThreadViewModel.markAsRead` method also tries to avoid marking as read if a conversation is already fully read
        if markAsReadPublisher == nil {
            markAsReadPublisher = markAsReadTrigger
                .throttle(for: .milliseconds(100), scheduler: DispatchQueue.global(qos: .userInitiated), latest: true)
                .handleEvents(
                    receiveOutput: { [weak self] target, timestampMs in
                        let threadData: SessionThreadViewModel? = self?._threadData.wrappedValue
                        
                        switch target {
                            case .thread: threadData?.markAsRead(target: target)
                            case .threadAndInteractions(let interactionId):
                                guard
                                    timestampMs == nil ||
                                    (self?.lastInteractionTimestampMsMarkedAsRead ?? 0) < (timestampMs ?? 0) ||
                                    (self?.lastInteractionIdMarkedAsRead ?? 0) < (interactionId ?? 0)
                                else {
                                    threadData?.markAsRead(target: .thread)
                                    return
                                }
                                
                                // If we were given a timestamp then update the 'lastInteractionTimestampMsMarkedAsRead'
                                // to avoid needless updates
                                if let timestampMs: Int64 = timestampMs {
                                    self?.lastInteractionTimestampMsMarkedAsRead = timestampMs
                                }
                                
                                self?.lastInteractionIdMarkedAsRead = (interactionId ?? threadData?.interactionId)
                                threadData?.markAsRead(target: target)
                        }
                    }
                )
                .map { _ in () }
                .eraseToAnyPublisher()
            
            markAsReadPublisher?.sinkUntilComplete()
        }
        
        markAsReadTrigger.send((target, timestampMs))
    }
    
    public func swapToThread(updatedThreadId: String, using dependencies: Dependencies = Dependencies()) {
        let oldestMessageId: Int64? = self.interactionData
            .filter { $0.model == .messages }
            .first?
            .elements
            .first?
            .id
        
        self.threadId = updatedThreadId
        self.observableThreadData = self.setupObservableThreadData(for: updatedThreadId)
        self.pagedDataObserver = self.setupPagedObserver(
            for: updatedThreadId,
            userSessionId: getUserSessionId(using: dependencies),
            blinded15SessionId: nil,
            blinded25SessionId: nil,
            using: dependencies
        )
        
        // Try load everything up to the initial visible message, fallback to just the initial page of messages
        // if we don't have one
        switch oldestMessageId {
            case .some(let id): self.pagedDataObserver?.load(.untilInclusive(id: id, padding: 0))
            case .none: self.pagedDataObserver?.load(.pageBefore)
        }
    }
    
<<<<<<< HEAD
    public func trustContact(using dependencies: Dependencies = Dependencies()) {
        guard self.threadData.threadVariant == .contact else { return }
=======
    public func trustContact() {
        guard self._threadData.wrappedValue.threadVariant == .contact else { return }
>>>>>>> a6931bb9
        
        let threadId: String = self.threadId
        
        dependencies[singleton: .storage].writeAsync { db in
            try Contact
                .filter(id: threadId)
                .updateAll(db, Contact.Columns.isTrusted.set(to: true))
            
            // Start downloading any pending attachments for this contact (UI will automatically be
            // updated due to the database observation)
            try Attachment
                .stateInfo(authorId: threadId, state: .pendingDownload)
                .fetchAll(db)
                .forEach { attachmentDownloadInfo in
                    dependencies[singleton: .jobRunner].add(
                        db,
                        job: Job(
                            variant: .attachmentDownload,
                            threadId: threadId,
                            interactionId: attachmentDownloadInfo.interactionId,
                            details: AttachmentDownloadJob.Details(
                                attachmentId: attachmentDownloadInfo.attachmentId
                            )
                        ),
                        canStartJob: true,
                        using: dependencies
                    )
                }
        }
    }
    
<<<<<<< HEAD
    public func unblockContact(using dependencies: Dependencies = Dependencies()) {
        guard self.threadData.threadVariant == .contact else { return }
=======
    public func unblockContact() {
        guard self._threadData.wrappedValue.threadVariant == .contact else { return }
>>>>>>> a6931bb9
        
        let threadId: String = self.threadId
        
        dependencies[singleton: .storage].writeAsync { db in
            try Contact
                .filter(id: threadId)
                .updateAllAndConfig(db, Contact.Columns.isBlocked.set(to: false), using: dependencies)
        }
    }
    
    public func expandReactions(for interactionId: Int64) {
        reactionExpandedInteractionIds.insert(interactionId)
    }
    
    public func collapseReactions(for interactionId: Int64) {
        reactionExpandedInteractionIds.remove(interactionId)
    }
    
    // MARK: - Audio Playback
    
    public struct PlaybackInfo {
        let state: AudioPlaybackState
        let progress: TimeInterval
        let playbackRate: Double
        let oldPlaybackRate: Double
        let updateCallback: (PlaybackInfo?, Error?) -> ()
        
        public func with(
            state: AudioPlaybackState? = nil,
            progress: TimeInterval? = nil,
            playbackRate: Double? = nil,
            updateCallback: ((PlaybackInfo?, Error?) -> ())? = nil
        ) -> PlaybackInfo {
            return PlaybackInfo(
                state: (state ?? self.state),
                progress: (progress ?? self.progress),
                playbackRate: (playbackRate ?? self.playbackRate),
                oldPlaybackRate: self.playbackRate,
                updateCallback: (updateCallback ?? self.updateCallback)
            )
        }
    }
    
    private var audioPlayer: Atomic<OWSAudioPlayer?> = Atomic(nil)
    private var currentPlayingInteraction: Atomic<Int64?> = Atomic(nil)
    private var playbackInfo: Atomic<[Int64: PlaybackInfo]> = Atomic([:])
    
    public func playbackInfo(for viewModel: MessageViewModel, updateCallback: ((PlaybackInfo?, Error?) -> ())? = nil) -> PlaybackInfo? {
        // Use the existing info if it already exists (update it's callback if provided as that means
        // the cell was reloaded)
        if let currentPlaybackInfo: PlaybackInfo = playbackInfo.wrappedValue[viewModel.id] {
            let updatedPlaybackInfo: PlaybackInfo = currentPlaybackInfo
                .with(updateCallback: updateCallback)
            
            playbackInfo.mutate { $0[viewModel.id] = updatedPlaybackInfo }
            
            return updatedPlaybackInfo
        }
        
        // Validate the item is a valid audio item
        guard
            let updateCallback: ((PlaybackInfo?, Error?) -> ()) = updateCallback,
            let attachment: Attachment = viewModel.attachments?.first,
            attachment.isAudio,
            attachment.isValid,
            let originalFilePath: String = attachment.originalFilePath,
            FileManager.default.fileExists(atPath: originalFilePath)
        else { return nil }
        
        // Create the info with the update callback
        let newPlaybackInfo: PlaybackInfo = PlaybackInfo(
            state: .stopped,
            progress: 0,
            playbackRate: 1,
            oldPlaybackRate: 1,
            updateCallback: updateCallback
        )
        
        // Cache the info
        playbackInfo.mutate { $0[viewModel.id] = newPlaybackInfo }
        
        return newPlaybackInfo
    }
    
    public func playOrPauseAudio(for viewModel: MessageViewModel) {
        guard
            let attachment: Attachment = viewModel.attachments?.first,
            let originalFilePath: String = attachment.originalFilePath,
            FileManager.default.fileExists(atPath: originalFilePath)
        else { return }
        
        // If the user interacted with the currently playing item
        guard currentPlayingInteraction.wrappedValue != viewModel.id else {
            let currentPlaybackInfo: PlaybackInfo? = playbackInfo.wrappedValue[viewModel.id]
            let updatedPlaybackInfo: PlaybackInfo? = currentPlaybackInfo?
                .with(
                    state: (currentPlaybackInfo?.state != .playing ? .playing : .paused),
                    playbackRate: 1
                )
            
            audioPlayer.wrappedValue?.playbackRate = 1
            
            switch currentPlaybackInfo?.state {
                case .playing: audioPlayer.wrappedValue?.pause()
                default: audioPlayer.wrappedValue?.play()
            }
            
            // Update the state and then update the UI with the updated state
            playbackInfo.mutate { $0[viewModel.id] = updatedPlaybackInfo }
            updatedPlaybackInfo?.updateCallback(updatedPlaybackInfo, nil)
            return
        }
        
        // First stop any existing audio
        audioPlayer.wrappedValue?.stop()
        
        // Then setup the state for the new audio
        currentPlayingInteraction.mutate { $0 = viewModel.id }
        
        let currentPlaybackTime: TimeInterval? = playbackInfo.wrappedValue[viewModel.id]?.progress
        audioPlayer.mutate { [weak self] player in
            // Note: We clear the delegate and explicitly set to nil here as when the OWSAudioPlayer
            // gets deallocated it triggers state changes which cause UI bugs when auto-playing
            player?.delegate = nil
            player = nil
            
            let audioPlayer: OWSAudioPlayer = OWSAudioPlayer(
                mediaUrl: URL(fileURLWithPath: originalFilePath),
                audioBehavior: .audioMessagePlayback,
                delegate: self
            )
            audioPlayer.play()
            audioPlayer.setCurrentTime(currentPlaybackTime ?? 0)
            player = audioPlayer
        }
    }
    
    public func speedUpAudio(for viewModel: MessageViewModel) {
        // If we aren't playing the specified item then just start playing it
        guard viewModel.id == currentPlayingInteraction.wrappedValue else {
            playOrPauseAudio(for: viewModel)
            return
        }
        
        let updatedPlaybackInfo: PlaybackInfo? = playbackInfo.wrappedValue[viewModel.id]?
            .with(playbackRate: 1.5)
        
        // Speed up the audio player
        audioPlayer.wrappedValue?.playbackRate = 1.5
        
        playbackInfo.mutate { $0[viewModel.id] = updatedPlaybackInfo }
        updatedPlaybackInfo?.updateCallback(updatedPlaybackInfo, nil)
    }
    
    public func stopAudio() {
        audioPlayer.wrappedValue?.stop()
        
        currentPlayingInteraction.mutate { $0 = nil }
        audioPlayer.mutate {
            // Note: We clear the delegate and explicitly set to nil here as when the OWSAudioPlayer
            // gets deallocated it triggers state changes which cause UI bugs when auto-playing
            $0?.delegate = nil
            $0 = nil
        }
    }
    
    // MARK: - OWSAudioPlayerDelegate
    
    public func audioPlaybackState() -> AudioPlaybackState {
        guard let interactionId: Int64 = currentPlayingInteraction.wrappedValue else { return .stopped }
        
        return (playbackInfo.wrappedValue[interactionId]?.state ?? .stopped)
    }
    
    public func setAudioPlaybackState(_ state: AudioPlaybackState) {
        guard let interactionId: Int64 = currentPlayingInteraction.wrappedValue else { return }
        
        let updatedPlaybackInfo: PlaybackInfo? = playbackInfo.wrappedValue[interactionId]?
            .with(state: state)
        
        playbackInfo.mutate { $0[interactionId] = updatedPlaybackInfo }
        updatedPlaybackInfo?.updateCallback(updatedPlaybackInfo, nil)
    }
    
    public func setAudioProgress(_ progress: CGFloat, duration: CGFloat) {
        guard let interactionId: Int64 = currentPlayingInteraction.wrappedValue else { return }
        
        let updatedPlaybackInfo: PlaybackInfo? = playbackInfo.wrappedValue[interactionId]?
            .with(progress: TimeInterval(progress))
        
        playbackInfo.mutate { $0[interactionId] = updatedPlaybackInfo }
        updatedPlaybackInfo?.updateCallback(updatedPlaybackInfo, nil)
    }
    
    public func audioPlayerDidFinishPlaying(_ player: OWSAudioPlayer, successfully: Bool) {
        guard let interactionId: Int64 = currentPlayingInteraction.wrappedValue else { return }
        guard successfully else { return }
        
        let updatedPlaybackInfo: PlaybackInfo? = playbackInfo.wrappedValue[interactionId]?
            .with(
                state: .stopped,
                progress: 0,
                playbackRate: 1
            )
        
        // Safe the changes and send one final update to the UI
        playbackInfo.mutate { $0[interactionId] = updatedPlaybackInfo }
        updatedPlaybackInfo?.updateCallback(updatedPlaybackInfo, nil)
        
        // Clear out the currently playing record
        currentPlayingInteraction.mutate { $0 = nil }
        audioPlayer.mutate {
            // Note: We clear the delegate and explicitly set to nil here as when the OWSAudioPlayer
            // gets deallocated it triggers state changes which cause UI bugs when auto-playing
            $0?.delegate = nil
            $0 = nil
        }
        
        // If the next interaction is another voice message then autoplay it
        guard
            let messageSection: SectionModel = self.interactionData
                .first(where: { $0.model == .messages }),
            let currentIndex: Int = messageSection.elements
                .firstIndex(where: { $0.id == interactionId }),
            currentIndex < (messageSection.elements.count - 1),
            messageSection.elements[currentIndex + 1].cellType == .audio,
            dependencies[singleton: .storage, key: .shouldAutoPlayConsecutiveAudioMessages]
        else { return }
        
        let nextItem: MessageViewModel = messageSection.elements[currentIndex + 1]
        playOrPauseAudio(for: nextItem)
    }
    
    public func showInvalidAudioFileAlert() {
        guard let interactionId: Int64 = currentPlayingInteraction.wrappedValue else { return }
        
        let updatedPlaybackInfo: PlaybackInfo? = playbackInfo.wrappedValue[interactionId]?
            .with(
                state: .stopped,
                progress: 0,
                playbackRate: 1
            )
        
        currentPlayingInteraction.mutate { $0 = nil }
        playbackInfo.mutate { $0[interactionId] = updatedPlaybackInfo }
        updatedPlaybackInfo?.updateCallback(updatedPlaybackInfo, AttachmentError.invalidData)
    }
}<|MERGE_RESOLUTION|>--- conflicted
+++ resolved
@@ -148,31 +148,18 @@
         self.focusedInteractionInfo = (focusedInteractionInfo ?? initialData?.initialUnreadInteractionInfo)
         self.focusBehaviour = (focusedInteractionInfo == nil ? .none : .highlight)
         self.initialUnreadInteractionId = initialData?.initialUnreadInteractionInfo?.id
-<<<<<<< HEAD
-        self.threadData = SessionThreadViewModel(
-            threadId: threadId,
-            threadVariant: threadVariant,
-            threadIsNoteToSelf: (initialData?.userSessionId.hexString == threadId),
-            threadIsBlocked: initialData?.threadIsBlocked,
-            currentUserIsClosedGroupMember: initialData?.currentUserIsClosedGroupMember,
-            openGroupPermissions: initialData?.openGroupPermissions
-        ).populatingCurrentUserBlindedIds(
-            currentUserBlinded15SessionIdForThisThread: initialData?.blinded15SessionId?.hexString,
-            currentUserBlinded25SessionIdForThisThread: initialData?.blinded25SessionId?.hexString
-=======
         self._threadData = Atomic(
             SessionThreadViewModel(
                 threadId: threadId,
                 threadVariant: threadVariant,
-                threadIsNoteToSelf: (initialData?.currentUserPublicKey == threadId),
+                threadIsNoteToSelf: (initialData?.userSessionId.hexString == threadId),
                 threadIsBlocked: initialData?.threadIsBlocked,
                 currentUserIsClosedGroupMember: initialData?.currentUserIsClosedGroupMember,
                 openGroupPermissions: initialData?.openGroupPermissions
-            ).populatingCurrentUserBlindedKeys(
-                currentUserBlinded15PublicKeyForThisThread: initialData?.blinded15Key,
-                currentUserBlinded25PublicKeyForThisThread: initialData?.blinded25Key
-            )
->>>>>>> a6931bb9
+            ).populatingCurrentUserBlindedIds(
+                currentUserBlinded15SessionIdForThisThread: initialData?.blinded15SessionId?.hexString,
+                currentUserBlinded25SessionIdForThisThread: initialData?.blinded25SessionId?.hexString
+            )
         )
         self.pagedDataObserver = nil
         self.dependencies = dependencies
@@ -237,13 +224,8 @@
                     .map { viewModel -> SessionThreadViewModel in
                         viewModel.populatingCurrentUserBlindedIds(
                             db,
-<<<<<<< HEAD
                             currentUserBlinded15SessionIdForThisThread: self?.threadData.currentUserBlinded15SessionId,
                             currentUserBlinded25SessionIdForThisThread: self?.threadData.currentUserBlinded25SessionId
-=======
-                            currentUserBlinded15PublicKeyForThisThread: oldThreadData?.currentUserBlinded15PublicKey,
-                            currentUserBlinded25PublicKeyForThisThread: oldThreadData?.currentUserBlinded25PublicKey
->>>>>>> a6931bb9
                         )
                     }
             }
@@ -688,16 +670,11 @@
     
     // MARK: - Mentions
     
-<<<<<<< HEAD
     public func mentions(
         for query: String = "",
         using dependencies: Dependencies = Dependencies()
     ) -> [MentionInfo] {
-        let threadData: SessionThreadViewModel = self.threadData
-=======
-    public func mentions(for query: String = "") -> [MentionInfo] {
         let threadData: SessionThreadViewModel = self._threadData.wrappedValue
->>>>>>> a6931bb9
         
         return dependencies[singleton: .storage]
             .read { db -> [MentionInfo] in
@@ -835,17 +812,10 @@
         }
     }
     
-<<<<<<< HEAD
     public func trustContact(using dependencies: Dependencies = Dependencies()) {
-        guard self.threadData.threadVariant == .contact else { return }
-=======
-    public func trustContact() {
         guard self._threadData.wrappedValue.threadVariant == .contact else { return }
->>>>>>> a6931bb9
-        
-        let threadId: String = self.threadId
-        
-        dependencies[singleton: .storage].writeAsync { db in
+        
+        dependencies[singleton: .storage].writeAsync { [threadId] db in
             try Contact
                 .filter(id: threadId)
                 .updateAll(db, Contact.Columns.isTrusted.set(to: true))
@@ -873,17 +843,10 @@
         }
     }
     
-<<<<<<< HEAD
     public func unblockContact(using dependencies: Dependencies = Dependencies()) {
-        guard self.threadData.threadVariant == .contact else { return }
-=======
-    public func unblockContact() {
         guard self._threadData.wrappedValue.threadVariant == .contact else { return }
->>>>>>> a6931bb9
-        
-        let threadId: String = self.threadId
-        
-        dependencies[singleton: .storage].writeAsync { db in
+        
+        dependencies[singleton: .storage].writeAsync { [threadId] db in
             try Contact
                 .filter(id: threadId)
                 .updateAllAndConfig(db, Contact.Columns.isBlocked.set(to: false), using: dependencies)
