// Copyright © 2022 Rangeproof Pty Ltd. All rights reserved.

import Foundation
import Combine
import UniformTypeIdentifiers
import GRDB
import DifferenceKit
import SessionSnodeKit
import SessionMessagingKit
import SessionUtilitiesKit
import SessionUIKit

public class ConversationViewModel: OWSAudioPlayerDelegate, NavigatableStateHolder {
    public typealias SectionModel = ArraySection<Section, MessageViewModel>
    
    // MARK: - FocusBehaviour
    
    public enum FocusBehaviour {
        case none
        case highlight
    }
    
    // MARK: - ContentSwapLocation
    
    public enum ContentSwapLocation {
        case none
        case earlier
        case later
    }
    
    // MARK: - Action
    
    public enum Action {
        case none
        case compose
        case audioCall
        case videoCall
    }
    
    // MARK: - Section
    
    public enum Section: Differentiable, Equatable, Comparable, Hashable {
        case loadOlder
        case messages
        case loadNewer
    }
    
    // MARK: - Variables
    
    public static let pageSize: Int = 50
    
    public let navigatableState: NavigatableState = NavigatableState()
    public var disposables: Set<AnyCancellable> = Set()
    
    private var threadId: String
    public let initialThreadVariant: SessionThread.Variant
    public var sentMessageBeforeUpdate: Bool = false
    public var lastSearchedText: String?
    public let focusedInteractionInfo: Interaction.TimestampInfo? // Note: This is used for global search
    public let focusBehaviour: FocusBehaviour
    private let initialUnreadInteractionId: Int64?
    private let markAsReadTrigger: PassthroughSubject<(SessionThreadViewModel.ReadTarget, Int64?), Never> = PassthroughSubject()
    private var markAsReadPublisher: AnyPublisher<Void, Never>?
    public let dependencies: Dependencies
    
    public lazy var blockedBannerMessage: String = {
        let threadData: SessionThreadViewModel = self.internalThreadData
        
        switch threadData.threadVariant {
            case .contact:
                let name: String = Profile.displayName(
                    id: threadData.threadId,
                    threadVariant: threadData.threadVariant,
                    using: dependencies
                )
                
            return "blockBlockedDescription".localized()
                
            default: return "blockUnblock".localized() // Should not happen
        }
    }()
    
    // MARK: - Initialization
    
    init(
        threadId: String,
        threadVariant: SessionThread.Variant,
        focusedInteractionInfo: Interaction.TimestampInfo?,
        using dependencies: Dependencies
    ) {
        typealias InitialData = (
            userSessionId: SessionId,
            initialUnreadInteractionInfo: Interaction.TimestampInfo?,
            threadIsBlocked: Bool,
            threadIsMessageRequest: Bool,
            closedGroupAdminProfile: Profile?,
            currentUserIsClosedGroupMember: Bool?,
            currentUserIsClosedGroupAdmin: Bool?,
            openGroupPermissions: OpenGroup.Permissions?,
            blinded15SessionId: SessionId?,
            blinded25SessionId: SessionId?
        )
        
        let initialData: InitialData? = dependencies[singleton: .storage].read { db -> InitialData in
            let interaction: TypedTableAlias<Interaction> = TypedTableAlias()
            let groupMember: TypedTableAlias<GroupMember> = TypedTableAlias()
            let userSessionId: SessionId = dependencies[cache: .general].sessionId
            
            // If we have a specified 'focusedInteractionInfo' then use that, otherwise retrieve the oldest
            // unread interaction and start focused around that one
            let initialUnreadInteractionInfo: Interaction.TimestampInfo? = try Interaction
                .select(.id, .timestampMs)
                .filter(interaction[.wasRead] == false)
                .filter(interaction[.threadId] == threadId)
                .order(interaction[.timestampMs].asc)
                .asRequest(of: Interaction.TimestampInfo.self)
                .fetchOne(db)
            let threadIsBlocked: Bool = (threadVariant != .contact ? false :
                try Contact
                    .filter(id: threadId)
                    .select(.isBlocked)
                    .asRequest(of: Bool.self)
                    .fetchOne(db)
                    .defaulting(to: false)
            )
            let threadIsMessageRequest: Bool = try {
                switch threadVariant {
                    case .contact:
                        let isApproved: Bool = try Contact
                            .filter(id: threadId)
                            .select(.isApproved)
                            .asRequest(of: Bool.self)
                            .fetchOne(db)
                            .defaulting(to: true)
                        
                        return !isApproved
                        
                    case .group:
                        let isInvite: Bool = try ClosedGroup
                            .filter(id: threadId)
                            .select(.invited)
                            .asRequest(of: Bool.self)
                            .fetchOne(db)
                            .defaulting(to: true)
                        
                        return !isInvite
                        
                    default: return false
                }
            }()
            
            let closedGroupAdminProfile: Profile? = (threadVariant != .group ? nil :
                try Profile
                    .joining(
                        required: Profile.groupMembers
                            .filter(GroupMember.Columns.groupId == threadId)
                            .filter(GroupMember.Columns.role == GroupMember.Role.admin)
                    )
                    .fetchOne(db)
            )
            let currentUserIsClosedGroupAdmin: Bool? = (![.legacyGroup, .group].contains(threadVariant) ? nil :
                GroupMember
                    .filter(groupMember[.groupId] == threadId)
                    .filter(groupMember[.profileId] == userSessionId.hexString)
                    .filter(groupMember[.role] == GroupMember.Role.admin)
                    .isNotEmpty(db)
            )
            let currentUserIsClosedGroupMember: Bool? = {
                guard [.legacyGroup, .group].contains(threadVariant) else { return nil }
                guard currentUserIsClosedGroupAdmin != true else { return true }
                
                return GroupMember
                    .filter(groupMember[.groupId] == threadId)
                    .filter(groupMember[.profileId] == userSessionId.hexString)
                    .filter(groupMember[.role] == GroupMember.Role.standard)
                    .isNotEmpty(db)
            }()
            let openGroupPermissions: OpenGroup.Permissions? = (threadVariant != .community ? nil :
                try OpenGroup
                    .filter(id: threadId)
                    .select(.permissions)
                    .asRequest(of: OpenGroup.Permissions.self)
                    .fetchOne(db)
            )
            let blinded15SessionId: SessionId? = SessionThread.getCurrentUserBlindedSessionId(
                db,
                threadId: threadId,
                threadVariant: threadVariant,
                blindingPrefix: .blinded15,
                using: dependencies
            )
            let blinded25SessionId: SessionId? = SessionThread.getCurrentUserBlindedSessionId(
                db,
                threadId: threadId,
                threadVariant: threadVariant,
                blindingPrefix: .blinded25,
                using: dependencies
            )
            
            return (
                userSessionId,
                initialUnreadInteractionInfo,
                threadIsBlocked,
                threadIsMessageRequest,
                closedGroupAdminProfile,
                currentUserIsClosedGroupMember,
                currentUserIsClosedGroupAdmin,
                openGroupPermissions,
                blinded15SessionId,
                blinded25SessionId
            )
        }
        
        self.threadId = threadId
        self.initialThreadVariant = threadVariant
        self.focusedInteractionInfo = (focusedInteractionInfo ?? initialData?.initialUnreadInteractionInfo)
        self.focusBehaviour = (focusedInteractionInfo == nil ? .none : .highlight)
        self.initialUnreadInteractionId = initialData?.initialUnreadInteractionInfo?.id
<<<<<<< HEAD
        self._threadData = Atomic(
            SessionThreadViewModel(
                threadId: threadId,
                threadVariant: threadVariant,
                threadIsNoteToSelf: (initialData?.userSessionId.hexString == threadId),
                threadIsMessageRequest: initialData?.threadIsMessageRequest,
                threadIsBlocked: initialData?.threadIsBlocked,
                closedGroupAdminProfile: initialData?.closedGroupAdminProfile,
                currentUserIsClosedGroupMember: initialData?.currentUserIsClosedGroupMember,
                currentUserIsClosedGroupAdmin: initialData?.currentUserIsClosedGroupAdmin,
                openGroupPermissions: initialData?.openGroupPermissions,
                using: dependencies
            ).populatingCurrentUserBlindedIds(
                currentUserBlinded15SessionIdForThisThread: initialData?.blinded15SessionId?.hexString,
                currentUserBlinded25SessionIdForThisThread: initialData?.blinded25SessionId?.hexString,
                wasKickedFromGroup: (
                    threadVariant == .group &&
                    LibSession.wasKickedFromGroup(groupSessionId: SessionId(.group, hex: threadId), using: dependencies)
                ),
                groupIsDestroyed: (
                    threadVariant == .group &&
                    LibSession.groupIsDestroyed(groupSessionId: SessionId(.group, hex: threadId), using: dependencies)
                ),
                threadCanWrite: true,   // Assume true
                using: dependencies
            )
=======
        self.internalThreadData = SessionThreadViewModel(
            threadId: threadId,
            threadVariant: threadVariant,
            threadIsNoteToSelf: (initialData?.currentUserPublicKey == threadId),
            threadIsBlocked: initialData?.threadIsBlocked,
            currentUserIsClosedGroupMember: initialData?.currentUserIsClosedGroupMember,
            currentUserIsClosedGroupAdmin: initialData?.currentUserIsClosedGroupAdmin,
            openGroupPermissions: initialData?.openGroupPermissions
        ).populatingCurrentUserBlindedKeys(
            currentUserBlinded15PublicKeyForThisThread: initialData?.blinded15Key,
            currentUserBlinded25PublicKeyForThisThread: initialData?.blinded25Key
>>>>>>> 3a91bc52
        )
        self.pagedDataObserver = nil
        self.dependencies = dependencies
        
        // Note: Since this references self we need to finish initializing before setting it, we
        // also want to skip the initial query and trigger it async so that the push animation
        // doesn't stutter (it should load basically immediately but without this there is a
        // distinct stutter)
        self.pagedDataObserver = self.setupPagedObserver(
            for: threadId,
            userSessionId: (initialData?.userSessionId ?? dependencies[cache: .general].sessionId),
            blinded15SessionId: initialData?.blinded15SessionId,
            blinded25SessionId: initialData?.blinded25SessionId,
            using: dependencies
        )
        
        // Run the initial query on a background thread so we don't block the push transition
        DispatchQueue.global(qos: .userInitiated).async { [weak self] in
            // If we don't have a `initialFocusedInfo` then default to `.pageBefore` (it'll query
            // from a `0` offset)
            switch (focusedInteractionInfo ?? initialData?.initialUnreadInteractionInfo) {
                case .some(let info): self?.pagedDataObserver?.load(.initialPageAround(id: info.id))
                case .none: self?.pagedDataObserver?.load(.pageBefore)
            }
        }
    }
    
    deinit {
        // Stop any audio playing when leaving the screen
        stopAudio()
    }
    
    // MARK: - Thread Data
    
    @ThreadSafe private var internalThreadData: SessionThreadViewModel
    
    /// This value is the current state of the view
    public var threadData: SessionThreadViewModel { internalThreadData }
    
    /// This is all the data the screen needs to populate itself, please see the following link for tips to help optimise
    /// performance https://github.com/groue/GRDB.swift#valueobservation-performance
    ///
    /// **Note:** The 'trackingConstantRegion' is optimised in such a way that the request needs to be static
    /// otherwise there may be situations where it doesn't get updates, this means we can't have conditional queries
    ///
    /// **Note:** This observation will be triggered twice immediately (and be de-duped by the `removeDuplicates`)
    /// this is due to the behaviour of `ValueConcurrentObserver.asyncStartObservation` which triggers it's own
    /// fetch (after the ones in `ValueConcurrentObserver.asyncStart`/`ValueConcurrentObserver.syncStart`)
    /// just in case the database has changed between the two reads - unfortunately it doesn't look like there is a way to prevent this
    public typealias ThreadObservation = ValueObservation<ValueReducers.Trace<ValueReducers.RemoveDuplicates<ValueReducers.Fetch<SessionThreadViewModel?>>>>
    public lazy var observableThreadData: ThreadObservation = setupObservableThreadData(for: self.threadId)
    
    private func setupObservableThreadData(for threadId: String) -> ThreadObservation {
        return ValueObservation
            .trackingConstantRegion { [weak self, dependencies] db -> SessionThreadViewModel? in
                let userSessionId: SessionId = dependencies[cache: .general].sessionId
                let recentReactionEmoji: [String] = try Emoji.getRecent(db, withDefaultEmoji: true)
<<<<<<< HEAD
=======
                let oldThreadData: SessionThreadViewModel? = self?.internalThreadData
>>>>>>> 3a91bc52
                let threadViewModel: SessionThreadViewModel? = try SessionThreadViewModel
                    .conversationQuery(threadId: threadId, userSessionId: userSessionId)
                    .fetchOne(db)
                
                return threadViewModel
                    .map { $0.with(recentReactionEmoji: recentReactionEmoji) }
                    .map { viewModel -> SessionThreadViewModel in
                        let wasKickedFromGroup: Bool = (
                            viewModel.threadVariant == .group &&
                            LibSession.wasKickedFromGroup(
                                groupSessionId: SessionId(.group, hex: viewModel.threadId),
                                using: dependencies
                            )
                        )
                        let groupIsDestroyed: Bool = (
                            viewModel.threadVariant == .group &&
                            LibSession.groupIsDestroyed(
                                groupSessionId: SessionId(.group, hex: viewModel.threadId),
                                using: dependencies
                            )
                        )
                        
                        return viewModel.populatingCurrentUserBlindedIds(
                            db,
                            currentUserBlinded15SessionIdForThisThread: self?.threadData.currentUserBlinded15SessionId,
                            currentUserBlinded25SessionIdForThisThread: self?.threadData.currentUserBlinded25SessionId,
                            wasKickedFromGroup: wasKickedFromGroup,
                            groupIsDestroyed: groupIsDestroyed,
                            threadCanWrite: viewModel.determineInitialCanWriteFlag(using: dependencies),
                            using: dependencies
                        )
                    }
            }
            .removeDuplicates()
            .handleEvents(didFail: { SNLog("[ConversationViewModel] Observation failed with error: \($0)") })
    }

    public func updateThreadData(_ updatedData: SessionThreadViewModel) {
        self.internalThreadData = updatedData
    }
    
    // MARK: - Interaction Data
    
    private var lastInteractionIdMarkedAsRead: Int64? = nil
    private var lastInteractionTimestampMsMarkedAsRead: Int64 = 0
    public private(set) var unobservedInteractionDataChanges: [SectionModel]?
    public private(set) var interactionData: [SectionModel] = []
    public private(set) var reactionExpandedInteractionIds: Set<Int64> = []
    public private(set) var pagedDataObserver: PagedDatabaseObserver<Interaction, MessageViewModel>?
    
    public var onInteractionChange: (([SectionModel], StagedChangeset<[SectionModel]>) -> ())? {
        didSet {
            // When starting to observe interaction changes we want to trigger a UI update just in case the
            // data was changed while we weren't observing
            if let changes: [SectionModel] = self.unobservedInteractionDataChanges {
                PagedData.processAndTriggerUpdates(
                    updatedData: changes,
                    currentDataRetriever: { [weak self] in self?.interactionData },
                    onDataChangeRetriever: { [weak self] in self?.onInteractionChange },
                    onUnobservedDataChange: { [weak self] updatedData in
                        self?.unobservedInteractionDataChanges = updatedData
                    }
                )
                self.unobservedInteractionDataChanges = nil
            }
        }
    }
    
    public func emptyStateText(for threadData: SessionThreadViewModel) -> String {
        let blocksCommunityMessageRequests: Bool = (threadData.profile?.blocksCommunityMessageRequests == true)
        
        switch (threadData.threadIsNoteToSelf, threadData.threadCanWrite == true, blocksCommunityMessageRequests, threadData.wasKickedFromGroup, threadData.groupIsDestroyed) {
            case (true, _, _, _, _): return "noteToSelfEmpty".localized()
            case (_, false, true, _, _):
                return "messageRequestsTurnedOff"
                    .put(key: "name", value: threadData.displayName)
                    .localized()
            
            case (_, _, _, _, true):
                return "groupDeletedMemberDescription"
                    .put(key: "group_name", value: threadData.displayName)
                    .localized()
                
            case (_, _, _, true, _):
                return "groupRemovedYou"
                    .put(key: "group_name", value: threadData.displayName)
                    .localized()
                
            case (_, false, false, _, _):
                return "conversationsEmpty"
                    .put(key: "conversation_name", value: threadData.displayName)
                    .localized()
            
            default:
                return "groupNoMessages"
                    .put(key: "group_name", value: threadData.displayName)
                    .localized()
        }
    }
    
    private func setupPagedObserver(
        for threadId: String,
        userSessionId: SessionId,
        blinded15SessionId: SessionId?,
        blinded25SessionId: SessionId?,
        using dependencies: Dependencies
    ) -> PagedDatabaseObserver<Interaction, MessageViewModel> {
        return PagedDatabaseObserver(
            pagedTable: Interaction.self,
            pageSize: ConversationViewModel.pageSize,
            idColumn: .id,
            observedChanges: [
                PagedData.ObservedChanges(
                    table: Interaction.self,
                    columns: Interaction.Columns
                        .allCases
                        .filter { $0 != .wasRead }
                ),
                PagedData.ObservedChanges(
                    table: Attachment.self,
                    columns: [.state],
                    joinToPagedType: {
                        let interaction: TypedTableAlias<Interaction> = TypedTableAlias()
                        let linkPreview: TypedTableAlias<LinkPreview> = TypedTableAlias()
                        let linkPreviewAttachment: TypedTableAlias<Attachment> = TypedTableAlias()
                        
                        return SQL("""
                               LEFT JOIN \(LinkPreview.self) ON (
                                   \(linkPreview[.url]) = \(interaction[.linkPreviewUrl]) AND
                                   \(Interaction.linkPreviewFilterLiteral())
                               )
                               LEFT JOIN \(linkPreviewAttachment) ON \(linkPreviewAttachment[.id]) = \(linkPreview[.attachmentId])
                            """
                        )
                    }()
                ),
                PagedData.ObservedChanges(
                    table: Contact.self,
                    columns: [.isTrusted],
                    joinToPagedType: {
                        let interaction: TypedTableAlias<Interaction> = TypedTableAlias()
                        let contact: TypedTableAlias<Contact> = TypedTableAlias()
                        
                        return SQL("JOIN \(Contact.self) ON \(contact[.id]) = \(interaction[.threadId])")
                    }()
                ),
                PagedData.ObservedChanges(
                    table: Profile.self,
                    columns: [.profilePictureFileName],
                    joinToPagedType: {
                        let interaction: TypedTableAlias<Interaction> = TypedTableAlias()
                        let profile: TypedTableAlias<Profile> = TypedTableAlias()
                        
                        return SQL("JOIN \(Profile.self) ON \(profile[.id]) = \(interaction[.authorId])")
                    }()
                ),
                PagedData.ObservedChanges(
                    table: DisappearingMessagesConfiguration.self,
                    columns: [ .isEnabled, .type, .durationSeconds ],
                    joinToPagedType: {
                        let interaction: TypedTableAlias<Interaction> = TypedTableAlias()
                        let disappearingMessagesConfiguration: TypedTableAlias<DisappearingMessagesConfiguration> = TypedTableAlias()
                        
                        return SQL("LEFT JOIN \(DisappearingMessagesConfiguration.self) ON \(disappearingMessagesConfiguration[.threadId]) = \(interaction[.threadId])")
                    }()
                ),
            ],
            filterSQL: MessageViewModel.filterSQL(threadId: threadId),
            groupSQL: MessageViewModel.groupSQL,
            orderSQL: MessageViewModel.orderSQL,
            dataQuery: MessageViewModel.baseQuery(
                userSessionId: userSessionId,
                blinded15SessionId: blinded15SessionId,
                blinded25SessionId: blinded25SessionId,
                orderSQL: MessageViewModel.orderSQL,
                groupSQL: MessageViewModel.groupSQL
            ),
            associatedRecords: [
                AssociatedRecord<MessageViewModel.AttachmentInteractionInfo, MessageViewModel>(
                    trackedAgainst: Attachment.self,
                    observedChanges: [
                        PagedData.ObservedChanges(
                            table: Attachment.self,
                            columns: [.state]
                        )
                    ],
                    dataQuery: MessageViewModel.AttachmentInteractionInfo.baseQuery,
                    joinToPagedType: MessageViewModel.AttachmentInteractionInfo.joinToViewModelQuerySQL,
                    associateData: MessageViewModel.AttachmentInteractionInfo.createAssociateDataClosure()
                ),
                AssociatedRecord<MessageViewModel.ReactionInfo, MessageViewModel>(
                    trackedAgainst: Reaction.self,
                    observedChanges: [
                        PagedData.ObservedChanges(
                            table: Reaction.self,
                            columns: [.count]
                        )
                    ],
                    dataQuery: MessageViewModel.ReactionInfo.baseQuery,
                    joinToPagedType: MessageViewModel.ReactionInfo.joinToViewModelQuerySQL,
                    associateData: MessageViewModel.ReactionInfo.createAssociateDataClosure()
                ),
                AssociatedRecord<MessageViewModel.TypingIndicatorInfo, MessageViewModel>(
                    trackedAgainst: ThreadTypingIndicator.self,
                    observedChanges: [
                        PagedData.ObservedChanges(
                            table: ThreadTypingIndicator.self,
                            events: [.insert, .delete],
                            columns: []
                        )
                    ],
                    dataQuery: MessageViewModel.TypingIndicatorInfo.baseQuery,
                    joinToPagedType: MessageViewModel.TypingIndicatorInfo.joinToViewModelQuerySQL,
                    associateData: MessageViewModel.TypingIndicatorInfo.createAssociateDataClosure()
                ),
                AssociatedRecord<MessageViewModel.QuoteAttachmentInfo, MessageViewModel>(
                    trackedAgainst: Attachment.self,
                    observedChanges: [
                        PagedData.ObservedChanges(
                            table: Attachment.self,
                            columns: [.state]
                        )
                    ],
                    dataQuery: MessageViewModel.QuoteAttachmentInfo.baseQuery(
                        userSessionId: userSessionId,
                        blinded15SessionId: blinded15SessionId,
                        blinded25SessionId: blinded25SessionId
                    ),
                    joinToPagedType: MessageViewModel.QuoteAttachmentInfo.joinToViewModelQuerySQL(
                        userSessionId: userSessionId,
                        blinded15SessionId: blinded15SessionId,
                        blinded25SessionId: blinded25SessionId
                    ),
                    associateData: MessageViewModel.QuoteAttachmentInfo.createAssociateDataClosure()
                ),
                AssociatedRecord<MessageViewModel.QuotedInfo, MessageViewModel>(
                    trackedAgainst: Quote.self,
                    observedChanges: [
                        PagedData.ObservedChanges(
                            table: Interaction.self,
                            columns: [.variant]
                        )
                    ],
                    dataQuery: MessageViewModel.QuotedInfo.baseQuery(
                        userSessionId: userSessionId,
                        blinded15SessionId: blinded15SessionId,
                        blinded25SessionId: blinded25SessionId
                    ),
                    joinToPagedType: MessageViewModel.QuotedInfo.joinToViewModelQuerySQL(
                        userSessionId: userSessionId,
                        blinded15SessionId: blinded15SessionId,
                        blinded25SessionId: blinded25SessionId
                    ),
                    retrieveRowIdsForReferencedRowIds: MessageViewModel.QuotedInfo.createReferencedRowIdsRetriever(),
                    associateData: MessageViewModel.QuotedInfo.createAssociateDataClosure()
                )
            ],
            onChangeUnsorted: { [weak self] updatedData, updatedPageInfo in
                self?.resolveOptimisticUpdates(with: updatedData)
                
                PagedData.processAndTriggerUpdates(
                    updatedData: self?.process(
                        data: updatedData,
                        for: updatedPageInfo,
                        optimisticMessages: (self?.optimisticallyInsertedMessages.values)
                            .map { $0.map { $0.messageViewModel } },
                        initialUnreadInteractionId: self?.initialUnreadInteractionId
                    ),
                    currentDataRetriever: { self?.interactionData },
                    onDataChangeRetriever: { self?.onInteractionChange },
                    onUnobservedDataChange: { updatedData in
                        self?.unobservedInteractionDataChanges = updatedData
                    }
                )
            },
            using: dependencies
        )
    }
    
    private func process(
        data: [MessageViewModel],
        for pageInfo: PagedData.PageInfo,
        optimisticMessages: [MessageViewModel]?,
        initialUnreadInteractionId: Int64?
    ) -> [SectionModel] {
        let threadData: SessionThreadViewModel = self.internalThreadData
        let typingIndicator: MessageViewModel? = data.first(where: { $0.isTypingIndicator == true })
        let sortedData: [MessageViewModel] = data
            .filter { $0.id != MessageViewModel.optimisticUpdateId }    // Remove old optimistic updates
            .appending(contentsOf: (optimisticMessages ?? []))          // Insert latest optimistic updates
            .filter { !$0.cellType.isPostProcessed }                    // Remove headers and other
            .sorted { lhs, rhs -> Bool in lhs.timestampMs < rhs.timestampMs }
        
        // We load messages from newest to oldest so having a pageOffset larger than zero means
        // there are newer pages to load
        return [
            (!data.isEmpty && (pageInfo.pageOffset + pageInfo.currentCount) < pageInfo.totalCount ?
                [SectionModel(section: .loadOlder)] :
                []
            ),
            [
                SectionModel(
                    section: .messages,
                    elements: sortedData
                        .enumerated()
                        .map { index, cellViewModel -> MessageViewModel in
                            cellViewModel.withClusteringChanges(
                                prevModel: (index > 0 ? sortedData[index - 1] : nil),
                                nextModel: (index < (sortedData.count - 1) ? sortedData[index + 1] : nil),
                                isLast: (
                                    // The database query sorts by timestampMs descending so the "last"
                                    // interaction will actually have a 'pageOffset' of '0' even though
                                    // it's the last element in the 'sortedData' array
                                    index == (sortedData.count - 1) &&
                                    pageInfo.pageOffset == 0
                                ),
                                isLastOutgoing: (
                                    cellViewModel.id == sortedData
                                        .filter {
                                            $0.authorId == threadData.currentUserSessionId ||
                                            $0.authorId == threadData.currentUserBlinded15SessionId ||
                                            $0.authorId == threadData.currentUserBlinded25SessionId
                                        }
                                        .last?
                                        .id
                                ),
                                currentUserBlinded15SessionId: threadData.currentUserBlinded15SessionId,
                                currentUserBlinded25SessionId: threadData.currentUserBlinded25SessionId,
                                using: dependencies
                            )
                        }
                        .reduce([]) { result, message in
                            let updatedResult: [MessageViewModel] = result
                                .appending(initialUnreadInteractionId == nil || message.id != initialUnreadInteractionId ?
                                   nil :
                                    MessageViewModel(
                                        timestampMs: message.timestampMs,
                                        cellType: .unreadMarker
                                    )
                            )
                            
                            guard message.shouldShowDateHeader else {
                                return updatedResult.appending(message)
                            }
                            
                            return updatedResult
                                .appending(
                                    MessageViewModel(
                                        timestampMs: message.timestampMs,
                                        cellType: .dateHeader
                                    )
                                )
                                .appending(message)
                        }
                        .appending(typingIndicator)
                )
            ],
            (!data.isEmpty && pageInfo.pageOffset > 0 ?
                [SectionModel(section: .loadNewer)] :
                []
            )
        ].flatMap { $0 }
    }
    
    public func updateInteractionData(_ updatedData: [SectionModel]) {
        self.interactionData = updatedData
    }
    
    // MARK: - Optimistic Message Handling
    
    public typealias OptimisticMessageData = (
        id: UUID,
        messageViewModel: MessageViewModel,
        interaction: Interaction,
        attachmentData: [Attachment]?,
        linkPreviewDraft: LinkPreviewDraft?,
        linkPreviewAttachment: Attachment?,
        quoteModel: QuotedReplyModel?
    )
    
    @ThreadSafeObject private var optimisticallyInsertedMessages: [UUID: OptimisticMessageData] = [:]
    @ThreadSafeObject private var optimisticMessageAssociatedInteractionIds: [Int64: UUID] = [:]
    
    public func optimisticallyAppendOutgoingMessage(
        text: String?,
        sentTimestampMs: Int64,
        attachments: [SignalAttachment]?,
        linkPreviewDraft: LinkPreviewDraft?,
        quoteModel: QuotedReplyModel?
    ) -> OptimisticMessageData {
        // Generate the optimistic data
        let optimisticMessageId: UUID = UUID()
<<<<<<< HEAD
        let threadData: SessionThreadViewModel = self._threadData.wrappedValue
        let currentUserProfile: Profile = Profile.fetchOrCreateCurrentUser(using: dependencies)
=======
        let threadData: SessionThreadViewModel = self.internalThreadData
        let currentUserProfile: Profile = Profile.fetchOrCreateCurrentUser()
>>>>>>> 3a91bc52
        let interaction: Interaction = Interaction(
            threadId: threadData.threadId,
            threadVariant: threadData.threadVariant,
            authorId: (threadData.currentUserBlinded15SessionId ?? threadData.currentUserSessionId),
            variant: .standardOutgoing,
            body: text,
            timestampMs: sentTimestampMs,
            hasMention: Interaction.isUserMentioned(
                publicKeysToCheck: [
                    threadData.currentUserSessionId,
                    threadData.currentUserBlinded15SessionId,
                    threadData.currentUserBlinded25SessionId
                ].compactMap { $0 },
                body: text
            ),
            expiresInSeconds: threadData.disappearingMessagesConfiguration?.expiresInSeconds(),
            expiresStartedAtMs: threadData.disappearingMessagesConfiguration?.initialExpiresStartedAtMs(
                sentTimestampMs: Double(sentTimestampMs)
            ),
            linkPreviewUrl: linkPreviewDraft?.urlString,
            using: dependencies
        )
        let optimisticAttachments: [Attachment]? = attachments
            .map { Attachment.prepare(attachments: $0, using: dependencies) }
        let linkPreviewAttachment: Attachment? = linkPreviewDraft.map { draft in
            try? LinkPreview.generateAttachmentIfPossible(
                imageData: draft.jpegImageData,
                type: .jpeg,
                using: dependencies
            )
        }
        
        // Generate the actual 'MessageViewModel'
        let messageViewModel: MessageViewModel = MessageViewModel(
            optimisticMessageId: optimisticMessageId,
            threadId: threadData.threadId,
            threadVariant: threadData.threadVariant,
            threadExpirationType: threadData.disappearingMessagesConfiguration?.type,
            threadExpirationTimer: threadData.disappearingMessagesConfiguration?.durationSeconds,
            threadOpenGroupServer: threadData.openGroupServer,
            threadOpenGroupPublicKey: threadData.openGroupPublicKey,
            threadContactNameInternal: threadData.threadContactName(),
            timestampMs: interaction.timestampMs,
            receivedAtTimestampMs: interaction.receivedAtTimestampMs,
            authorId: interaction.authorId,
            authorNameInternal: currentUserProfile.displayName(),
            body: interaction.body,
            expiresStartedAtMs: interaction.expiresStartedAtMs,
            expiresInSeconds: interaction.expiresInSeconds,
            isSenderOpenGroupModerator: dependencies[singleton: .openGroupManager].isUserModeratorOrAdmin(
                publicKey: threadData.currentUserSessionId,
                for: threadData.openGroupRoomToken,
                on: threadData.openGroupServer
            ),
            currentUserProfile: currentUserProfile,
            quote: quoteModel.map { model in
                // Don't care about this optimistic quote (the proper one will be generated in the database)
                Quote(
                    interactionId: -1,    // Can't save to db optimistically
                    authorId: model.authorId,
                    timestampMs: model.timestampMs,
                    body: model.body,
                    attachmentId: model.attachment?.id
                )
            },
            quoteAttachment: quoteModel?.attachment,
            linkPreview: linkPreviewDraft.map { draft in
                LinkPreview(
                    url: draft.urlString,
                    title: draft.title,
                    attachmentId: nil,    // Can't save to db optimistically
                    using: dependencies
                )
            },
            linkPreviewAttachment: linkPreviewAttachment,
            attachments: optimisticAttachments
        )
        let optimisticData: OptimisticMessageData = (
            optimisticMessageId,
            messageViewModel,
            interaction,
            optimisticAttachments,
            linkPreviewDraft,
            linkPreviewAttachment,
            quoteModel
        )
        
        _optimisticallyInsertedMessages.performUpdate { $0.setting(optimisticMessageId, optimisticData) }
        forceUpdateDataIfPossible()
        
        return optimisticData
    }
    
    public func failedToStoreOptimisticOutgoingMessage(id: UUID, error: Error) {
        _optimisticallyInsertedMessages.performUpdate {
            $0.setting(
                id,
                $0[id].map {
                    (
                        $0.id,
                        $0.messageViewModel.with(
                            state: .failed,
                            mostRecentFailureText: "shareExtensionDatabaseError".localized()
                        ),
                        $0.interaction,
                        $0.attachmentData,
                        $0.linkPreviewDraft,
                        $0.linkPreviewAttachment,
                        $0.quoteModel
                    )
                }
            )
        }
        
        forceUpdateDataIfPossible()
    }
    
    /// Record an association between an `optimisticMessageId` and a specific `interactionId`
    public func associate(optimisticMessageId: UUID, to interactionId: Int64?) {
        guard let interactionId: Int64 = interactionId else { return }
        
        _optimisticMessageAssociatedInteractionIds.performUpdate {
            $0.setting(interactionId, optimisticMessageId)
        }
    }
    
    public func optimisticMessageData(for optimisticMessageId: UUID) -> OptimisticMessageData? {
        return optimisticallyInsertedMessages[optimisticMessageId]
    }
    
    /// Remove any optimisticUpdate entries which have an associated interactionId in the provided data
    private func resolveOptimisticUpdates(with data: [MessageViewModel]) {
        let interactionIds: [Int64] = data.map { $0.id }
        let idsToRemove: [UUID] = _optimisticMessageAssociatedInteractionIds
            .performUpdateAndMap { associatedIds in
                var updatedAssociatedIds: [Int64: UUID] = associatedIds
                let result: [UUID] = interactionIds.compactMap { updatedAssociatedIds.removeValue(forKey: $0) }
                return (updatedAssociatedIds, result)
            }
        _optimisticallyInsertedMessages.performUpdate { $0.removingValues(forKeys: idsToRemove) }
    }
    
    private func forceUpdateDataIfPossible() {
        // Ensure this is on the main thread as we access properties that could be accessed on other threads
        guard Thread.isMainThread else {
            return DispatchQueue.main.async { [weak self] in self?.forceUpdateDataIfPossible() }
        }
        
        // If we can't get the current page data then don't bother trying to update (it's not going to work)
        guard let currentPageInfo: PagedData.PageInfo = self.pagedDataObserver?.pageInfo else { return }
        
        /// **MUST** have the same logic as in the 'PagedDataObserver.onChangeUnsorted' above
        let currentData: [SectionModel] = (unobservedInteractionDataChanges ?? interactionData)
        
        PagedData.processAndTriggerUpdates(
            updatedData: process(
                data: (currentData.first(where: { $0.model == .messages })?.elements ?? []),
                for: currentPageInfo,
                optimisticMessages: optimisticallyInsertedMessages.values.map { $0.messageViewModel },
                initialUnreadInteractionId: initialUnreadInteractionId
            ),
            currentDataRetriever: { [weak self] in self?.interactionData },
            onDataChangeRetriever: { [weak self] in self?.onInteractionChange },
            onUnobservedDataChange: { [weak self] updatedData in
                self?.unobservedInteractionDataChanges = updatedData
            }
        )
    }
    
    // MARK: - Mentions
    
    public func mentions(for query: String = "") -> [MentionInfo] {
        let threadData: SessionThreadViewModel = self.internalThreadData
        
        return dependencies[singleton: .storage]
            .read { [dependencies] db -> [MentionInfo] in
                let userSessionId: SessionId = dependencies[cache: .general].sessionId
                let pattern: FTS5Pattern? = try? SessionThreadViewModel.pattern(db, searchTerm: query, forTable: Profile.self)
                let capabilities: Set<Capability.Variant> = (threadData.threadVariant != .community ?
                    nil :
                    try? Capability
                        .select(.variant)
                        .filter(Capability.Columns.openGroupServer == threadData.openGroupServer)
                        .asRequest(of: Capability.Variant.self)
                        .fetchSet(db)
                )
                .defaulting(to: [])
                let targetPrefixes: [SessionId.Prefix] = (capabilities.contains(.blind) ?
                    [.blinded15, .blinded25] :
                    [.standard]
                )
                
                return (try MentionInfo
                    .query(
                        userPublicKey: userSessionId.hexString,
                        threadId: threadData.threadId,
                        threadVariant: threadData.threadVariant,
                        targetPrefixes: targetPrefixes,
                        pattern: pattern
                    )?
                    .fetchAll(db))
                    .defaulting(to: [])
            }
            .defaulting(to: [])
    }
    
    // MARK: - Functions
    
    public func updateDraft(to draft: String) {
        let threadId: String = self.threadId
        let currentDraft: String = dependencies[singleton: .storage]
            .read { db in
                try SessionThread
                    .select(.messageDraft)
                    .filter(id: threadId)
                    .asRequest(of: String.self)
                    .fetchOne(db)
            }
            .defaulting(to: "")
        
        // Only write the updated draft to the database if it's changed (avoid unnecessary writes)
        guard draft != currentDraft else { return }
        
        dependencies[singleton: .storage].writeAsync { db in
            try SessionThread
                .filter(id: threadId)
                .updateAll(db, SessionThread.Columns.messageDraft.set(to: draft))
        }
    }
    
    /// This method indicates whether the client should try to mark the thread or it's messages as read (it's an optimisation for fully read
    /// conversations so we can avoid iterating through the visible conversation cells every scroll)
    public func shouldTryMarkAsRead() -> Bool {
        return (
            (threadData.threadUnreadCount ?? 0) > 0 ||
            threadData.threadWasMarkedUnread == true
        )
    }
    
    /// This method marks a thread as read and depending on the target may also update the interactions within a thread as read
    public func markAsRead(
        target: SessionThreadViewModel.ReadTarget,
        timestampMs: Int64?
    ) {
        /// Since this method now gets triggered when scrolling we want to try to optimise it and avoid busying the database
        /// write queue when it isn't needed, in order to do this we:
        /// - Throttle the updates to 100ms (quick enough that users shouldn't notice, but will help the DB when the user flings the list)
        /// - Only mark interactions as read if they have newer `timestampMs` or `id` values (ie. were sent later or were more-recent
        /// entries in the database), **Note:** Old messages will be marked as read upon insertion so shouldn't be an issue
        ///
        /// The `ThreadViewModel.markAsRead` method also tries to avoid marking as read if a conversation is already fully read
        if markAsReadPublisher == nil {
            markAsReadPublisher = markAsReadTrigger
                .throttle(for: .milliseconds(100), scheduler: DispatchQueue.global(qos: .userInitiated), latest: true)
                .handleEvents(
                    receiveOutput: { [weak self, dependencies] target, timestampMs in
                        let threadData: SessionThreadViewModel? = self?.internalThreadData
                        
                        switch target {
                            case .thread: threadData?.markAsRead(target: target, using: dependencies)
                            case .threadAndInteractions(let interactionId):
                                guard
                                    timestampMs == nil ||
                                    (self?.lastInteractionTimestampMsMarkedAsRead ?? 0) < (timestampMs ?? 0) ||
                                    (self?.lastInteractionIdMarkedAsRead ?? 0) < (interactionId ?? 0)
                                else {
                                    threadData?.markAsRead(target: .thread, using: dependencies)
                                    return
                                }
                                
                                // If we were given a timestamp then update the 'lastInteractionTimestampMsMarkedAsRead'
                                // to avoid needless updates
                                if let timestampMs: Int64 = timestampMs {
                                    self?.lastInteractionTimestampMsMarkedAsRead = timestampMs
                                }
                                
                                self?.lastInteractionIdMarkedAsRead = (interactionId ?? threadData?.interactionId)
                                threadData?.markAsRead(target: target, using: dependencies)
                        }
                    }
                )
                .map { _ in () }
                .eraseToAnyPublisher()
            
            markAsReadPublisher?.sinkUntilComplete()
        }
        
        markAsReadTrigger.send((target, timestampMs))
    }
    
    public func swapToThread(updatedThreadId: String, focussedMessageId: Int64?) {
        self.threadId = updatedThreadId
        self.observableThreadData = self.setupObservableThreadData(for: updatedThreadId)
        self.pagedDataObserver = self.setupPagedObserver(
            for: updatedThreadId,
            userSessionId: dependencies[cache: .general].sessionId,
            blinded15SessionId: nil,
            blinded25SessionId: nil,
            using: dependencies
        )
        
        // Try load everything up to the initial visible message, fallback to just the initial page of messages
        // if we don't have one
        switch focussedMessageId {
            case .some(let id): self.pagedDataObserver?.load(.initialPageAround(id: id))
            case .none: self.pagedDataObserver?.load(.pageBefore)
        }
    }
    
    public func trustContact() {
        guard self.internalThreadData.threadVariant == .contact else { return }
        
        dependencies[singleton: .storage].writeAsync { [threadId, dependencies] db in
            try Contact
                .filter(id: threadId)
                .updateAll(db, Contact.Columns.isTrusted.set(to: true))
            
            // Start downloading any pending attachments for this contact (UI will automatically be
            // updated due to the database observation)
            try Attachment
                .stateInfo(authorId: threadId, state: .pendingDownload)
                .fetchAll(db)
                .forEach { attachmentDownloadInfo in
                    dependencies[singleton: .jobRunner].add(
                        db,
                        job: Job(
                            variant: .attachmentDownload,
                            threadId: threadId,
                            interactionId: attachmentDownloadInfo.interactionId,
                            details: AttachmentDownloadJob.Details(
                                attachmentId: attachmentDownloadInfo.attachmentId
                            )
                        ),
                        canStartJob: true
                    )
                }
        }
    }
    
    public func unblockContact() {
        guard self.internalThreadData.threadVariant == .contact else { return }
        
<<<<<<< HEAD
        dependencies[singleton: .storage].writeAsync { [threadId, dependencies] db in
=======
        let threadId: String = self.threadId
        let displayName: String = self.internalThreadData.displayName
        
        Storage.shared.writeAsync { [dependencies] db in
>>>>>>> 3a91bc52
            try Contact
                .filter(id: threadId)
                .updateAllAndConfig(
                    db,
                    Contact.Columns.isBlocked.set(to: false),
                    calledFromConfig: nil,
                    using: dependencies
                )
        }
    }
    
    public func expandReactions(for interactionId: Int64) {
        reactionExpandedInteractionIds.insert(interactionId)
    }
    
    public func collapseReactions(for interactionId: Int64) {
        reactionExpandedInteractionIds.remove(interactionId)
    }
    
    public func deletionActions(for cellViewModels: [MessageViewModel]) -> MessageViewModel.DeletionBehaviours? {
        return MessageViewModel.DeletionBehaviours.deletionActions(
            for: cellViewModels,
            with: self._threadData.wrappedValue,
            using: dependencies
        )
    }
    
    // MARK: - Audio Playback
    
    public struct PlaybackInfo {
        let state: AudioPlaybackState
        let progress: TimeInterval
        let playbackRate: Double
        let oldPlaybackRate: Double
        let updateCallback: (PlaybackInfo?, Error?) -> ()
        
        public func with(
            state: AudioPlaybackState? = nil,
            progress: TimeInterval? = nil,
            playbackRate: Double? = nil,
            updateCallback: ((PlaybackInfo?, Error?) -> ())? = nil
        ) -> PlaybackInfo {
            return PlaybackInfo(
                state: (state ?? self.state),
                progress: (progress ?? self.progress),
                playbackRate: (playbackRate ?? self.playbackRate),
                oldPlaybackRate: self.playbackRate,
                updateCallback: (updateCallback ?? self.updateCallback)
            )
        }
    }
    
    @ThreadSafeObject private var audioPlayer: OWSAudioPlayer? = nil
    @ThreadSafe private var currentPlayingInteraction: Int64? = nil
    @ThreadSafeObject private var playbackInfo: [Int64: PlaybackInfo] = [:]
    
    public func playbackInfo(for viewModel: MessageViewModel, updateCallback: ((PlaybackInfo?, Error?) -> ())? = nil) -> PlaybackInfo? {
        // Use the existing info if it already exists (update it's callback if provided as that means
        // the cell was reloaded)
        if let currentPlaybackInfo: PlaybackInfo = playbackInfo[viewModel.id] {
            let updatedPlaybackInfo: PlaybackInfo = currentPlaybackInfo
                .with(updateCallback: updateCallback)
            
            _playbackInfo.performUpdate { $0.setting(viewModel.id, updatedPlaybackInfo) }
            
            return updatedPlaybackInfo
        }
        
        // Validate the item is a valid audio item
        guard
            let updateCallback: ((PlaybackInfo?, Error?) -> ()) = updateCallback,
            let attachment: Attachment = viewModel.attachments?.first,
            attachment.isAudio,
            attachment.isValid,
            let originalFilePath: String = attachment.originalFilePath(using: dependencies),
            dependencies[singleton: .fileManager].fileExists(atPath: originalFilePath)
        else { return nil }
        
        // Create the info with the update callback
        let newPlaybackInfo: PlaybackInfo = PlaybackInfo(
            state: .stopped,
            progress: 0,
            playbackRate: 1,
            oldPlaybackRate: 1,
            updateCallback: updateCallback
        )
        
        // Cache the info
        _playbackInfo.performUpdate { $0.setting(viewModel.id, newPlaybackInfo) }
        
        return newPlaybackInfo
    }
    
    public func playOrPauseAudio(for viewModel: MessageViewModel) {
        /// Ensure the `OWSAudioPlayer` logic is run on the main thread as it calls `MainAppContext.ensureSleepBlocking`
        /// must run on the main thread (also there is no guarantee that `AVAudioPlayer` is thread safe so better safe than sorry)
        guard Thread.isMainThread else {
            return DispatchQueue.main.sync { [weak self] in self?.playOrPauseAudio(for: viewModel) }
        }
        
        guard
            let attachment: Attachment = viewModel.attachments?.first,
            let originalFilePath: String = attachment.originalFilePath(using: dependencies),
            dependencies[singleton: .fileManager].fileExists(atPath: originalFilePath)
        else { return }
        
        // If the user interacted with the currently playing item
        guard currentPlayingInteraction != viewModel.id else {
            let currentPlaybackInfo: PlaybackInfo? = playbackInfo[viewModel.id]
            let updatedPlaybackInfo: PlaybackInfo? = currentPlaybackInfo?
                .with(
                    state: (currentPlaybackInfo?.state != .playing ? .playing : .paused),
                    playbackRate: 1
                )
            
            audioPlayer?.playbackRate = 1
            
            switch currentPlaybackInfo?.state {
                case .playing: audioPlayer?.pause()
                default: audioPlayer?.play()
            }
            
            // Update the state and then update the UI with the updated state
            _playbackInfo.performUpdate { $0.setting(viewModel.id, updatedPlaybackInfo) }
            updatedPlaybackInfo?.updateCallback(updatedPlaybackInfo, nil)
            return
        }
        
        // First stop any existing audio
        audioPlayer?.stop()
        
        // Then setup the state for the new audio
        currentPlayingInteraction = viewModel.id
        
        let currentPlaybackTime: TimeInterval? = playbackInfo[viewModel.id]?.progress
        
        // Note: We clear the delegate and explicitly set to nil here as when the OWSAudioPlayer
        // gets deallocated it triggers state changes which cause UI bugs when auto-playing
        audioPlayer?.delegate = nil
        _audioPlayer.set(to: nil)
        
        let newAudioPlayer: OWSAudioPlayer = OWSAudioPlayer(
            mediaUrl: URL(fileURLWithPath: originalFilePath),
            audioBehavior: .audioMessagePlayback,
            delegate: self
        )
        newAudioPlayer.play()
        newAudioPlayer.setCurrentTime(currentPlaybackTime ?? 0)
        _audioPlayer.set(to: newAudioPlayer)
    }
    
    public func speedUpAudio(for viewModel: MessageViewModel) {
        /// Ensure the `OWSAudioPlayer` logic is run on the main thread as it calls `MainAppContext.ensureSleepBlocking`
        /// must run on the main thread (also there is no guarantee that `AVAudioPlayer` is thread safe so better safe than sorry)
        guard Thread.isMainThread else {
            return DispatchQueue.main.sync { [weak self] in self?.speedUpAudio(for: viewModel) }
        }
        
        // If we aren't playing the specified item then just start playing it
        guard viewModel.id == currentPlayingInteraction else {
            playOrPauseAudio(for: viewModel)
            return
        }
        
        let updatedPlaybackInfo: PlaybackInfo? = playbackInfo[viewModel.id]?
            .with(playbackRate: 1.5)
        
        // Speed up the audio player
        audioPlayer?.playbackRate = 1.5
        
        _playbackInfo.performUpdate { $0.setting(viewModel.id, updatedPlaybackInfo) }
        updatedPlaybackInfo?.updateCallback(updatedPlaybackInfo, nil)
    }
    
    public func stopAudioIfNeeded(for viewModel: MessageViewModel) {
        guard viewModel.id == currentPlayingInteraction else { return }
        
        stopAudio()
    }
    
    public func stopAudio() {
        /// Ensure the `OWSAudioPlayer` logic is run on the main thread as it calls `MainAppContext.ensureSleepBlocking`
        /// must run on the main thread (also there is no guarantee that `AVAudioPlayer` is thread safe so better safe than sorry)
        guard Thread.isMainThread else {
            return DispatchQueue.main.sync { [weak self] in self?.stopAudio() }
        }
        
        audioPlayer?.stop()
        
        currentPlayingInteraction = nil
        // Note: We clear the delegate and explicitly set to nil here as when the OWSAudioPlayer
        // gets deallocated it triggers state changes which cause UI bugs when auto-playing
        audioPlayer?.delegate = nil
        _audioPlayer.set(to: nil)
    }
    
    // MARK: - OWSAudioPlayerDelegate
    
    public func audioPlaybackState() -> AudioPlaybackState {
        guard let interactionId: Int64 = currentPlayingInteraction else { return .stopped }
        
        return (playbackInfo[interactionId]?.state ?? .stopped)
    }
    
    public func setAudioPlaybackState(_ state: AudioPlaybackState) {
        guard let interactionId: Int64 = currentPlayingInteraction else { return }
        
        let updatedPlaybackInfo: PlaybackInfo? = playbackInfo[interactionId]?
            .with(state: state)
        
        _playbackInfo.performUpdate { $0.setting(interactionId, updatedPlaybackInfo) }
        updatedPlaybackInfo?.updateCallback(updatedPlaybackInfo, nil)
    }
    
    public func setAudioProgress(_ progress: CGFloat, duration: CGFloat) {
        guard let interactionId: Int64 = currentPlayingInteraction else { return }
        
        let updatedPlaybackInfo: PlaybackInfo? = playbackInfo[interactionId]?
            .with(progress: TimeInterval(progress))
        
        _playbackInfo.performUpdate { $0.setting(interactionId, updatedPlaybackInfo) }
        updatedPlaybackInfo?.updateCallback(updatedPlaybackInfo, nil)
    }
    
    public func audioPlayerDidFinishPlaying(_ player: OWSAudioPlayer, successfully: Bool) {
        guard let interactionId: Int64 = currentPlayingInteraction else { return }
        guard successfully else { return }
        
        let updatedPlaybackInfo: PlaybackInfo? = playbackInfo[interactionId]?
            .with(
                state: .stopped,
                progress: 0,
                playbackRate: 1
            )
        
        // Safe the changes and send one final update to the UI
        _playbackInfo.performUpdate { $0.setting(interactionId, updatedPlaybackInfo) }
        updatedPlaybackInfo?.updateCallback(updatedPlaybackInfo, nil)
        
        // Clear out the currently playing record
        stopAudio()
        
        // If the next interaction is another voice message then autoplay it
        guard
            let messageSection: SectionModel = self.interactionData
                .first(where: { $0.model == .messages }),
            let currentIndex: Int = messageSection.elements
                .firstIndex(where: { $0.id == interactionId }),
            currentIndex < (messageSection.elements.count - 1),
            messageSection.elements[currentIndex + 1].cellType == .voiceMessage,
            dependencies[singleton: .storage, key: .shouldAutoPlayConsecutiveAudioMessages]
        else { return }
        
        let nextItem: MessageViewModel = messageSection.elements[currentIndex + 1]
        playOrPauseAudio(for: nextItem)
    }
    
    public func showInvalidAudioFileAlert() {
        guard let interactionId: Int64 = currentPlayingInteraction else { return }
        
        let updatedPlaybackInfo: PlaybackInfo? = playbackInfo[interactionId]?
            .with(
                state: .stopped,
                progress: 0,
                playbackRate: 1
            )
        
        stopAudio()
        _playbackInfo.performUpdate { $0.setting(interactionId, updatedPlaybackInfo) }
        updatedPlaybackInfo?.updateCallback(updatedPlaybackInfo, AttachmentError.invalidData)
    }
}<|MERGE_RESOLUTION|>--- conflicted
+++ resolved
@@ -216,46 +216,30 @@
         self.focusedInteractionInfo = (focusedInteractionInfo ?? initialData?.initialUnreadInteractionInfo)
         self.focusBehaviour = (focusedInteractionInfo == nil ? .none : .highlight)
         self.initialUnreadInteractionId = initialData?.initialUnreadInteractionInfo?.id
-<<<<<<< HEAD
-        self._threadData = Atomic(
-            SessionThreadViewModel(
-                threadId: threadId,
-                threadVariant: threadVariant,
-                threadIsNoteToSelf: (initialData?.userSessionId.hexString == threadId),
-                threadIsMessageRequest: initialData?.threadIsMessageRequest,
-                threadIsBlocked: initialData?.threadIsBlocked,
-                closedGroupAdminProfile: initialData?.closedGroupAdminProfile,
-                currentUserIsClosedGroupMember: initialData?.currentUserIsClosedGroupMember,
-                currentUserIsClosedGroupAdmin: initialData?.currentUserIsClosedGroupAdmin,
-                openGroupPermissions: initialData?.openGroupPermissions,
-                using: dependencies
-            ).populatingCurrentUserBlindedIds(
-                currentUserBlinded15SessionIdForThisThread: initialData?.blinded15SessionId?.hexString,
-                currentUserBlinded25SessionIdForThisThread: initialData?.blinded25SessionId?.hexString,
-                wasKickedFromGroup: (
-                    threadVariant == .group &&
-                    LibSession.wasKickedFromGroup(groupSessionId: SessionId(.group, hex: threadId), using: dependencies)
-                ),
-                groupIsDestroyed: (
-                    threadVariant == .group &&
-                    LibSession.groupIsDestroyed(groupSessionId: SessionId(.group, hex: threadId), using: dependencies)
-                ),
-                threadCanWrite: true,   // Assume true
-                using: dependencies
-            )
-=======
         self.internalThreadData = SessionThreadViewModel(
             threadId: threadId,
             threadVariant: threadVariant,
-            threadIsNoteToSelf: (initialData?.currentUserPublicKey == threadId),
+            threadIsNoteToSelf: (initialData?.userSessionId.hexString == threadId),
+            threadIsMessageRequest: initialData?.threadIsMessageRequest,
             threadIsBlocked: initialData?.threadIsBlocked,
+            closedGroupAdminProfile: initialData?.closedGroupAdminProfile,
             currentUserIsClosedGroupMember: initialData?.currentUserIsClosedGroupMember,
             currentUserIsClosedGroupAdmin: initialData?.currentUserIsClosedGroupAdmin,
-            openGroupPermissions: initialData?.openGroupPermissions
-        ).populatingCurrentUserBlindedKeys(
-            currentUserBlinded15PublicKeyForThisThread: initialData?.blinded15Key,
-            currentUserBlinded25PublicKeyForThisThread: initialData?.blinded25Key
->>>>>>> 3a91bc52
+            openGroupPermissions: initialData?.openGroupPermissions,
+            using: dependencies
+        ).populatingPostQueryData(
+            currentUserBlinded15SessionIdForThisThread: initialData?.blinded15SessionId?.hexString,
+            currentUserBlinded25SessionIdForThisThread: initialData?.blinded25SessionId?.hexString,
+            wasKickedFromGroup: (
+                threadVariant == .group &&
+                LibSession.wasKickedFromGroup(groupSessionId: SessionId(.group, hex: threadId), using: dependencies)
+            ),
+            groupIsDestroyed: (
+                threadVariant == .group &&
+                LibSession.groupIsDestroyed(groupSessionId: SessionId(.group, hex: threadId), using: dependencies)
+            ),
+            threadCanWrite: true,   // Assume true
+            using: dependencies
         )
         self.pagedDataObserver = nil
         self.dependencies = dependencies
@@ -313,10 +297,6 @@
             .trackingConstantRegion { [weak self, dependencies] db -> SessionThreadViewModel? in
                 let userSessionId: SessionId = dependencies[cache: .general].sessionId
                 let recentReactionEmoji: [String] = try Emoji.getRecent(db, withDefaultEmoji: true)
-<<<<<<< HEAD
-=======
-                let oldThreadData: SessionThreadViewModel? = self?.internalThreadData
->>>>>>> 3a91bc52
                 let threadViewModel: SessionThreadViewModel? = try SessionThreadViewModel
                     .conversationQuery(threadId: threadId, userSessionId: userSessionId)
                     .fetchOne(db)
@@ -339,7 +319,7 @@
                             )
                         )
                         
-                        return viewModel.populatingCurrentUserBlindedIds(
+                        return viewModel.populatingPostQueryData(
                             db,
                             currentUserBlinded15SessionIdForThisThread: self?.threadData.currentUserBlinded15SessionId,
                             currentUserBlinded25SessionIdForThisThread: self?.threadData.currentUserBlinded25SessionId,
@@ -709,13 +689,8 @@
     ) -> OptimisticMessageData {
         // Generate the optimistic data
         let optimisticMessageId: UUID = UUID()
-<<<<<<< HEAD
-        let threadData: SessionThreadViewModel = self._threadData.wrappedValue
+        let threadData: SessionThreadViewModel = self.internalThreadData
         let currentUserProfile: Profile = Profile.fetchOrCreateCurrentUser(using: dependencies)
-=======
-        let threadData: SessionThreadViewModel = self.internalThreadData
-        let currentUserProfile: Profile = Profile.fetchOrCreateCurrentUser()
->>>>>>> 3a91bc52
         let interaction: Interaction = Interaction(
             threadId: threadData.threadId,
             threadVariant: threadData.threadVariant,
@@ -1058,20 +1033,12 @@
     public func unblockContact() {
         guard self.internalThreadData.threadVariant == .contact else { return }
         
-<<<<<<< HEAD
         dependencies[singleton: .storage].writeAsync { [threadId, dependencies] db in
-=======
-        let threadId: String = self.threadId
-        let displayName: String = self.internalThreadData.displayName
-        
-        Storage.shared.writeAsync { [dependencies] db in
->>>>>>> 3a91bc52
             try Contact
                 .filter(id: threadId)
                 .updateAllAndConfig(
                     db,
                     Contact.Columns.isBlocked.set(to: false),
-                    calledFromConfig: nil,
                     using: dependencies
                 )
         }
@@ -1088,7 +1055,7 @@
     public func deletionActions(for cellViewModels: [MessageViewModel]) -> MessageViewModel.DeletionBehaviours? {
         return MessageViewModel.DeletionBehaviours.deletionActions(
             for: cellViewModels,
-            with: self._threadData.wrappedValue,
+            with: self.internalThreadData,
             using: dependencies
         )
     }
