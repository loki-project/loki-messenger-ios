// Copyright © 2022 Rangeproof Pty Ltd. All rights reserved.
//
// stringlint:disable

import Foundation
import Combine
import AVFoundation
import CoreServices
import SessionMessagingKit
import SessionUtilitiesKit

protocol PhotoCaptureDelegate: AnyObject {
    func photoCapture(_ photoCapture: PhotoCapture, didFinishProcessingAttachment attachment: SignalAttachment)
    func photoCapture(_ photoCapture: PhotoCapture, processingDidError error: Error)

    func photoCaptureDidBeginVideo(_ photoCapture: PhotoCapture)
    func photoCaptureDidCompleteVideo(_ photoCapture: PhotoCapture)
    func photoCaptureDidCancelVideo(_ photoCapture: PhotoCapture)

    var zoomScaleReferenceHeight: CGFloat? { get }
    var captureOrientation: AVCaptureVideoOrientation { get }
}

class PhotoCapture: NSObject {

    weak var delegate: PhotoCaptureDelegate?
    var flashMode: AVCaptureDevice.FlashMode {
        return captureOutput.flashMode
    }
    let session: AVCaptureSession

    let sessionQueue = DispatchQueue(label: "PhotoCapture.sessionQueue")

    private var currentCaptureInput: AVCaptureDeviceInput?
    private let captureOutput: CaptureOutput
    var captureDevice: AVCaptureDevice? {
        return currentCaptureInput?.device
    }
    private(set) var desiredPosition: AVCaptureDevice.Position = .back
    
    let recordingAudioActivity = AudioActivity(audioDescription: "PhotoCapture", behavior: .playAndRecord)

    override init() {
        self.session = AVCaptureSession()
        self.captureOutput = CaptureOutput()
    }

    // MARK: -
    var audioDeviceInput: AVCaptureDeviceInput?
    func startAudioCapture() throws {
        assertIsOnSessionQueue()

        guard SessionEnvironment.shared?.audioSession.startAudioActivity(recordingAudioActivity) == true else {
            throw PhotoCaptureError.assertionError(description: "unable to capture audio activity")
        }

        self.session.beginConfiguration()
        defer { self.session.commitConfiguration() }

        guard let audioDevice: AVCaptureDevice = AVCaptureDevice.default(for: .audio) else { return }
        // verify works without audio permissions
        let audioDeviceInput = try AVCaptureDeviceInput(device: audioDevice)
        if session.canAddInput(audioDeviceInput) {
            //                self.session.addInputWithNoConnections(audioDeviceInput)
            session.addInput(audioDeviceInput)
            self.audioDeviceInput = audioDeviceInput
        } else {
            Log.error("[PhotoCapture] Could not add audio device input to the session")
        }
    }

    func stopAudioCapture() {
        assertIsOnSessionQueue()

        self.session.beginConfiguration()
        defer { self.session.commitConfiguration() }

        guard let audioDeviceInput = self.audioDeviceInput else {
            Log.error("[PhotoCapture] audioDevice was unexpectedly nil")
            return
        }
        session.removeInput(audioDeviceInput)
        self.audioDeviceInput = nil
        SessionEnvironment.shared?.audioSession.endAudioActivity(recordingAudioActivity)
    }

    func startCapture() -> AnyPublisher<Void, Error> {
        return Just(())
            .subscribe(on: sessionQueue)    // Must run this on a specific queue to prevent crashes
            .setFailureType(to: Error.self)
            .tryMap { [weak self] _ -> Void in
                self?.session.beginConfiguration()
                defer { self?.session.commitConfiguration() }

                try self?.updateCurrentInput(position: .back)

                guard
                    let photoOutput = self?.captureOutput.photoOutput,
                    self?.session.canAddOutput(photoOutput) == true
                else {
                    throw PhotoCaptureError.initializationFailed
                }

                if let connection = photoOutput.connection(with: .video) {
                    if connection.isVideoStabilizationSupported {
                        connection.preferredVideoStabilizationMode = .auto
                    }
                }

                self?.session.addOutput(photoOutput)
                
                if
                    let movieOutput = self?.captureOutput.movieOutput,
                    self?.session.canAddOutput(movieOutput) == true
                {
                    self?.session.addOutput(movieOutput)
                    self?.session.sessionPreset = .high
                    
                    if let connection = movieOutput.connection(with: .video) {
                        if connection.isVideoStabilizationSupported {
                            connection.preferredVideoStabilizationMode = .auto
                        }
                    }
                }
                
                return ()
            }
            .handleEvents(
                receiveCompletion: { [weak self] result in
                    switch result {
                        case .failure: break
                        case .finished: self?.session.startRunning()
                    }
                }
            )
            .eraseToAnyPublisher()
    }

    func stopCapture() -> AnyPublisher<Void, Never> {
        return Just(())
            .subscribe(on: sessionQueue)    // Must run this on a specific queue to prevent crashes
            .handleEvents(
                receiveOutput: { [weak self] in self?.session.stopRunning() }
            )
            .eraseToAnyPublisher()
    }

    func assertIsOnSessionQueue() {
        dispatchPrecondition(condition: .onQueue(sessionQueue))
    }

    func switchCamera() -> AnyPublisher<Void, Error> {
        Log.assertOnMainThread()

        desiredPosition = {
            switch desiredPosition {
                case .front: return .back
                case .back: return .front
                case .unspecified: return .front
            }
        }()
        
        return Just(())
            .setFailureType(to: Error.self)
            .subscribe(on: sessionQueue)    // Must run this on a specific queue to prevent crashes
            .tryMap { [weak self, newPosition = self.desiredPosition] _ -> Void in
                self?.session.beginConfiguration()
                defer { self?.session.commitConfiguration() }
                
                try self?.updateCurrentInput(position: newPosition)
                return ()
            }
            .eraseToAnyPublisher()
    }

    // This method should be called on the serial queue,
    // and between calls to session.beginConfiguration/commitConfiguration
    func updateCurrentInput(position: AVCaptureDevice.Position) throws {
        assertIsOnSessionQueue()

        guard let device = captureOutput.videoDevice(position: position) else {
            throw PhotoCaptureError.assertionError(description: description)
        }

        let newInput = try AVCaptureDeviceInput(device: device)

        if let oldInput = self.currentCaptureInput {
            session.removeInput(oldInput)
            NotificationCenter.default.removeObserver(self, name: .AVCaptureDeviceSubjectAreaDidChange, object: oldInput.device)
        }
        session.addInput(newInput)
        NotificationCenter.default.addObserver(self, selector: #selector(subjectAreaDidChange), name: .AVCaptureDeviceSubjectAreaDidChange, object: newInput.device)

        currentCaptureInput = newInput

        resetFocusAndExposure()
    }

    func switchFlashMode() -> AnyPublisher<Void, Never> {
        return Just(())
            .subscribe(on: sessionQueue)    // Must run this on a specific queue to prevent crashes
            .handleEvents(
                receiveOutput: { [weak self] _ in
                    switch self?.captureOutput.flashMode {
                        case .auto:
                            Log.debug("[PhotoCapture] new flashMode: on")
                            self?.captureOutput.flashMode = .on
                            
                        case .on:
                            Log.debug("[PhotoCapture] new flashMode: off")
                            self?.captureOutput.flashMode = .off
                            
                        case .off:
                            Log.debug("[PhotoCapture] new flashMode: auto")
                            self?.captureOutput.flashMode = .auto
                            
                        default: break
                    }
                }
            )
            .eraseToAnyPublisher()
    }

    func focus(with focusMode: AVCaptureDevice.FocusMode,
               exposureMode: AVCaptureDevice.ExposureMode,
               at devicePoint: CGPoint,
               monitorSubjectAreaChange: Bool) {
        sessionQueue.async {
            guard let device = self.captureDevice else {
                Log.error("[PhotoCapture] device was unexpectedly nil")
                return
            }
            do {
                try device.lockForConfiguration()

                // Setting (focus/exposure)PointOfInterest alone does not initiate a (focus/exposure) operation.
                // Call set(Focus/Exposure)Mode() to apply the new point of interest.
                if device.isFocusPointOfInterestSupported && device.isFocusModeSupported(focusMode) {
                    device.focusPointOfInterest = devicePoint
                    device.focusMode = focusMode
                }

                if device.isExposurePointOfInterestSupported && device.isExposureModeSupported(exposureMode) {
                    device.exposurePointOfInterest = devicePoint
                    device.exposureMode = exposureMode
                }

                device.isSubjectAreaChangeMonitoringEnabled = monitorSubjectAreaChange
                device.unlockForConfiguration()
            } catch {
                Log.error("[PhotoCapture] error: \(error)")
            }
        }
    }

    func resetFocusAndExposure() {
        let devicePoint = CGPoint(x: 0.5, y: 0.5)
        focus(with: .continuousAutoFocus, exposureMode: .continuousAutoExposure, at: devicePoint, monitorSubjectAreaChange: false)
    }

    @objc
    func subjectAreaDidChange(notification: NSNotification) {
        resetFocusAndExposure()
    }

    // MARK: - Zoom

    let minimumZoom: CGFloat = 1.0
    let maximumZoom: CGFloat = 3.0
    var previousZoomFactor: CGFloat = 1.0

    func updateZoom(alpha: CGFloat) {
        assert(alpha >= 0 && alpha <= 1)
        sessionQueue.async {
            guard let captureDevice = self.captureDevice else {
                Log.error("[PhotoCapture] captureDevice was unexpectedly nil")
                return
            }

            // we might want this to be non-linear
            let scale = alpha.lerp(self.minimumZoom, self.maximumZoom)
            let zoomFactor = self.clampZoom(scale, device: captureDevice)
            self.updateZoom(factor: zoomFactor)
        }
    }

    func updateZoom(scaleFromPreviousZoomFactor scale: CGFloat) {
        sessionQueue.async {
            guard let captureDevice = self.captureDevice else {
                Log.error("[PhotoCapture] captureDevice was unexpectedly nil")
                return
            }

            let zoomFactor = self.clampZoom(scale * self.previousZoomFactor, device: captureDevice)
            self.updateZoom(factor: zoomFactor)
        }
    }

    func completeZoom(scaleFromPreviousZoomFactor scale: CGFloat) {
        sessionQueue.async {
            guard let captureDevice = self.captureDevice else {
                Log.error("[PhotoCapture] captureDevice was unexpectedly nil")
                return
            }

            let zoomFactor = self.clampZoom(scale * self.previousZoomFactor, device: captureDevice)

            Log.debug("[PhotoCapture] ended with scaleFactor: \(zoomFactor)")

            self.previousZoomFactor = zoomFactor
            self.updateZoom(factor: zoomFactor)
        }
    }

    private func updateZoom(factor: CGFloat) {
        assertIsOnSessionQueue()

        guard let captureDevice = self.captureDevice else {
            Log.error("[PhotoCapture] captureDevice was unexpectedly nil")
            return
        }

        do {
            try captureDevice.lockForConfiguration()
            captureDevice.videoZoomFactor = factor
            captureDevice.unlockForConfiguration()
        } catch {
            Log.error("[PhotoCapture] error: \(error)")
        }
    }

    private func clampZoom(_ factor: CGFloat, device: AVCaptureDevice) -> CGFloat {
        return min(factor.clamp(minimumZoom, maximumZoom), device.activeFormat.videoMaxZoomFactor)
    }
}

extension PhotoCapture: CaptureButtonDelegate {

    // MARK: - Photo

    func didTapCaptureButton(_ captureButton: CaptureButton) {
        sessionQueue.async {
            self.captureOutput.takePhoto(delegate: self)
        }
    }

    // MARK: - Video

    func didBeginLongPressCaptureButton(_ captureButton: CaptureButton) {
        Log.assertOnMainThread()

        sessionQueue.async { [weak self] in    // Must run this on a specific queue to prevent crashes
            guard let strongSelf = self else { return }
            
            do {
                try strongSelf.startAudioCapture()
                strongSelf.captureOutput.beginVideo(delegate: strongSelf)
                
                DispatchQueue.main.async {
                    strongSelf.delegate?.photoCaptureDidBeginVideo(strongSelf)
                }
            }
            catch {
                DispatchQueue.main.async {
                    strongSelf.delegate?.photoCapture(strongSelf, processingDidError: error)
                }
            }
        }
    }

    func didCompleteLongPressCaptureButton(_ captureButton: CaptureButton) {
        sessionQueue.async {
            self.captureOutput.completeVideo(delegate: self)
            self.stopAudioCapture()
        }
        Log.assertOnMainThread()
        // immediately inform UI that capture is stopping
        delegate?.photoCaptureDidCompleteVideo(self)
    }

    func didCancelLongPressCaptureButton(_ captureButton: CaptureButton) {
        Log.assertOnMainThread()
        sessionQueue.async {
            self.stopAudioCapture()
        }
        delegate?.photoCaptureDidCancelVideo(self)
    }

    var zoomScaleReferenceHeight: CGFloat? {
        return delegate?.zoomScaleReferenceHeight
    }

    func longPressCaptureButton(_ captureButton: CaptureButton, didUpdateZoomAlpha zoomAlpha: CGFloat) {
        Log.verbose("[PhotoCapture] zoomAlpha: \(zoomAlpha)")
        updateZoom(alpha: zoomAlpha)
    }
}

extension PhotoCapture: CaptureOutputDelegate {

    var captureOrientation: AVCaptureVideoOrientation {
        guard let delegate = delegate else { return .portrait }

        return delegate.captureOrientation
    }

    // MARK: - Photo

    func captureOutputDidFinishProcessing(photoData: Data?, error: Error?) {
        Log.assertOnMainThread()

        if let error = error {
            delegate?.photoCapture(self, processingDidError: error)
            return
        }

        guard let photoData = photoData else {
            Log.error("[PhotoCapture] photoData was unexpectedly nil")
            delegate?.photoCapture(self, processingDidError: PhotoCaptureError.captureFailed)
            return
        }

        let dataSource = DataSourceValue(data: photoData, utiType: kUTTypeJPEG as String)
<<<<<<< HEAD

=======
>>>>>>> 304423f3
        let attachment = SignalAttachment.attachment(dataSource: dataSource, dataUTI: kUTTypeJPEG as String, imageQuality: .medium)
        delegate?.photoCapture(self, didFinishProcessingAttachment: attachment)
    }

    // MARK: - Movie

    func fileOutput(_ output: AVCaptureFileOutput, didStartRecordingTo fileURL: URL, from connections: [AVCaptureConnection]) {
        Log.assertOnMainThread()
    }

    func fileOutput(_ output: AVCaptureFileOutput, didFinishRecordingTo outputFileURL: URL, from connections: [AVCaptureConnection], error: Error?) {
        Log.assertOnMainThread()

        if let error = error {
            guard didSucceedDespiteError(error) else {
                delegate?.photoCapture(self, processingDidError: error)
                return
            }
            Log.debug("[PhotoCapture] Ignoring error, since capture succeeded.")
        }

        let dataSource = DataSourcePath(fileUrl: outputFileURL, shouldDeleteOnDeinit: true)
<<<<<<< HEAD

=======
>>>>>>> 304423f3
        let attachment = SignalAttachment.attachment(dataSource: dataSource, dataUTI: kUTTypeMPEG4 as String)
        delegate?.photoCapture(self, didFinishProcessingAttachment: attachment)
    }
    
    /// The AVCaptureFileOutput can return an error even though recording succeeds.
    /// I can't find useful documentation on this, but Apple's example AVCam app silently
    /// discards these errors, so we do the same.
    /// These spurious errors can be reproduced 1/3 of the time when making a series of short videos.
    private func didSucceedDespiteError(_ error: Error) -> Bool {
        let nsError = error as NSError
        guard let successfullyFinished = nsError.userInfo[AVErrorRecordingSuccessfullyFinishedKey] as? Bool else {
            return false
        }

        return successfullyFinished
    }
}

// MARK: - Capture Adapter

protocol CaptureOutputDelegate: AVCaptureFileOutputRecordingDelegate {
    var session: AVCaptureSession { get }
    func assertIsOnSessionQueue()
    func captureOutputDidFinishProcessing(photoData: Data?, error: Error?)
    var captureOrientation: AVCaptureVideoOrientation { get }
}

protocol ImageCaptureOutput: AnyObject {
    var avOutput: AVCaptureOutput { get }
    var flashMode: AVCaptureDevice.FlashMode { get set }
    func videoDevice(position: AVCaptureDevice.Position) -> AVCaptureDevice?

    func takePhoto(delegate: CaptureOutputDelegate)
}

class CaptureOutput {

    let imageOutput: ImageCaptureOutput = PhotoCaptureOutputAdaptee()
    let movieOutput: AVCaptureMovieFileOutput

    init() {
        movieOutput = AVCaptureMovieFileOutput()
        // disable movie fragment writing since it's not supported on mp4
        // leaving it enabled causes all audio to be lost on videos longer
        // than the default length (10s).
        movieOutput.movieFragmentInterval = CMTime.invalid
        
        // Ensure the recorded movie can't go over the maximum file server size
<<<<<<< HEAD
        movieOutput.maxRecordedFileSize = Int64(FileSystem.maxFileSize)
=======
        movieOutput.maxRecordedFileSize = Int64(Network.maxFileSize)
>>>>>>> 304423f3
    }

    var photoOutput: AVCaptureOutput? {
        return imageOutput.avOutput
    }

    var flashMode: AVCaptureDevice.FlashMode {
        get { return imageOutput.flashMode }
        set { imageOutput.flashMode = newValue }
    }

    func videoDevice(position: AVCaptureDevice.Position) -> AVCaptureDevice? {
        return imageOutput.videoDevice(position: position)
    }

    func takePhoto(delegate: CaptureOutputDelegate) {
        delegate.assertIsOnSessionQueue()

        guard let photoOutput = photoOutput else {
            Log.error("[CaptureOutput] photoOutput was unexpectedly nil")
            return
        }

        guard let photoVideoConnection = photoOutput.connection(with: .video) else {
            Log.error("[CaptureOutput] photoVideoConnection was unexpectedly nil")
            return
        }

        let videoOrientation = delegate.captureOrientation
        photoVideoConnection.videoOrientation = videoOrientation
        Log.verbose("[CaptureOutput] videoOrientation: \(videoOrientation)")

        return imageOutput.takePhoto(delegate: delegate)
    }

    // MARK: - Movie Output

    func beginVideo(delegate: CaptureOutputDelegate) {
        delegate.assertIsOnSessionQueue()
        guard let videoConnection = movieOutput.connection(with: .video) else {
            Log.error("[CaptureOutput] movieOutputConnection was unexpectedly nil")
            return
        }

        let videoOrientation = delegate.captureOrientation
        videoConnection.videoOrientation = videoOrientation

        let outputFilePath = FileSystem.temporaryFilePath(fileExtension: "mp4")
        movieOutput.startRecording(to: URL(fileURLWithPath: outputFilePath), recordingDelegate: delegate)
    }

    func completeVideo(delegate: CaptureOutputDelegate) {
        delegate.assertIsOnSessionQueue()
        movieOutput.stopRecording()
    }

    func cancelVideo(delegate: CaptureOutputDelegate) {
        delegate.assertIsOnSessionQueue()
        // There's currently no user-visible way to cancel, if so, we may need to do some cleanup here.
        Log.error("[CaptureOutput] video was unexpectedly canceled.")
    }
}

class PhotoCaptureOutputAdaptee: NSObject, ImageCaptureOutput {

    let photoOutput = AVCapturePhotoOutput()
    var avOutput: AVCaptureOutput {
        return photoOutput
    }

    var flashMode: AVCaptureDevice.FlashMode = .off

    override init() {
        photoOutput.isLivePhotoCaptureEnabled = false
        photoOutput.isHighResolutionCaptureEnabled = true
    }

    private var photoProcessors: [Int64: PhotoProcessor] = [:]

    func takePhoto(delegate: CaptureOutputDelegate) {
        delegate.assertIsOnSessionQueue()

        let settings = buildCaptureSettings()

        let photoProcessor = PhotoProcessor(delegate: delegate, completion: { [weak self] in
            self?.photoProcessors[settings.uniqueID] = nil
        })
        photoProcessors[settings.uniqueID] = photoProcessor
        photoOutput.capturePhoto(with: settings, delegate: photoProcessor)
    }

    func videoDevice(position: AVCaptureDevice.Position) -> AVCaptureDevice? {
        // use dual camera where available
        return AVCaptureDevice.default(.builtInWideAngleCamera, for: .video, position: position)
    }

    // MARK: -

    private func buildCaptureSettings() -> AVCapturePhotoSettings {
        let photoSettings = AVCapturePhotoSettings()
        photoSettings.flashMode = flashMode

        photoSettings.isAutoStillImageStabilizationEnabled =
            photoOutput.isStillImageStabilizationSupported

        return photoSettings
    }

    private class PhotoProcessor: NSObject, AVCapturePhotoCaptureDelegate {
        weak var delegate: CaptureOutputDelegate?
        let completion: () -> Void

        init(delegate: CaptureOutputDelegate, completion: @escaping () -> Void) {
            self.delegate = delegate
            self.completion = completion
        }

        func photoOutput(_ output: AVCapturePhotoOutput, didFinishProcessingPhoto photo: AVCapturePhoto, error: Error?) {
            var data = photo.fileDataRepresentation()!
            // Call normalized here to fix the orientation
            if let srcImage = UIImage(data: data) {
                data = srcImage.normalizedImage().jpegData(compressionQuality: 1.0)!
            }
            DispatchQueue.main.async {
                self.delegate?.captureOutputDidFinishProcessing(photoData: data, error: error)
            }
            completion()
        }
    }
}

class StillImageCaptureOutput: ImageCaptureOutput {
    var flashMode: AVCaptureDevice.FlashMode = .off

    let stillImageOutput = AVCaptureStillImageOutput()
    var avOutput: AVCaptureOutput {
        return stillImageOutput
    }

    init() {
        stillImageOutput.isHighResolutionStillImageOutputEnabled = true
    }

    // MARK: -

    func takePhoto(delegate: CaptureOutputDelegate) {
        guard let videoConnection = stillImageOutput.connection(with: .video) else {
            Log.error("[StillImageCaptureOutput] videoConnection was unexpectedly nil")
            return
        }

        stillImageOutput.captureStillImageAsynchronously(from: videoConnection) { [weak delegate] (sampleBuffer, error) in
            guard let sampleBuffer = sampleBuffer else {
                Log.error("[StillImageCaptureOutput] sampleBuffer was unexpectedly nil")
                return
            }

            let data = AVCaptureStillImageOutput.jpegStillImageNSDataRepresentation(sampleBuffer)
            DispatchQueue.main.async {
                delegate?.captureOutputDidFinishProcessing(photoData: data, error: error)
            }
        }
    }

    func videoDevice(position: AVCaptureDevice.Position) -> AVCaptureDevice? {
        let captureDevices = AVCaptureDevice.devices()
        guard let device = (captureDevices.first { $0.hasMediaType(.video) && $0.position == position }) else {
            Log.debug("[StillImageCaptureOutput] unable to find desired position: \(position)")
            return captureDevices.first
        }

        return device
    }
}

extension AVCaptureVideoOrientation {
    init?(deviceOrientation: UIDeviceOrientation) {
        switch deviceOrientation {
        case .portrait: self = .portrait
        case .portraitUpsideDown: self = .portraitUpsideDown
        case .landscapeLeft: self = .landscapeRight
        case .landscapeRight: self = .landscapeLeft
        default: return nil
        }
    }
}

extension AVCaptureVideoOrientation: CustomStringConvertible {
    public var description: String {
        switch self {
        case .portrait:
            return "AVCaptureVideoOrientation.portrait"
        case .portraitUpsideDown:
            return "AVCaptureVideoOrientation.portraitUpsideDown"
        case .landscapeRight:
            return "AVCaptureVideoOrientation.landscapeRight"
        case .landscapeLeft:
            return "AVCaptureVideoOrientation.landscapeLeft"
        default: preconditionFailure()
        }
    }
}

extension UIDeviceOrientation: CustomStringConvertible {
    public var description: String {
        switch self {
        case .unknown:
            return "UIDeviceOrientation.unknown"
        case .portrait:
            return "UIDeviceOrientation.portrait"
        case .portraitUpsideDown:
            return "UIDeviceOrientation.portraitUpsideDown"
        case .landscapeLeft:
            return "UIDeviceOrientation.landscapeLeft"
        case .landscapeRight:
            return "UIDeviceOrientation.landscapeRight"
        case .faceUp:
            return "UIDeviceOrientation.faceUp"
        case .faceDown:
            return "UIDeviceOrientation.faceDown"
        default: preconditionFailure()
        }
    }
}

extension UIImage.Orientation: CustomStringConvertible {
    public var description: String {
        switch self {
        case .up:
            return "UIImageOrientation.up"
        case .down:
            return "UIImageOrientation.down"
        case .left:
            return "UIImageOrientation.left"
        case .right:
            return "UIImageOrientation.right"
        case .upMirrored:
            return "UIImageOrientation.upMirrored"
        case .downMirrored:
            return "UIImageOrientation.downMirrored"
        case .leftMirrored:
            return "UIImageOrientation.leftMirrored"
        case .rightMirrored:
            return "UIImageOrientation.rightMirrored"
        default: preconditionFailure()
        }
    }
}<|MERGE_RESOLUTION|>--- conflicted
+++ resolved
@@ -6,6 +6,7 @@
 import Combine
 import AVFoundation
 import CoreServices
+import SessionSnodeKit
 import SessionMessagingKit
 import SessionUtilitiesKit
 
@@ -22,7 +23,7 @@
 }
 
 class PhotoCapture: NSObject {
-
+    fileprivate let dependencies: Dependencies
     weak var delegate: PhotoCaptureDelegate?
     var flashMode: AVCaptureDevice.FlashMode {
         return captureOutput.flashMode
@@ -40,9 +41,12 @@
     
     let recordingAudioActivity = AudioActivity(audioDescription: "PhotoCapture", behavior: .playAndRecord)
 
-    override init() {
+    init(using dependencies: Dependencies) {
+        self.dependencies = dependencies
         self.session = AVCaptureSession()
         self.captureOutput = CaptureOutput()
+        
+        super.init()
     }
 
     // MARK: -
@@ -349,12 +353,12 @@
     func didBeginLongPressCaptureButton(_ captureButton: CaptureButton) {
         Log.assertOnMainThread()
 
-        sessionQueue.async { [weak self] in    // Must run this on a specific queue to prevent crashes
+        sessionQueue.async { [weak self, dependencies] in    // Must run this on a specific queue to prevent crashes
             guard let strongSelf = self else { return }
             
             do {
                 try strongSelf.startAudioCapture()
-                strongSelf.captureOutput.beginVideo(delegate: strongSelf)
+                strongSelf.captureOutput.beginVideo(delegate: strongSelf, using: dependencies)
                 
                 DispatchQueue.main.async {
                     strongSelf.delegate?.photoCaptureDidBeginVideo(strongSelf)
@@ -420,12 +424,8 @@
             return
         }
 
-        let dataSource = DataSourceValue(data: photoData, utiType: kUTTypeJPEG as String)
-<<<<<<< HEAD
-
-=======
->>>>>>> 304423f3
-        let attachment = SignalAttachment.attachment(dataSource: dataSource, dataUTI: kUTTypeJPEG as String, imageQuality: .medium)
+        let dataSource = DataSourceValue(data: photoData, utiType: kUTTypeJPEG as String, using: dependencies)
+        let attachment = SignalAttachment.attachment(dataSource: dataSource, dataUTI: kUTTypeJPEG as String, imageQuality: .medium, using: dependencies)
         delegate?.photoCapture(self, didFinishProcessingAttachment: attachment)
     }
 
@@ -446,12 +446,8 @@
             Log.debug("[PhotoCapture] Ignoring error, since capture succeeded.")
         }
 
-        let dataSource = DataSourcePath(fileUrl: outputFileURL, shouldDeleteOnDeinit: true)
-<<<<<<< HEAD
-
-=======
->>>>>>> 304423f3
-        let attachment = SignalAttachment.attachment(dataSource: dataSource, dataUTI: kUTTypeMPEG4 as String)
+        let dataSource = DataSourcePath(fileUrl: outputFileURL, shouldDeleteOnDeinit: true, using: dependencies)
+        let attachment = SignalAttachment.attachment(dataSource: dataSource, dataUTI: kUTTypeMPEG4 as String, using: dependencies)
         delegate?.photoCapture(self, didFinishProcessingAttachment: attachment)
     }
     
@@ -499,11 +495,7 @@
         movieOutput.movieFragmentInterval = CMTime.invalid
         
         // Ensure the recorded movie can't go over the maximum file server size
-<<<<<<< HEAD
-        movieOutput.maxRecordedFileSize = Int64(FileSystem.maxFileSize)
-=======
         movieOutput.maxRecordedFileSize = Int64(Network.maxFileSize)
->>>>>>> 304423f3
     }
 
     var photoOutput: AVCaptureOutput? {
@@ -541,7 +533,7 @@
 
     // MARK: - Movie Output
 
-    func beginVideo(delegate: CaptureOutputDelegate) {
+    func beginVideo(delegate: CaptureOutputDelegate, using dependencies: Dependencies) {
         delegate.assertIsOnSessionQueue()
         guard let videoConnection = movieOutput.connection(with: .video) else {
             Log.error("[CaptureOutput] movieOutputConnection was unexpectedly nil")
@@ -551,7 +543,7 @@
         let videoOrientation = delegate.captureOrientation
         videoConnection.videoOrientation = videoOrientation
 
-        let outputFilePath = FileSystem.temporaryFilePath(fileExtension: "mp4")
+        let outputFilePath = FileSystem.temporaryFilePath(fileExtension: "mp4", using: dependencies)
         movieOutput.startRecording(to: URL(fileURLWithPath: outputFilePath), recordingDelegate: delegate)
     }
 
