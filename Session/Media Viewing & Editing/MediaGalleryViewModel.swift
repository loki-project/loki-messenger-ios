--- conflicted
+++ resolved
@@ -571,52 +571,7 @@
         
         return navController
     }
-<<<<<<< HEAD
-    
-    @ViewBuilder
-    public static func createDetailViewSwiftUI(
-        for threadId: String,
-        threadVariant: SessionThread.Variant,
-        interactionId: Int64,
-        selectedAttachmentId: String,
-        options: [MediaGalleryOption]
-    ) -> some View {
-        // Load the data for the album immediately (needed before pushing to the screen so
-        // transitions work nicely)
-        let viewModel: MediaGalleryViewModel = MediaGalleryViewModel(
-            threadId: threadId,
-            threadVariant: threadVariant,
-            isPagedData: false,
-            mediaType: .media
-        )
-        let _ = viewModel.loadAndCacheAlbumData(for: interactionId, in: threadId)
-        let _ = viewModel.replaceAlbumObservation(toObservationFor: interactionId)
-        
-        if
-            !viewModel.albumData.isEmpty,
-            let initialItem: Item = viewModel.albumData[interactionId]?.first(where: { item -> Bool in
-                item.attachment.id == selectedAttachmentId
-            })
-        {
-            let pageViewController: MediaPageViewController = MediaPageViewController(
-                viewModel: viewModel,
-                initialItem: initialItem,
-                options: options
-            )
-            let navController = MediaGalleryNavigationController_SwiftUI(
-                viewControllers: [pageViewController],
-                transitioningDelegate: pageViewController
-            )
-            navController
-        }
-        else {
-            EmptyView()
-        }
-    }
-    
-=======
-
->>>>>>> c35f712d
+
     public static func createMediaTileViewController(
         threadId: String,
         threadVariant: SessionThread.Variant,
