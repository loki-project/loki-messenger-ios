// Copyright © 2022 Rangeproof Pty Ltd. All rights reserved.

import Foundation
import GRDB
import DifferenceKit
import SignalUtilitiesKit
import SessionMessagingKit
import SessionUtilitiesKit
import SwiftUI

public class MediaGalleryViewModel {
    public typealias SectionModel = ArraySection<Section, Item>
    
    // MARK: - Section
    
    public enum Section: Differentiable, Equatable, Comparable, Hashable {
        case emptyGallery
        case loadOlder
        case galleryMonth(date: GalleryDate)
        case loadNewer
    }
    
    // MARK: Media type
    public enum MediaType {
        case media
        case document
    }
    
    // MARK: - Variables
    
    public let threadId: String
    public let threadVariant: SessionThread.Variant
    private var focusedAttachmentId: String?
    public private(set) var focusedIndexPath: IndexPath?
    public var mediaType: MediaType
    
    /// This value is the current state of an album view
    private var cachedInteractionIdBefore: Atomic<[Int64: Int64]> = Atomic([:])
    private var cachedInteractionIdAfter: Atomic<[Int64: Int64]> = Atomic([:])
    
    public var interactionIdBefore: [Int64: Int64] { cachedInteractionIdBefore.wrappedValue }
    public var interactionIdAfter: [Int64: Int64] { cachedInteractionIdAfter.wrappedValue }
    public private(set) var albumData: [Int64: [Item]] = [:]
    public private(set) var pagedDataObserver: PagedDatabaseObserver<Attachment, Item>?
    
    /// This value is the current state of a gallery view
    private var unobservedGalleryDataChanges: ([SectionModel], StagedChangeset<[SectionModel]>)?
    public private(set) var galleryData: [SectionModel] = []
    public var onGalleryChange: (([SectionModel], StagedChangeset<[SectionModel]>) -> ())? {
        didSet {
            // When starting to observe interaction changes we want to trigger a UI update just in case the
            // data was changed while we weren't observing
            if let changes: ([SectionModel], StagedChangeset<[SectionModel]>) = self.unobservedGalleryDataChanges {
                let performChange: (([SectionModel], StagedChangeset<[SectionModel]>) -> ())? = onGalleryChange
                
                switch Thread.isMainThread {
                    case true: performChange?(changes.0, changes.1)
                    case false: DispatchQueue.main.async { performChange?(changes.0, changes.1) }
                }
                
                self.unobservedGalleryDataChanges = nil
            }
        }
    }
    
    // MARK: - Initialization
    
    init(
        threadId: String,
        threadVariant: SessionThread.Variant,
        isPagedData: Bool,
        mediaType: MediaType,
        pageSize: Int = 1,
        focusedAttachmentId: String? = nil,
        performInitialQuerySync: Bool = false
    ) {
        self.threadId = threadId
        self.threadVariant = threadVariant
        self.focusedAttachmentId = focusedAttachmentId
        self.pagedDataObserver = nil
        self.mediaType = mediaType
        
        guard isPagedData else { return }
     
        // Note: Since this references self we need to finish initializing before setting it, we
        // also want to skip the initial query and trigger it async so that the push animation
        // doesn't stutter (it should load basically immediately but without this there is a
        // distinct stutter)
        self.pagedDataObserver = PagedDatabaseObserver(
            pagedTable: Attachment.self,
            pageSize: pageSize,
            idColumn: .id,
            observedChanges: [
                PagedData.ObservedChanges(
                    table: Attachment.self,
                    columns: [.isValid]
                )
            ],
            joinSQL: Item.joinSQL,
            filterSQL: Item.filterSQL(threadId: threadId, mediaType: self.mediaType),
            orderSQL: Item.galleryOrderSQL,
            dataQuery: Item.baseQuery(orderSQL: Item.galleryOrderSQL),
            onChangeUnsorted: { [weak self] updatedData, updatedPageInfo in
                PagedData.processAndTriggerUpdates(
                    updatedData: self?.process(data: updatedData, for: updatedPageInfo),
                    currentDataRetriever: { self?.galleryData },
                    onDataChange: self?.onGalleryChange,
                    onUnobservedDataChange: { updatedData, changeset in
                        self?.unobservedGalleryDataChanges = (changeset.isEmpty ?
                            nil :
                            (updatedData, changeset)
                        )
                    }
                )
            }
        )
        
        // Run the initial query on a backgorund thread so we don't block the push transition
        let loadInitialData: () -> () = { [weak self] in
            // If we don't have a `initialFocusedId` then default to `.pageBefore` (it'll query
            // from a `0` offset)
            guard let initialFocusedId: String = focusedAttachmentId else {
                self?.pagedDataObserver?.load(.pageBefore)
                return
            }
            
            self?.pagedDataObserver?.load(.initialPageAround(id: initialFocusedId))
        }
        
        // We have a custom transition when going from an attachment detail screen to the tile gallery
        // so in that case we want to perform the initial query synchronously so that we have the content
        // to do the transition (we don't clear the 'unobservedGalleryDataChanges' after setting it as
        // we don't want to mess with the initial view controller behaviour)
        guard !performInitialQuerySync else {
            loadInitialData()
            updateGalleryData(self.unobservedGalleryDataChanges?.0 ?? [])
            return
        }
        
        DispatchQueue.global(qos: .userInitiated).async {
            loadInitialData()
        }
    }
    
    // MARK: - Data
    
    public struct GalleryDate: Differentiable, Equatable, Comparable, Hashable {
        private static let thisYearFormatter: DateFormatter = {
            let formatter = DateFormatter()
            formatter.dateFormat = "MMMM"   // stringlint:disable

            return formatter
        }()

        private static let olderFormatter: DateFormatter = {
            // FIXME: localize for RTL, or is there a built in way to do this?
            let formatter = DateFormatter()
            formatter.dateFormat = "MMMM yyyy"   // stringlint:disable

            return formatter
        }()
        
        let year: Int
        let month: Int
        
        private var date: Date? {
            var components = DateComponents()
            components.month = self.month
            components.year = self.year

            return Calendar.current.date(from: components)
        }

        var localizedString: String {
            let isSameMonth: Bool = (self.month == Calendar.current.component(.month, from: Date()))
            let isCurrentYear: Bool = (self.year == Calendar.current.component(.year, from: Date()))
            let galleryDate: Date = (self.date ?? Date())
            
            switch (isSameMonth, isCurrentYear) {
                case (true, true): return "MEDIA_GALLERY_THIS_MONTH_HEADER".localized()
                case (false, true): return GalleryDate.thisYearFormatter.string(from: galleryDate)
                default: return GalleryDate.olderFormatter.string(from: galleryDate)
            }
        }
        
        // MARK: - --Initialization

        init(messageDate: Date) {
            self.year = Calendar.current.component(.year, from: messageDate)
            self.month = Calendar.current.component(.month, from: messageDate)
        }

        // MARK: - --Comparable

        public static func < (lhs: GalleryDate, rhs: GalleryDate) -> Bool {
            switch ((lhs.year != rhs.year), (lhs.month != rhs.month)) {
                case (true, _): return lhs.year < rhs.year
                case (_, true): return lhs.month < rhs.month
                default: return false
            }
        }
    }
    
    public struct Item: FetchableRecordWithRowId, Decodable, Identifiable, Differentiable, Equatable, Hashable, ColumnExpressible {
        public typealias Columns = CodingKeys
        public enum CodingKeys: String, CodingKey, ColumnExpression, CaseIterable {
            case interactionId
            case interactionVariant
            case interactionAuthorId
            case interactionTimestampMs
            
            case rowId
            case attachmentAlbumIndex
            case attachment
        }
        
        public var id: String { attachment.id }
        public var differenceIdentifier: String { attachment.id }
        
        let interactionId: Int64
        let interactionVariant: Interaction.Variant
        let interactionAuthorId: String
        let interactionTimestampMs: Int64
        
        public var rowId: Int64
        let attachmentAlbumIndex: Int
        let attachment: Attachment
        
        var galleryDate: GalleryDate {
            GalleryDate(
                messageDate: Date(timeIntervalSince1970: (Double(interactionTimestampMs) / 1000))
            )
        }
        
        var isVideo: Bool { attachment.isVideo }
        var isAnimated: Bool { attachment.isAnimated }
        var isImage: Bool { attachment.isImage }

        var imageSize: CGSize {
            guard let width: UInt = attachment.width, let height: UInt = attachment.height else {
                return .zero
            }
            
            return CGSize(width: Int(width), height: Int(height))
        }
        
        var captionForDisplay: String? { attachment.caption?.filterForDisplay }
        
        // MARK: - Query
        
        fileprivate static let joinSQL: SQL = {
            let attachment: TypedTableAlias<Attachment> = TypedTableAlias()
            let interaction: TypedTableAlias<Interaction> = TypedTableAlias()
            let interactionAttachment: TypedTableAlias<InteractionAttachment> = TypedTableAlias()
            
            return """
                JOIN \(InteractionAttachment.self) ON \(interactionAttachment[.attachmentId]) = \(attachment[.id])
                JOIN \(Interaction.self) ON \(interaction[.id]) = \(interactionAttachment[.interactionId])
            """
        }()
        
        fileprivate static func filterSQL(threadId: String, mediaType: MediaType) -> SQL {
            let interaction: TypedTableAlias<Interaction> = TypedTableAlias()
            let attachment: TypedTableAlias<Attachment> = TypedTableAlias()
            
            switch (mediaType) {
                case .media:
                    return SQL("""
                        \(attachment[.isVisualMedia]) = true AND
                        \(attachment[.isValid]) = true AND
                        \(interaction[.threadId]) = \(threadId)
                    """)
                case .document:
                    // FIXME: Remove "\(attachment[.sourceFilename]) <> 'session-audio-message'" when all platforms send the voice message properly
                    return SQL("""
                        \(attachment[.isVisualMedia]) = false AND
                        \(attachment[.isValid]) = true AND
                        \(interaction[.threadId]) = \(threadId) AND
                        \(attachment[.variant]) = \(Attachment.Variant.standard) AND
                        \(attachment[.sourceFilename]) <> 'session-audio-message'
                    """)
            }
        }
        
        fileprivate static let galleryOrderSQL: SQL = {
            let interaction: TypedTableAlias<Interaction> = TypedTableAlias()
            let interactionAttachment: TypedTableAlias<InteractionAttachment> = TypedTableAlias()
            
            /// **Note:** This **MUST** match the desired sort behaviour for the screen otherwise paging will be
            /// very broken
            return SQL("\(interaction[.timestampMs].desc), \(interactionAttachment[.albumIndex])")
        }()
        
        fileprivate static let galleryReverseOrderSQL: SQL = {
            let interaction: TypedTableAlias<Interaction> = TypedTableAlias()
            let interactionAttachment: TypedTableAlias<InteractionAttachment> = TypedTableAlias()
            
            /// **Note:** This **MUST** match the desired sort behaviour for the screen otherwise paging will be
            /// very broken
            return SQL("\(interaction[.timestampMs]), \(interactionAttachment[.albumIndex].desc)")
        }()
        
        fileprivate static func baseQuery(orderSQL: SQL, customFilters: SQL? = nil) -> (([Int64]) -> AdaptedFetchRequest<SQLRequest<Item>>) {
            return { rowIds -> AdaptedFetchRequest<SQLRequest<Item>> in
                let attachment: TypedTableAlias<Attachment> = TypedTableAlias()
                let interaction: TypedTableAlias<Interaction> = TypedTableAlias()
                let interactionAttachment: TypedTableAlias<InteractionAttachment> = TypedTableAlias()
                
                let numColumnsBeforeLinkedRecords: Int = 6
                let finalFilterSQL: SQL = {
                    guard let customFilters: SQL = customFilters else {
                        return """
                            WHERE \(attachment[.rowId]) IN \(rowIds)
                        """
                    }

                    return """
                        WHERE (
                            \(customFilters)
                        )
                    """
                }()
                let request: SQLRequest<Item> = """
                    SELECT
                        \(interaction[.id]) AS \(Item.Columns.interactionId),
                        \(interaction[.variant]) AS \(Item.Columns.interactionVariant),
                        \(interaction[.authorId]) AS \(Item.Columns.interactionAuthorId),
                        \(interaction[.timestampMs]) AS \(Item.Columns.interactionTimestampMs),

                        \(attachment[.rowId]) AS \(Item.Columns.rowId),
                        \(interactionAttachment[.albumIndex]) AS \(Item.Columns.attachmentAlbumIndex),
                        \(attachment.allColumns)
                    FROM \(Attachment.self)
                    \(joinSQL)
                    \(finalFilterSQL)
                    ORDER BY \(orderSQL)
                """
                
                return request.adapted { db in
                    let adapters = try splittingRowAdapters(columnCounts: [
                        numColumnsBeforeLinkedRecords,
                        Attachment.numberOfSelectedColumns(db)
                    ])

                    return ScopeAdapter.with(Item.self, [
                        .attachment: adapters[1]
                    ])
                }
            }
        }
        
        fileprivate static func baseQuery(orderSQL: SQL, customFilters: SQL) -> AdaptedFetchRequest<SQLRequest<Item>> {
            return Item.baseQuery(orderSQL: orderSQL, customFilters: customFilters)([])
        }

        func thumbnailImage(async: @escaping (UIImage) -> ()) {
            attachment.thumbnail(size: .small, success: { image, _ in async(image) }, failure: {})
        }
    }
    
    // MARK: - Album
    
    /// This is all the data the screen needs to populate itself, please see the following link for tips to help optimise
    /// performance https://github.com/groue/GRDB.swift#valueobservation-performance
    ///
    /// **Note:** The 'trackingConstantRegion' is optimised in such a way that the request needs to be static
    /// otherwise there may be situations where it doesn't get updates, this means we can't have conditional queries
    ///
    /// **Note:** This observation will be triggered twice immediately (and be de-duped by the `removeDuplicates`)
    /// this is due to the behaviour of `ValueConcurrentObserver.asyncStartObservation` which triggers it's own
    /// fetch (after the ones in `ValueConcurrentObserver.asyncStart`/`ValueConcurrentObserver.syncStart`)
    /// just in case the database has changed between the two reads - unfortunately it doesn't look like there is a way to prevent this
    public typealias AlbumObservation = ValueObservation<ValueReducers.Trace<ValueReducers.RemoveDuplicates<ValueReducers.Fetch<[Item]>>>>
    public lazy var observableAlbumData: AlbumObservation = buildAlbumObservation(for: nil)
    
    private func buildAlbumObservation(for interactionId: Int64?) -> AlbumObservation {
        return ValueObservation
            .trackingConstantRegion { db -> [Item] in
                guard let interactionId: Int64 = interactionId else { return [] }
                
                let attachment: TypedTableAlias<Attachment> = TypedTableAlias()
                let interaction: TypedTableAlias<Interaction> = TypedTableAlias()
                let interactionAttachment: TypedTableAlias<InteractionAttachment> = TypedTableAlias()
                
                return try Item
                    .baseQuery(
                        orderSQL: SQL(interactionAttachment[.albumIndex]),
                        customFilters: SQL("""
                            \(attachment[.isValid]) = true AND
                            \(interaction[.id]) = \(interactionId)
                        """)
                    )
                    .fetchAll(db)
            }
            .removeDuplicates()
            .handleEvents(didFail: { SNLog("[MediaGalleryViewModel] Observation failed with error: \($0)") })
    }
    
    @discardableResult public func loadAndCacheAlbumData(for interactionId: Int64, in threadId: String) -> [Item] {
        typealias AlbumInfo = (albumData: [Item], interactionIdBefore: Int64?, interactionIdAfter: Int64?)
        
        // Note: It's possible we already have cached album data for this interaction
        // but to avoid displaying stale data we re-fetch from the database anyway
        let maybeAlbumInfo: AlbumInfo? = Dependencies()[singleton: .storage].read { db -> AlbumInfo in
            let attachment: TypedTableAlias<Attachment> = TypedTableAlias()
            let interaction: TypedTableAlias<Interaction> = TypedTableAlias()
            let interactionAttachment: TypedTableAlias<InteractionAttachment> = TypedTableAlias()
            
            let newAlbumData: [Item] = try Item
                .baseQuery(
                    orderSQL: SQL(interactionAttachment[.albumIndex]),
                    customFilters: SQL("""
                        \(attachment[.isVisualMedia]) = true AND
                        \(attachment[.isValid]) = true AND
                        \(interaction[.id]) = \(interactionId)
                    """)
                )
                .fetchAll(db)
            
            guard let albumTimestampMs: Int64 = newAlbumData.first?.interactionTimestampMs else {
                return (newAlbumData, nil, nil)
            }
            
            let itemBefore: Item? = try Item
                .baseQuery(
                    orderSQL: Item.galleryReverseOrderSQL,
                    customFilters: SQL("""
                        \(attachment[.isVisualMedia]) = true AND
                        \(attachment[.isValid]) = true AND
                        \(interaction[.timestampMs]) > \(albumTimestampMs) AND
                        \(interaction[.threadId]) = \(threadId)
                    """)
                )
                .fetchOne(db)
            let itemAfter: Item? = try Item
                .baseQuery(
                    orderSQL: Item.galleryOrderSQL,
                    customFilters: SQL("""
                        \(attachment[.isVisualMedia]) = true AND
                        \(attachment[.isValid]) = true AND
                        \(interaction[.timestampMs]) < \(albumTimestampMs) AND
                        \(interaction[.threadId]) = \(threadId)
                    """)
                )
                .fetchOne(db)
            
            return (newAlbumData, itemBefore?.interactionId, itemAfter?.interactionId)
        }
        
        guard let newAlbumInfo: AlbumInfo = maybeAlbumInfo else { return [] }
        
        // Cache the album info for the new interactionId
        self.updateAlbumData(newAlbumInfo.albumData, for: interactionId)
        self.cachedInteractionIdBefore.mutate { $0[interactionId] = newAlbumInfo.interactionIdBefore }
        self.cachedInteractionIdAfter.mutate { $0[interactionId] = newAlbumInfo.interactionIdAfter }
        
        return newAlbumInfo.albumData
    }
    
    public func replaceAlbumObservation(toObservationFor interactionId: Int64) {
        self.observableAlbumData = self.buildAlbumObservation(for: interactionId)
    }
    
    public func updateAlbumData(_ updatedData: [Item], for interactionId: Int64) {
        self.albumData[interactionId] = updatedData
    }
    
    // MARK: - Gallery
    
    private func process(data: [Item], for pageInfo: PagedData.PageInfo) -> [SectionModel] {
        let galleryData: [SectionModel] = data
            .grouped(by: \.galleryDate)
            .mapValues { sectionItems -> [Item] in
                sectionItems
                    .sorted { lhs, rhs -> Bool in
                        if lhs.interactionTimestampMs == rhs.interactionTimestampMs {
                            // Start of album first
                            return (lhs.attachmentAlbumIndex < rhs.attachmentAlbumIndex)
                        }
                        
                        // Newer interactions first
                        return (lhs.interactionTimestampMs > rhs.interactionTimestampMs)
                    }
            }
            .map { galleryDate, items in
                SectionModel(model: .galleryMonth(date: galleryDate), elements: items)
            }
        
        // Remove and re-add the custom sections as needed
        return [
            (data.isEmpty ? [SectionModel(section: .emptyGallery)] : []),
            (!data.isEmpty && pageInfo.pageOffset > 0 ? [SectionModel(section: .loadNewer)] : []),
            galleryData,
            (!data.isEmpty && (pageInfo.pageOffset + pageInfo.currentCount) < pageInfo.totalCount ?
                [SectionModel(section: .loadOlder)] :
                []
            )
        ]
        .flatMap { $0 }
        .sorted { lhs, rhs -> Bool in (lhs.model > rhs.model) }
    }
    
    public func updateGalleryData(_ updatedData: [SectionModel]) {
        self.galleryData = updatedData
        
        // If we have a focused attachment id then we need to make sure the 'focusedIndexPath'
        // is updated to be accurate
        if let focusedAttachmentId: String = focusedAttachmentId {
            self.focusedIndexPath = nil
            
            for (section, sectionData) in updatedData.enumerated() {
                for (index, item) in sectionData.elements.enumerated() {
                    if item.attachment.id == focusedAttachmentId {
                        self.focusedIndexPath = IndexPath(item: index, section: section)
                        break
                    }
                }
                
                if self.focusedIndexPath != nil { break }
            }
        }
    }
    
    public func updateFocusedItem(attachmentId: String, indexPath: IndexPath) {
        // Note: We need to set both of these as the 'focusedIndexPath' is usually
        // derived and if the data changes it will be regenerated using the
        // 'focusedAttachmentId' value
        self.focusedAttachmentId = attachmentId
        self.focusedIndexPath = indexPath
    }
    
    // MARK: - Creation Functions
    
    public static func createDetailViewController(
        for threadId: String,
        threadVariant: SessionThread.Variant,
        interactionId: Int64,
        selectedAttachmentId: String,
        options: [MediaGalleryOption],
<<<<<<< HEAD
        using dependencies: Dependencies
=======
        useTransitioningDelegate: Bool = true
>>>>>>> c435f1b5
    ) -> UIViewController? {
        // Load the data for the album immediately (needed before pushing to the screen so
        // transitions work nicely)
        let viewModel: MediaGalleryViewModel = MediaGalleryViewModel(
            threadId: threadId,
            threadVariant: threadVariant,
            isPagedData: false,
            mediaType: .media
        )
        viewModel.loadAndCacheAlbumData(for: interactionId, in: threadId)
        viewModel.replaceAlbumObservation(toObservationFor: interactionId)
        
        guard
            !viewModel.albumData.isEmpty,
            let initialItem: Item = viewModel.albumData[interactionId]?.first(where: { item -> Bool in
                item.attachment.id == selectedAttachmentId
            })
        else { return nil }
        
        let pageViewController: MediaPageViewController = MediaPageViewController(
            viewModel: viewModel,
            initialItem: initialItem,
            options: options,
            using: dependencies
        )
        let navController: MediaGalleryNavigationController = MediaGalleryNavigationController()
        navController.viewControllers = [pageViewController]
        navController.modalPresentationStyle = .fullScreen
        
        if useTransitioningDelegate {
            navController.transitioningDelegate = pageViewController
        }
        
        return navController
    }

    public static func createMediaTileViewController(
        threadId: String,
        threadVariant: SessionThread.Variant,
        focusedAttachmentId: String?,
        performInitialQuerySync: Bool = false,
        using dependencies: Dependencies
    ) -> MediaTileViewController {
        let viewModel: MediaGalleryViewModel = MediaGalleryViewModel(
            threadId: threadId,
            threadVariant: threadVariant,
            isPagedData: true,
            mediaType: .media,
            pageSize: MediaTileViewController.itemPageSize,
            focusedAttachmentId: focusedAttachmentId,
            performInitialQuerySync: performInitialQuerySync
        )
        
        return MediaTileViewController(
            viewModel: viewModel,
            using: dependencies
        )
    }
    
    public static func createDocumentTitleViewController(
        threadId: String,
        threadVariant: SessionThread.Variant,
        focusedAttachmentId: String?,
        performInitialQuerySync: Bool = false,
        using dependencies: Dependencies
    ) -> DocumentTileViewController {
        let viewModel: MediaGalleryViewModel = MediaGalleryViewModel(
            threadId: threadId,
            threadVariant: threadVariant,
            isPagedData: true,
            mediaType: .document,
            pageSize: MediaTileViewController.itemPageSize,
            focusedAttachmentId: focusedAttachmentId,
            performInitialQuerySync: performInitialQuerySync
        )
        
        return DocumentTileViewController(
            viewModel: viewModel,
            using: dependencies
        )
    }
    
    public static func createAllMediaViewController(
        threadId: String,
        threadVariant: SessionThread.Variant,
        focusedAttachmentId: String?,
        performInitialQuerySync: Bool = false,
        using dependencies: Dependencies
    ) -> AllMediaViewController {
        let mediaTitleViewController = createMediaTileViewController(
            threadId: threadId,
            threadVariant: threadVariant,
            focusedAttachmentId: focusedAttachmentId,
            performInitialQuerySync: performInitialQuerySync,
            using: dependencies
        )
        
        let documentTitleViewController = createDocumentTitleViewController(
            threadId: threadId,
            threadVariant: threadVariant,
            focusedAttachmentId: focusedAttachmentId,
            performInitialQuerySync: performInitialQuerySync,
            using: dependencies
        )
        
        return AllMediaViewController(
            mediaTitleViewController: mediaTitleViewController,
            documentTitleViewController: documentTitleViewController,
            using: dependencies
        )
    }
}<|MERGE_RESOLUTION|>--- conflicted
+++ resolved
@@ -537,11 +537,8 @@
         interactionId: Int64,
         selectedAttachmentId: String,
         options: [MediaGalleryOption],
-<<<<<<< HEAD
+        useTransitioningDelegate: Bool = true,
         using dependencies: Dependencies
-=======
-        useTransitioningDelegate: Bool = true
->>>>>>> c435f1b5
     ) -> UIViewController? {
         // Load the data for the album immediately (needed before pushing to the screen so
         // transitions work nicely)
