// Copyright © 2022 Rangeproof Pty Ltd. All rights reserved.

import UIKit
import GRDB
import PromiseKit
import SessionUIKit
import SessionMessagingKit
import SignalUtilitiesKit

class MediaPageViewController: UIPageViewController, UIPageViewControllerDataSource, UIPageViewControllerDelegate, MediaDetailViewControllerDelegate, InteractivelyDismissableViewController {
    class DynamicallySizedView: UIView {
        override var intrinsicContentSize: CGSize { CGSize.zero }
    }
    
    fileprivate var mediaInteractiveDismiss: MediaInteractiveDismiss?
    
    public let viewModel: MediaGalleryViewModel
    private var dataChangeObservable: DatabaseCancellable?
    private var initialPage: MediaDetailViewController
    private var cachedPages: [Int64: [MediaGalleryViewModel.Item: MediaDetailViewController]] = [:]
    
    public var currentViewController: MediaDetailViewController {
        return viewControllers!.first as! MediaDetailViewController
    }

    public var currentItem: MediaGalleryViewModel.Item {
        return currentViewController.galleryItem
    }

    public func setCurrentItem(_ item: MediaGalleryViewModel.Item, direction: UIPageViewController.NavigationDirection, animated isAnimated: Bool) {
        guard let galleryPage = self.buildGalleryPage(galleryItem: item) else {
            owsFailDebug("unexpectedly unable to build new gallery page")
            return
        }

        updateTitle(item: item)
        updateCaption(item: item)
        setViewControllers([galleryPage], direction: direction, animated: isAnimated)
        updateFooterBarButtonItems(isPlayingVideo: false)
        updateMediaRail(item: item)
    }

    private let showAllMediaButton: Bool
    private let sliderEnabled: Bool

    init(
        viewModel: MediaGalleryViewModel,
        initialItem: MediaGalleryViewModel.Item,
        options: [MediaGalleryOption]
    ) {
        self.viewModel = viewModel
        self.showAllMediaButton = options.contains(.showAllMediaButton)
        self.sliderEnabled = options.contains(.sliderEnabled)
        self.initialPage = MediaDetailViewController(galleryItem: initialItem)

        super.init(
            transitionStyle: .scroll,
            navigationOrientation: .horizontal,
            options: [ .interPageSpacing: 20 ]
        )
        
        self.cachedPages[initialItem.interactionId] = [initialItem: self.initialPage]
        self.initialPage.delegate = self
        self.dataSource = self
        self.delegate = self
        self.modalPresentationStyle = .overFullScreen
        self.transitioningDelegate = self
        self.setViewControllers([initialPage], direction: .forward, animated: false, completion: nil)
    }

    @available(*, unavailable, message: "Unimplemented")
    required init?(coder: NSCoder) {
        notImplemented()
    }

    deinit {
        Logger.debug("deinit")
    }

    // MARK: - Subview
    
    private var hasAppeared: Bool = false
    override var canBecomeFirstResponder: Bool { hasAppeared }

    override var inputAccessoryView: UIView? {
        return bottomContainer
    }

    // MARK: - Bottom Bar
    
    var bottomContainer: UIView!
    
    var footerBar: UIToolbar = {
        let result: UIToolbar = UIToolbar()
        result.clipsToBounds = true // hide 1px top-border
        result.tintColor = Colors.text
        result.barTintColor = Colors.navigationBarBackground
        result.setBackgroundImage(UIImage(), forToolbarPosition: .any, barMetrics: UIBarMetrics.default)
        result.setShadowImage(UIImage(), forToolbarPosition: .any)
        result.isTranslucent = false
        result.backgroundColor = Colors.navigationBarBackground

        return result
    }()
    
    let captionContainerView: CaptionContainerView = CaptionContainerView()
    var galleryRailView: GalleryRailView = GalleryRailView()

    var pagerScrollView: UIScrollView!

    // MARK: UIViewController overrides

    override func viewDidLoad() {
        super.viewDidLoad()

        // Navigation

        let backButton = OWSViewController.createOWSBackButton(withTarget: self, selector: #selector(didPressDismissButton))
        self.navigationItem.leftBarButtonItem = backButton
        self.navigationItem.titleView = portraitHeaderView

        if showAllMediaButton {
            self.navigationItem.rightBarButtonItem = UIBarButtonItem(title: MediaStrings.allMedia, style: .plain, target: self, action: #selector(didPressAllMediaButton))
        }

        // Even though bars are opaque, we want content to be layed out behind them.
        // The bars might obscure part of the content, but they can easily be hidden by tapping
        // The alternative would be that content would shift when the navbars hide.
        self.extendedLayoutIncludesOpaqueBars = true
        self.automaticallyAdjustsScrollViewInsets = false
        
        // Disable the interactivePopGestureRecognizer as we want to be able to swipe between
        // different pages
        self.navigationController?.interactivePopGestureRecognizer?.isEnabled = false
        self.mediaInteractiveDismiss = MediaInteractiveDismiss(targetViewController: self)
        self.mediaInteractiveDismiss?.addGestureRecognizer(to: view)

        // Get reference to paged content which lives in a scrollView created by the superclass
        // We show/hide this content during presentation
        for view in self.view.subviews {
            if let pagerScrollView = view as? UIScrollView {
                pagerScrollView.contentInsetAdjustmentBehavior = .never
                self.pagerScrollView = pagerScrollView
            }
        }

        // Hack to avoid "page" bouncing when not in gallery view.
        // e.g. when getting to media details via message details screen, there's only
        // one "Page" so the bounce doesn't make sense.
        pagerScrollView.isScrollEnabled = sliderEnabled
        pagerScrollViewContentOffsetObservation = pagerScrollView.observe(\.contentOffset, options: [.new]) { [weak self] _, change in
            guard let strongSelf = self else { return }
            strongSelf.pagerScrollView(strongSelf.pagerScrollView, contentOffsetDidChange: change)
        }

        // Views
        pagerScrollView.backgroundColor = Colors.navigationBarBackground

        view.backgroundColor = Colors.navigationBarBackground

        captionContainerView.delegate = self
        updateCaptionContainerVisibility()

        galleryRailView.isHidden = true
        galleryRailView.delegate = self
        galleryRailView.autoSetDimension(.height, toSize: 72)
        footerBar.autoSetDimension(.height, toSize: 44)

        let bottomContainer: DynamicallySizedView = DynamicallySizedView()
        bottomContainer.clipsToBounds = true
        bottomContainer.autoresizingMask = .flexibleHeight
        bottomContainer.backgroundColor = Colors.navigationBarBackground
        self.bottomContainer = bottomContainer

        let bottomStack = UIStackView(arrangedSubviews: [captionContainerView, galleryRailView, footerBar])
        bottomStack.axis = .vertical
        bottomStack.isLayoutMarginsRelativeArrangement = true
        bottomContainer.addSubview(bottomStack)
        bottomStack.autoPinEdgesToSuperviewEdges()
        
        let galleryRailBlockingView: UIView = UIView()
        galleryRailBlockingView.backgroundColor = Colors.navigationBarBackground
        bottomStack.addSubview(galleryRailBlockingView)
        galleryRailBlockingView.pin(.top, to: .bottom, of: footerBar)
        galleryRailBlockingView.pin(.left, to: .left, of: bottomStack)
        galleryRailBlockingView.pin(.right, to: .right, of: bottomStack)
        galleryRailBlockingView.pin(.bottom, to: .bottom, of: bottomStack)
        
        updateTitle(item: currentItem)
        updateCaption(item: currentItem)
        updateMediaRail(item: currentItem)
        updateFooterBarButtonItems(isPlayingVideo: false)

        // Gestures

        let verticalSwipe = UISwipeGestureRecognizer(target: self, action: #selector(didSwipeView))
        verticalSwipe.direction = [.up, .down]
        view.addGestureRecognizer(verticalSwipe)

        let navigationBar = navigationController!.navigationBar
        navigationBar.setBackgroundImage(UIImage(), for: UIBarMetrics.default)
        navigationBar.shadowImage = UIImage()
        navigationBar.isTranslucent = false
        navigationBar.barTintColor = Colors.navigationBarBackground
        
        // Notifications
        NotificationCenter.default.addObserver(
            self,
            selector: #selector(applicationDidBecomeActive(_:)),
            name: UIApplication.didBecomeActiveNotification,
            object: nil
        )
        NotificationCenter.default.addObserver(
            self,
            selector: #selector(applicationDidResignActive(_:)),
            name: UIApplication.didEnterBackgroundNotification, object: nil
        )
    }
    
    public override func viewWillAppear(_ animated: Bool) {
        super.viewWillAppear(animated)
        
        startObservingChanges()
    }
    
    override func viewDidAppear(_ animated: Bool) {
        super.viewDidAppear(animated)
        
        hasAppeared = true
        becomeFirstResponder()
    }
    
    public override func viewWillDisappear(_ animated: Bool) {
        super.viewWillDisappear(animated)
        
        // Stop observing database changes
        dataChangeObservable?.cancel()
        
        resignFirstResponder()
    }
    
    @objc func applicationDidBecomeActive(_ notification: Notification) {
        startObservingChanges()
    }
    
    @objc func applicationDidResignActive(_ notification: Notification) {
        // Stop observing database changes
        dataChangeObservable?.cancel()
    }

    override func viewWillTransition(to size: CGSize, with coordinator: UIViewControllerTransitionCoordinator) {
        super.viewWillTransition(to: size, with: coordinator)
        let isLandscape = size.width > size.height
        self.navigationItem.titleView = isLandscape ? nil : self.portraitHeaderView
    }

    override func didReceiveMemoryWarning() {
        Logger.info("")
        super.didReceiveMemoryWarning()

        self.cachedPages = [:]
    }

    // MARK: KVO

    var pagerScrollViewContentOffsetObservation: NSKeyValueObservation?
    func pagerScrollView(_ pagerScrollView: UIScrollView, contentOffsetDidChange change: NSKeyValueObservedChange<CGPoint>) {
        guard let newValue = change.newValue else {
            owsFailDebug("newValue was unexpectedly nil")
            return
        }

        let width = pagerScrollView.frame.size.width
        guard width > 0 else {
            return
        }
        let ratioComplete = abs((newValue.x - width) / width)
        captionContainerView.updatePagerTransition(ratioComplete: ratioComplete)
    }

    // MARK: View Helpers

    public func willBePresentedAgain() {
        updateFooterBarButtonItems(isPlayingVideo: false)
    }

    public func wasPresented() {
        let currentViewController = self.currentViewController

        if currentViewController.galleryItem.isVideo {
            currentViewController.playVideo()
        }
    }

    private var shouldHideToolbars: Bool = false {
        didSet {
            guard oldValue != shouldHideToolbars else { return }

            // Hiding the status bar affects the positioning of the navbar. We don't want to show
            // that in an animation, it's better to just have everythign "flit" in/out
            UIApplication.shared.setStatusBarHidden(shouldHideToolbars, with: .none)
            self.navigationController?.setNavigationBarHidden(shouldHideToolbars, animated: false)

            UIView.animate(withDuration: 0.1) {
                self.currentViewController.setShouldHideToolbars(self.shouldHideToolbars)
                self.bottomContainer.isHidden = self.shouldHideToolbars
            }
        }
    }

    // MARK: Bar Buttons

    lazy var shareBarButton: UIBarButtonItem = {
        let shareBarButton = UIBarButtonItem(
            barButtonSystemItem: .action,
            target: self,
            action: #selector(didPressShare)
        )
        shareBarButton.tintColor = Colors.text
        
        return shareBarButton
    }()

    lazy var deleteBarButton: UIBarButtonItem = {
        let deleteBarButton = UIBarButtonItem(
            barButtonSystemItem: .trash,
            target: self,
            action: #selector(didPressDelete)
        )
        deleteBarButton.tintColor = Colors.text
        
        return deleteBarButton
    }()

    func buildFlexibleSpace() -> UIBarButtonItem {
        return UIBarButtonItem(barButtonSystemItem: .flexibleSpace, target: nil, action: nil)
    }

    lazy var videoPlayBarButton: UIBarButtonItem = {
        let videoPlayBarButton = UIBarButtonItem(
            barButtonSystemItem: .play,
            target: self,
            action: #selector(didPressPlayBarButton)
        )
        videoPlayBarButton.tintColor = Colors.text
        
        return videoPlayBarButton
    }()

    lazy var videoPauseBarButton: UIBarButtonItem = {
        let videoPauseBarButton = UIBarButtonItem(
            barButtonSystemItem: .pause,
            target: self,
            action: #selector(didPressPauseBarButton)
        )
        videoPauseBarButton.tintColor = Colors.text
        
        return videoPauseBarButton
    }()

    private func updateFooterBarButtonItems(isPlayingVideo: Bool) {
        self.footerBar.setItems(
            [
                shareBarButton,
                buildFlexibleSpace(),
                (self.currentItem.isVideo && isPlayingVideo ? self.videoPauseBarButton : nil),
                (self.currentItem.isVideo && !isPlayingVideo ? self.videoPlayBarButton : nil),
                (self.currentItem.isVideo ? buildFlexibleSpace() : nil),
                deleteBarButton
            ].compactMap { $0 },
            animated: false
        )
    }

    func updateMediaRail(item: MediaGalleryViewModel.Item) {
        galleryRailView.configureCellViews(
            album: (self.viewModel.albumData[item.interactionId] ?? []),
            focusedItem: currentItem,
            cellViewBuilder: { _ in return GalleryRailCellView() }
        )
    }
    
    // MARK: - Updating
    
    private func startObservingChanges() {
        // Start observing for data changes
        dataChangeObservable = GRDBStorage.shared.start(
            viewModel.observableAlbumData,
            onError: { _ in },
            onChange: { [weak self] albumData in
                // The defaul scheduler emits changes on the main thread
                self?.handleUpdates(albumData)
            }
        )
    }
    
    private func handleUpdates(_ updatedViewData: [MediaGalleryViewModel.Item]) {
        // Determine if we swapped albums (if so we don't need to do anything else)
        guard updatedViewData.contains(where: { $0.interactionId == currentItem.interactionId }) else {
            if let updatedInteractionId: Int64 = updatedViewData.first?.interactionId {
                self.viewModel.updateAlbumData(updatedViewData, for: updatedInteractionId)
            }
            return
        }
        
        // Clear the cached pages that no longer match
        let interactionId: Int64 = currentItem.interactionId
        let updatedCachedPages: [MediaGalleryViewModel.Item: MediaDetailViewController] = cachedPages[interactionId]
            .defaulting(to: [:])
            .filter { key, _ -> Bool in updatedViewData.contains(key) }
        
        // If there are no more items in the album then dismiss the screen
        guard
            !updatedViewData.isEmpty,
            let oldIndex: Int = self.viewModel.albumData[interactionId]?.firstIndex(of: currentItem)
        else {
            self.dismissSelf(animated: true)
            return
        }
        
        // Update the caches
        self.viewModel.updateAlbumData(updatedViewData, for: interactionId)
        self.cachedPages[interactionId] = updatedCachedPages
        
        // If the current item is still available then do nothing else
        guard updatedCachedPages[currentItem] == nil else { return }
        
        // If the current item was modified within the current update then reload it (just in case)
        if let updatedCurrentItem: MediaGalleryViewModel.Item = updatedViewData.first(where: { item in item.attachment.id == currentItem.attachment.id }) {
            setCurrentItem(updatedCurrentItem, direction: .forward, animated: false)
            return
        }
        
        // Determine the next index (if it's less than 0 then pop the screen)
        let nextIndex: Int = min(oldIndex, (updatedViewData.count - 1))
        
        guard nextIndex >= 0 else {
            self.dismissSelf(animated: true)
            return
        }
        
        self.setCurrentItem(
            updatedViewData[nextIndex],
            direction: (nextIndex < oldIndex ?
                .reverse :
                .forward
            ),
            animated: true
        )
    }

    // MARK: - Actions

    @objc public func didPressAllMediaButton(sender: Any) {
        currentViewController.stopAnyVideo()
        
        // If the screen wasn't presented or it was presented from a location which isn't the
        // MediaTileViewController then just pop/dismiss the screen
        guard
            let presentingNavController: UINavigationController = (self.presentingViewController as? UINavigationController),
            !(presentingNavController.viewControllers.last is MediaTileViewController)
        else {
            guard self.navigationController?.viewControllers.count == 1 else {
                self.navigationController?.popViewController(animated: true)
                return
            }
            
            self.dismiss(animated: true)
            return
        }
        
        // Otherwise if we came via the conversation screen we need to push a new
        // instance of MediaTileViewController
        let tileViewController: MediaTileViewController = MediaGalleryViewModel.createTileViewController(
            threadId: self.viewModel.threadId,
            threadVariant: self.viewModel.threadVariant,
            focusedAttachmentId: currentItem.attachment.id
        )
        
        let navController: MediaGalleryNavigationController = MediaGalleryNavigationController()
        navController.viewControllers = [tileViewController]
        navController.modalPresentationStyle = .overFullScreen
        navController.transitioningDelegate = tileViewController
        
        self.navigationController?.present(navController, animated: true)
    }

    @objc public func didSwipeView(sender: Any) {
        self.dismissSelf(animated: true)
    }

    @objc public func didPressDismissButton(_ sender: Any) {
        dismissSelf(animated: true)
    }

    @objc
    public func didPressShare(_ sender: Any) {
        guard let currentViewController = self.viewControllers?[0] as? MediaDetailViewController else {
            owsFailDebug("currentViewController was unexpectedly nil")
            return
        }
<<<<<<< HEAD
        guard let originalFilePath: String = currentViewController.galleryItem.attachment.originalFilePath else {
            return
        }
        
        let shareVC = UIActivityViewController(activityItems: [ URL(fileURLWithPath: originalFilePath) ], applicationActivities: nil)
=======

        let attachmentStream = currentViewController.galleryItem.attachmentStream
        
        let shareVC = UIActivityViewController(activityItems: [ attachmentStream.originalMediaURL! ], applicationActivities: nil)
>>>>>>> cf1f1b0e
        if UIDevice.current.isIPad {
            shareVC.excludedActivityTypes = []
            shareVC.popoverPresentationController?.permittedArrowDirections = []
            shareVC.popoverPresentationController?.sourceView = self.view
            shareVC.popoverPresentationController?.sourceRect = self.view.bounds
        }
        shareVC.completionWithItemsHandler = { activityType, completed, returnedItems, activityError in
            if let activityError = activityError {
                SNLog("Failed to share with activityError: \(activityError)")
            } else if completed {
                SNLog("Did share with activityType: \(activityType.debugDescription)")
<<<<<<< HEAD
            }
            guard
                let activityType = activityType,
                activityType == .saveToCameraRoll,
                currentViewController.galleryItem.interactionVariant == .standardIncoming,
                self.viewModel.threadVariant == .contact
            else { return }
            
            GRDBStorage.shared.write { db in
                guard let thread: SessionThread = try SessionThread.fetchOne(db, id: self.viewModel.threadId) else {
                    return
                }
                
                try MessageSender.send(
                    db,
                    message: DataExtractionNotification(
                        kind: .mediaSaved(
                            timestamp: UInt64(currentViewController.galleryItem.interactionTimestampMs)
                        )
                    ),
                    interactionId: nil, // Show no interaction for the current user
                    in: thread
                )
            }
=======
            }
            guard let activityType = activityType, activityType == .saveToCameraRoll,
                let tsMessage = currentViewController.galleryItem.message as? TSIncomingMessage, let thread = tsMessage.thread as? TSContactThread else { return }
            let message = DataExtractionNotification()
            message.kind = .mediaSaved(timestamp: tsMessage.timestamp)
            Storage.write { transaction in
                MessageSender.send(message, in: thread, using: transaction)
            }
>>>>>>> cf1f1b0e
        }
        self.present(shareVC, animated: true, completion: nil)
    }

    @objc public func didPressDelete(_ sender: Any) {
        let itemToDelete: MediaGalleryViewModel.Item = self.currentItem
        let actionSheet: UIAlertController = UIAlertController(title: nil, message: nil, preferredStyle: .actionSheet)
        let deleteAction = UIAlertAction(
            title: "delete_message_for_me".localized(),
            style: .destructive
        ) { _ in
            GRDBStorage.shared.writeAsync { db in
                _ = try Attachment
                    .filter(id: itemToDelete.attachment.id)
                    .deleteAll(db)
                
                // Add the garbage collection job to delete orphaned attachment files
                JobRunner.add(
                    db,
                    job: Job(
                        variant: .garbageCollection,
                        behaviour: .runOnce,
                        details: GarbageCollectionJob.Details(
                            typesToCollect: [.orphanedAttachmentFiles]
                        )
                    )
                )
                
                // Delete any interactions which had all of their attachments removed
                _ = try Interaction
                    .filter(id: itemToDelete.interactionId)
                    .having(Interaction.interactionAttachments.isEmpty)
                    .deleteAll(db)
            }
        }
        actionSheet.addAction(OWSAlerts.cancelAction)
        actionSheet.addAction(deleteAction)

        self.presentAlert(actionSheet)
    }

    // MARK: - Video interaction

    @objc public func didPressPlayBarButton() {
        guard let currentViewController = self.viewControllers?.first as? MediaDetailViewController else {
            SNLog("currentViewController was unexpectedly nil")
            return
        }
        
        currentViewController.didPressPlayBarButton()
    }

    @objc public func didPressPauseBarButton() {
        guard let currentViewController = self.viewControllers?.first as? MediaDetailViewController else {
            SNLog("currentViewController was unexpectedly nil")
            return
        }
        
        currentViewController.didPressPauseBarButton()
    }

    // MARK: UIPageViewControllerDelegate

    var pendingViewController: MediaDetailViewController?
    public func pageViewController(_ pageViewController: UIPageViewController, willTransitionTo pendingViewControllers: [UIViewController]) {
        Logger.debug("")

        assert(pendingViewControllers.count == 1)
        pendingViewControllers.forEach { viewController in
            guard let pendingViewController = viewController as? MediaDetailViewController else {
                owsFailDebug("unexpected mediaDetailViewController: \(viewController)")
                return
            }
            self.pendingViewController = pendingViewController

            if let pendingCaptionText = pendingViewController.galleryItem.captionForDisplay, pendingCaptionText.count > 0 {
                self.captionContainerView.pendingText = pendingCaptionText
            } else {
                self.captionContainerView.pendingText = nil
            }

            // Ensure upcoming page respects current toolbar status
            pendingViewController.setShouldHideToolbars(self.shouldHideToolbars)
        }
    }

    public func pageViewController(_ pageViewController: UIPageViewController, didFinishAnimating finished: Bool, previousViewControllers: [UIViewController], transitionCompleted: Bool) {
        Logger.debug("")

        assert(previousViewControllers.count == 1)
        previousViewControllers.forEach { viewController in
            guard let previousPage = viewController as? MediaDetailViewController else {
                owsFailDebug("unexpected mediaDetailViewController: \(viewController)")
                return
            }

            // Do any cleanup for the no-longer visible view controller
            if transitionCompleted {
                pendingViewController = nil

                // This can happen when trying to page past the last (or first) view controller
                // In that case, we don't want to change the captionView.
                if (previousPage != currentViewController) {
                    captionContainerView.completePagerTransition()
                }

                updateTitle(item: currentItem)
                updateMediaRail(item: currentItem)
                previousPage.zoomOut(animated: false)
                previousPage.stopAnyVideo()
                updateFooterBarButtonItems(isPlayingVideo: false)
            } else {
                captionContainerView.pendingText = nil
            }
        }
    }

    // MARK: UIPageViewControllerDataSource

    public func pageViewController(_ pageViewController: UIPageViewController, viewControllerBefore viewController: UIViewController) -> UIViewController? {
        guard let mediaViewController: MediaDetailViewController = viewController as? MediaDetailViewController else {
            return nil
        }
        
        // First check if there is another item in the current album
        let interactionId: Int64 = mediaViewController.galleryItem.interactionId
        
        if
            let currentAlbum: [MediaGalleryViewModel.Item] = self.viewModel.albumData[interactionId],
            let index: Int = currentAlbum.firstIndex(of: mediaViewController.galleryItem),
            index > 0,
            let previousPage: MediaDetailViewController = buildGalleryPage(galleryItem: currentAlbum[index - 1])
        {
            return previousPage
        }
        
        // Then check if there is an interaction before the current album interaction
        guard let interactionIdAfter: Int64 = self.viewModel.interactionIdAfter[interactionId] else { return nil }
        
        // Cache and retrieve the new album items
        let newAlbumItems: [MediaGalleryViewModel.Item] = viewModel.loadAndCacheAlbumData(for: interactionIdAfter)
        
        guard
            !newAlbumItems.isEmpty,
            let previousPage: MediaDetailViewController = buildGalleryPage(
                galleryItem: newAlbumItems[newAlbumItems.count - 1]
            )
        else {
            // Invalid state, restart the observer
            startObservingChanges()
            return nil
        }
        
        // Swap out the database observer
        dataChangeObservable?.cancel()
        viewModel.replaceAlbumObservation(toObservationFor: interactionIdAfter)
        startObservingChanges()
        
        return previousPage
    }

    public func pageViewController(_ pageViewController: UIPageViewController, viewControllerAfter viewController: UIViewController) -> UIViewController? {
        guard let mediaViewController: MediaDetailViewController = viewController as? MediaDetailViewController else {
            return nil
        }
        
        // First check if there is another item in the current album
        let interactionId: Int64 = mediaViewController.galleryItem.interactionId
        
        if
            let currentAlbum: [MediaGalleryViewModel.Item] = self.viewModel.albumData[interactionId],
            let index: Int = currentAlbum.firstIndex(of: mediaViewController.galleryItem),
            index < (currentAlbum.count - 1),
            let nextPage: MediaDetailViewController = buildGalleryPage(galleryItem: currentAlbum[index + 1])
        {
            return nextPage
        }
        
        // Then check if there is an interaction before the current album interaction
        guard let interactionIdBefore: Int64 = self.viewModel.interactionIdBefore[interactionId] else { return nil }

        // Cache and retrieve the new album items
        let newAlbumItems: [MediaGalleryViewModel.Item] = viewModel.loadAndCacheAlbumData(for: interactionIdBefore)
        
        guard
            !newAlbumItems.isEmpty,
            let nextPage: MediaDetailViewController = buildGalleryPage(galleryItem: newAlbumItems[0])
        else {
            // Invalid state, restart the observer
            startObservingChanges()
            return nil
        }
        
        // Swap out the database observer
        dataChangeObservable?.cancel()
        viewModel.replaceAlbumObservation(toObservationFor: interactionIdBefore)
        startObservingChanges()
        
        return nextPage
    }

    private func buildGalleryPage(galleryItem: MediaGalleryViewModel.Item) -> MediaDetailViewController? {
        if let cachedPage: MediaDetailViewController = cachedPages[galleryItem.interactionId]?[galleryItem] {
            return cachedPage
        }
        
        cachedPages[galleryItem.interactionId] = (cachedPages[galleryItem.interactionId] ?? [:])
            .setting(galleryItem, MediaDetailViewController(galleryItem: galleryItem, delegate: self))
        
        return cachedPages[galleryItem.interactionId]?[galleryItem]
    }

    public func dismissSelf(animated isAnimated: Bool, completion: (() -> Void)? = nil) {
        // If we have presented a MediaTileViewController from this screen then it will continue
        // to observe media changes and if all the items in the album this screen is showing are
        // deleted it will attempt to auto-dismiss
        guard self.presentedViewController == nil else { return }
        
        // Swapping mediaView for presentationView will be perceptible if we're not zoomed out all the way.
        // currentVC
        currentViewController.zoomOut(animated: true)
        currentViewController.stopAnyVideo()

        self.navigationController?.view.isUserInteractionEnabled = false
        self.navigationController?.dismiss(animated: true, completion: { [weak self] in
            if !IsLandscapeOrientationEnabled() {
                UIDevice.current.ows_setOrientation(.portrait)
            }
            
            UIApplication.shared.isStatusBarHidden = false
            self?.navigationController?.presentingViewController?.setNeedsStatusBarAppearanceUpdate()
            completion?()
        })
    }

    // MARK: MediaDetailViewControllerDelegate

    public func mediaDetailViewControllerDidTapMedia(_ mediaDetailViewController: MediaDetailViewController) {
        Logger.debug("")

        self.shouldHideToolbars = !self.shouldHideToolbars
    }

    public func mediaDetailViewController(_ mediaDetailViewController: MediaDetailViewController, isPlayingVideo: Bool) {
        guard mediaDetailViewController == currentViewController else {
            Logger.verbose("ignoring stale delegate.")
            return
        }

        self.shouldHideToolbars = isPlayingVideo
        self.updateFooterBarButtonItems(isPlayingVideo: isPlayingVideo)
    }

    // MARK: - Dynamic Header

    private lazy var dateFormatter: DateFormatter = {
        let formatter = DateFormatter()
        formatter.dateStyle = .short
        formatter.timeStyle = .short

        return formatter
    }()

    lazy private var portraitHeaderNameLabel: UILabel = {
        let label = UILabel()
        label.textColor = Colors.text
        label.font = .systemFont(ofSize: Values.mediumFontSize)
        label.textAlignment = .center
        label.adjustsFontSizeToFitWidth = true
        label.minimumScaleFactor = 0.8

        return label
    }()

    lazy private var portraitHeaderDateLabel: UILabel = {
        let label = UILabel()
        label.textColor = Colors.text
        label.font = .systemFont(ofSize: Values.verySmallFontSize)
        label.textAlignment = .center
        label.adjustsFontSizeToFitWidth = true
        label.minimumScaleFactor = 0.8

        return label
    }()

    private lazy var portraitHeaderView: UIView = {
        let stackView = UIStackView()
        stackView.axis = .vertical
        stackView.alignment = .center
        stackView.spacing = 0
        stackView.distribution = .fillProportionally
        stackView.addArrangedSubview(portraitHeaderNameLabel)
        stackView.addArrangedSubview(portraitHeaderDateLabel)

        let containerView = UIView()
        containerView.layoutMargins = UIEdgeInsets(top: 2, left: 8, bottom: 4, right: 8)

        containerView.addSubview(stackView)

        stackView.autoPinEdge(toSuperviewMargin: .top, relation: .greaterThanOrEqual)
        stackView.autoPinEdge(toSuperviewMargin: .trailing, relation: .greaterThanOrEqual)
        stackView.autoPinEdge(toSuperviewMargin: .bottom, relation: .greaterThanOrEqual)
        stackView.autoPinEdge(toSuperviewMargin: .leading, relation: .greaterThanOrEqual)
        stackView.setContentHuggingHigh()
        stackView.autoCenterInSuperview()

        return containerView
    }()

    private func updateCaption(item: MediaGalleryViewModel.Item) {
        captionContainerView.currentText = item.captionForDisplay
    }

    private func updateTitle(item: MediaGalleryViewModel.Item) {
        let targetItem: MediaGalleryViewModel.Item = item
        let threadVariant: SessionThread.Variant = self.viewModel.threadVariant
        
        let name: String = {
            switch targetItem.interactionVariant {
                case .standardIncoming:
                    return GRDBStorage.shared
                        .read { db in
                            Profile.displayName(
                                db,
                                id: targetItem.interactionAuthorId,
                                threadVariant: threadVariant
                            )
                        }
                        .defaulting(to: Profile.truncated(id: targetItem.interactionAuthorId, truncating: .middle))
                    
                case .standardOutgoing:
                    return "MEDIA_GALLERY_SENDER_NAME_YOU".localized() //"Short sender label for media sent by you"
                        
                default:
                    owsFailDebug("Unsupported message variant: \(targetItem.interactionVariant)")
                    return ""
            }
        }()
        
        portraitHeaderNameLabel.text = name

        // use sent date
        let date = Date(timeIntervalSince1970: (Double(targetItem.interactionTimestampMs) / 1000))
        let formattedDate = dateFormatter.string(from: date)
        portraitHeaderDateLabel.text = formattedDate

        let landscapeHeaderFormat = NSLocalizedString("MEDIA_GALLERY_LANDSCAPE_TITLE_FORMAT", comment: "embeds {{sender name}} and {{sent datetime}}, e.g. 'Sarah on 10/30/18, 3:29'")
        let landscapeHeaderText = String(format: landscapeHeaderFormat, name, formattedDate)
        self.title = landscapeHeaderText
        self.navigationItem.title = landscapeHeaderText

        if #available(iOS 11, *) {
            // Do nothing, on iOS11+, autolayout grows the stack view as necessary.
        } else {
            // Size the titleView to be large enough to fit the widest label,
            // but no larger. If we go for a "full width" label, our title view
            // will not be centered (since the left and right bar buttons have different widths)
            portraitHeaderNameLabel.sizeToFit()
            portraitHeaderDateLabel.sizeToFit()
            let width = max(portraitHeaderNameLabel.frame.width, portraitHeaderDateLabel.frame.width)

            let headerFrame: CGRect = CGRect(x: 0, y: 0, width: width, height: 44)
            portraitHeaderView.frame = headerFrame
        }
    }
    
    // MARK: - InteractivelyDismissableViewController
    
    func performInteractiveDismissal(animated: Bool) {
        dismissSelf(animated: true)
    }
}

extension MediaGalleryViewModel.Item: GalleryRailItem {
    public func buildRailItemView() -> UIView {
        let imageView = UIImageView()
        imageView.contentMode = .scaleAspectFill
        getRailImage().map { [weak imageView] image in
            guard let imageView = imageView else { return }
            imageView.image = image
        }.retainUntilComplete()

        return imageView
    }

    public func getRailImage() -> Guarantee<UIImage> {
        return Guarantee<UIImage> { fulfill in
            self.thumbnailImage(async: { image in fulfill(image) })
        }
    }
    
    public func isEqual(to other: GalleryRailItem?) -> Bool {
        guard let otherItem: MediaGalleryViewModel.Item = other as? MediaGalleryViewModel.Item else { return false }
        
        return (self == otherItem)
    }
}

extension MediaPageViewController: GalleryRailViewDelegate {
    func galleryRailView(_ galleryRailView: GalleryRailView, didTapItem imageRailItem: GalleryRailItem) {
        guard let targetItem = imageRailItem as? MediaGalleryViewModel.Item else {
            owsFailDebug("unexpected imageRailItem: \(imageRailItem)")
            return
        }

        self.setCurrentItem(
            targetItem,
            direction: (currentItem.attachmentAlbumIndex < targetItem.attachmentAlbumIndex ?
                .forward :
                .reverse
            ),
            animated: true
        )
    }
}

extension MediaPageViewController: CaptionContainerViewDelegate {

    func captionContainerViewDidUpdateText(_ captionContainerView: CaptionContainerView) {
        updateCaptionContainerVisibility()
    }

    // MARK: Helpers

    func updateCaptionContainerVisibility() {
        if let currentText = captionContainerView.currentText, currentText.count > 0 {
            captionContainerView.isHidden = false
            return
        }

        if let pendingText = captionContainerView.pendingText, pendingText.count > 0 {
            captionContainerView.isHidden = false
            return
        }

        captionContainerView.isHidden = true
    }
}

// MARK: - UIViewControllerTransitioningDelegate

extension MediaPageViewController: UIViewControllerTransitioningDelegate {
    public func animationController(forPresented presented: UIViewController, presenting: UIViewController, source: UIViewController) -> UIViewControllerAnimatedTransitioning? {
        guard self == presented || self.navigationController == presented else { return nil }

        return MediaZoomAnimationController(galleryItem: currentItem)
    }

    public func animationController(forDismissed dismissed: UIViewController) -> UIViewControllerAnimatedTransitioning? {
        guard self == dismissed || self.navigationController == dismissed else { return nil }
        guard !self.viewModel.albumData.isEmpty else { return nil }

        let animationController = MediaDismissAnimationController(galleryItem: currentItem, interactionController: mediaInteractiveDismiss)
        mediaInteractiveDismiss?.interactiveDismissDelegate = animationController

        return animationController
    }

    public func interactionControllerForDismissal(using animator: UIViewControllerAnimatedTransitioning) -> UIViewControllerInteractiveTransitioning? {
        guard let animator = animator as? MediaDismissAnimationController,
              let interactionController = animator.interactionController,
              interactionController.interactionInProgress
        else {
            return nil
        }
        
        return interactionController
    }
}

// MARK: - MediaPresentationContextProvider

extension MediaPageViewController: MediaPresentationContextProvider {
    func mediaPresentationContext(mediaItem: Media, in coordinateSpace: UICoordinateSpace) -> MediaPresentationContext? {
        let mediaView = currentViewController.mediaView

        guard let mediaSuperview: UIView = mediaView.superview else { return nil }
        
        let presentationFrame = coordinateSpace.convert(mediaView.frame, from: mediaSuperview)
        
        return MediaPresentationContext(
            mediaView: mediaView,
            presentationFrame: presentationFrame,
            cornerRadius: 0,
            cornerMask: CACornerMask()
        )
    }

    func snapshotOverlayView(in coordinateSpace: UICoordinateSpace) -> (UIView, CGRect)? {
        return self.navigationController?.navigationBar.generateSnapshot(in: coordinateSpace)
    }
}<|MERGE_RESOLUTION|>--- conflicted
+++ resolved
@@ -499,31 +499,27 @@
             owsFailDebug("currentViewController was unexpectedly nil")
             return
         }
-<<<<<<< HEAD
         guard let originalFilePath: String = currentViewController.galleryItem.attachment.originalFilePath else {
             return
         }
         
         let shareVC = UIActivityViewController(activityItems: [ URL(fileURLWithPath: originalFilePath) ], applicationActivities: nil)
-=======
-
-        let attachmentStream = currentViewController.galleryItem.attachmentStream
-        
-        let shareVC = UIActivityViewController(activityItems: [ attachmentStream.originalMediaURL! ], applicationActivities: nil)
->>>>>>> cf1f1b0e
+        
         if UIDevice.current.isIPad {
             shareVC.excludedActivityTypes = []
             shareVC.popoverPresentationController?.permittedArrowDirections = []
             shareVC.popoverPresentationController?.sourceView = self.view
             shareVC.popoverPresentationController?.sourceRect = self.view.bounds
         }
+        
         shareVC.completionWithItemsHandler = { activityType, completed, returnedItems, activityError in
             if let activityError = activityError {
                 SNLog("Failed to share with activityError: \(activityError)")
-            } else if completed {
+            }
+            else if completed {
                 SNLog("Did share with activityType: \(activityType.debugDescription)")
-<<<<<<< HEAD
-            }
+            }
+            
             guard
                 let activityType = activityType,
                 activityType == .saveToCameraRoll,
@@ -547,16 +543,6 @@
                     in: thread
                 )
             }
-=======
-            }
-            guard let activityType = activityType, activityType == .saveToCameraRoll,
-                let tsMessage = currentViewController.galleryItem.message as? TSIncomingMessage, let thread = tsMessage.thread as? TSContactThread else { return }
-            let message = DataExtractionNotification()
-            message.kind = .mediaSaved(timestamp: tsMessage.timestamp)
-            Storage.write { transaction in
-                MessageSender.send(message, in: thread, using: transaction)
-            }
->>>>>>> cf1f1b0e
         }
         self.present(shareVC, animated: true, completion: nil)
     }
