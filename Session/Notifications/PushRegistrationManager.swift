--- conflicted
+++ resolved
@@ -8,33 +8,20 @@
 import SignalUtilitiesKit
 import SessionUtilitiesKit
 
-public enum PushRegistrationError: Error {
-    case assertionError(description: String)
-    case pushNotSupported(description: String)
-    case timeout
-    case publisherNoLongerExists
+// MARK: - Singleton
+
+public extension Singleton {
+    static let pushRegistrationManager: SingletonConfig<PushRegistrationManager> = Dependencies.create(
+        identifier: "pushRegistrationManager",
+        createInstance: { dependencies in PushRegistrationManager(using: dependencies) }
+    )
 }
 
-/**
- * Singleton used to integrate with push notification services - registration and routing received remote notifications.
- */
-@objc public class PushRegistrationManager: NSObject, PKPushRegistryDelegate {
-
-    // MARK: - Singleton class
-
-    @objc
-    public static var shared: PushRegistrationManager {
-        get {
-            return AppEnvironment.shared.pushRegistrationManager
-        }
-    }
-
-    override init() {
-        super.init()
-
-        SwiftSingletons.register(self)
-    }
-
+// MARK: - PushRegistrationManager
+
+public class PushRegistrationManager: NSObject, PKPushRegistryDelegate {
+    private let dependencies: Dependencies
+    
     private var vanillaTokenPublisher: AnyPublisher<Data, Error>?
     private var vanillaTokenResolver: ((Result<Data, Error>) -> ())?
 
@@ -42,17 +29,18 @@
     private var voipTokenPublisher: AnyPublisher<Data?, Error>?
     private var voipTokenResolver: ((Result<Data?, Error>) -> ())?
 
+    // MARK: - Initialization
+
+    fileprivate init(using dependencies: Dependencies) {
+        self.dependencies = dependencies
+        
+        super.init()
+    }
+
     // MARK: - Public interface
 
-<<<<<<< HEAD
-    public func requestPushTokens(using dependencies: Dependencies) -> AnyPublisher<(pushToken: String, voipToken: String), Error> {
-        Logger.info("")
-        
-        return registerUserNotificationSettings(using: dependencies)
-=======
     public func requestPushTokens() -> AnyPublisher<(pushToken: String, voipToken: String), Error> {
         return registerUserNotificationSettings()
->>>>>>> 304423f3
             .setFailureType(to: Error.self)
             .tryFlatMap { _ -> AnyPublisher<(pushToken: String, voipToken: String), Error> in
                 #if targetEnvironment(simulator)
@@ -72,8 +60,8 @@
 
     // MARK: Vanilla push token
 
-    // Vanilla push token is obtained from the system via AppDelegate
-    public func didReceiveVanillaPushToken(_ tokenData: Data, using dependencies: Dependencies = Dependencies()) {
+    /// Vanilla push token is obtained from the system via AppDelegate
+    public func didReceiveVanillaPushToken(_ tokenData: Data) {
         guard let vanillaTokenResolver = self.vanillaTokenResolver else {
             Log.error("[PushRegistrationManager] Publisher completion in \(#function) unexpectedly nil")
             return
@@ -84,8 +72,8 @@
         }
     }
 
-    // Vanilla push token is obtained from the system via AppDelegate    
-    public func didFailToReceiveVanillaPushToken(error: Error, using dependencies: Dependencies = Dependencies()) {
+    /// Vanilla push token is obtained from the system via AppDelegate
+    public func didFailToReceiveVanillaPushToken(error: Error) {
         guard let vanillaTokenResolver = self.vanillaTokenResolver else {
             Log.error("[PushRegistrationManager] Publisher completion in \(#function) unexpectedly nil")
             return
@@ -98,9 +86,8 @@
 
     // MARK: helpers
 
-    // User notification settings must be registered *before* AppDelegate will
-    // return any requested push tokens.
-    public func registerUserNotificationSettings(using dependencies: Dependencies) -> AnyPublisher<Void, Never> {
+    /// User notification settings must be registered *before* AppDelegate will return any requested push tokens.
+    public func registerUserNotificationSettings() -> AnyPublisher<Void, Never> {
         return dependencies[singleton: .notificationsManager].registerNotificationSettings()
     }
 
@@ -269,18 +256,9 @@
     
     // NOTE: This function MUST report an incoming call.
     public func pushRegistry(_ registry: PKPushRegistry, didReceiveIncomingPushWith payload: PKPushPayload, for type: PKPushType) {
-<<<<<<< HEAD
-        // Called via the OS so create a default 'Dependencies' instance
-        let dependencies: Dependencies = Dependencies()
-        
-        SNLog("[Calls] Receive new voip notification.")
-        owsAssertDebug(dependencies.hasInitialised(singleton: .appContext) && dependencies[singleton: .appContext].isMainApp)
-        owsAssertDebug(type == .voIP)
-=======
         Log.info("[PushRegistrationManager] Receive new voip notification.")
-        Log.assert(Singleton.hasAppContext && Singleton.appContext.isMainApp)
+        Log.assert(dependencies.hasInitialised(singleton: .appContext) && dependencies[singleton: .appContext].isMainApp)
         Log.assert(type == .voIP)
->>>>>>> 304423f3
         let payload = payload.dictionaryPayload
         
         guard
@@ -292,16 +270,12 @@
             return
         }
         
-<<<<<<< HEAD
         Storage.resumeDatabaseAccess(using: dependencies)
-=======
-        Storage.resumeDatabaseAccess()
         LibSession.resumeNetworkAccess()
->>>>>>> 304423f3
-        
-        let maybeCall: SessionCall? = dependencies[singleton: .storage].write { db in
+        
+        let maybeCall: SessionCall? = dependencies[singleton: .storage].write { [dependencies] db in
             let messageInfo: CallMessage.MessageInfo = CallMessage.MessageInfo(
-                state: (caller == getUserSessionId(db, using: dependencies).hexString ?
+                state: (caller == dependencies[cache: .general].sessionId.hexString ?
                     .outgoing :
                     .incoming
                 )
@@ -321,7 +295,8 @@
                 id: caller,
                 variant: .contact,
                 shouldBeVisible: nil,
-                calledFromConfig: nil
+                calledFromConfig: nil,
+                using: dependencies
             )
             
             let interaction: Interaction = try Interaction(
@@ -331,7 +306,8 @@
                 authorId: caller,
                 variant: .infoCall,
                 body: messageInfoString,
-                timestampMs: timestampMs
+                timestampMs: timestampMs,
+                using: dependencies
             )
             .withDisappearingMessagesConfiguration(db, threadVariant: thread.variant)
             .inserted(db)
@@ -351,15 +327,17 @@
         
         call.reportIncomingCallIfNeeded { error in
             if let error = error {
-                SNLog("[Calls] Failed to report incoming call to CallKit due to error: \(error)")
+                Log.error("[Calls] Failed to report incoming call to CallKit due to error: \(error)")
             }
         }
     }
 }
 
-// We transmit pushToken data as hex encoded string to the server
-fileprivate extension Data {
-    var hexEncodedString: String {
-        return map { String(format: "%02hhx", $0) }.joined()
-    }
+// MARK: - PushRegistrationError
+
+public enum PushRegistrationError: Error {
+    case assertionError(description: String)
+    case pushNotSupported(description: String)
+    case timeout
+    case publisherNoLongerExists
 }