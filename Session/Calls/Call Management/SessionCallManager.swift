--- conflicted
+++ resolved
@@ -154,13 +154,8 @@
             dependencies[defaults: .appGroup, key: .isCallOngoing] = false
             dependencies[defaults: .appGroup, key: .lastCallPreOffer] = nil
             
-<<<<<<< HEAD
-            if CurrentAppContext().isInBackground() {
+            if Singleton.hasAppContext && Singleton.appContext.isInBackground {
                 (UIApplication.shared.delegate as? AppDelegate)?.stopPollers(using: dependencies)
-=======
-            if Singleton.hasAppContext && Singleton.appContext.isInBackground {
-                (UIApplication.shared.delegate as? AppDelegate)?.stopPollers()
->>>>>>> bac1f7b3
                 DDLog.flushLog()
             }
         }
@@ -205,15 +200,8 @@
         callUpdate.supportsDTMF = false
     }
     
-<<<<<<< HEAD
-    public static func suspendDatabaseIfCallEndedInBackground(
-        using dependencies: Dependencies = Dependencies()
-    ) {
-        if CurrentAppContext().isInBackground() {
-=======
     public static func suspendDatabaseIfCallEndedInBackground() {
         if Singleton.hasAppContext && Singleton.appContext.isInBackground {
->>>>>>> bac1f7b3
             // Stop all jobs except for message sending and when completed suspend the database
             dependencies[singleton: .jobRunner].stopAndClearPendingJobs(exceptForVariant: .messageSend) {
                 Storage.suspendDatabaseAccess()
