// Copyright © 2022 Rangeproof Pty Ltd. All rights reserved.

import UIKit
import Combine
import GRDB
import DifferenceKit
import SessionUIKit
import SessionMessagingKit
import SessionUtilitiesKit

<<<<<<< HEAD
class SessionTableViewModel<NavItemId: Equatable, Section: SessionTableSection, SettingItem: Hashable & Differentiable> {
    typealias SectionModel = ArraySection<Section, SessionCell.Info<SettingItem>>
    typealias ObservableData = AnyPublisher<([SectionModel], StagedChangeset<[SectionModel]>), Error>
    
    // MARK: - Input
    
    private let _isEditing: CurrentValueSubject<Bool, Never> = CurrentValueSubject(false)
    lazy var isEditing: AnyPublisher<Bool, Never> = _isEditing
        .removeDuplicates()
        .shareReplay(1)
    private let _textChanged: PassthroughSubject<(text: String?, item: SettingItem), Never> = PassthroughSubject()
    lazy var textChanged: AnyPublisher<(text: String?, item: SettingItem), Never> = _textChanged
        .eraseToAnyPublisher()
    
    // MARK: - Navigation
    
    open var leftNavItems: AnyPublisher<[NavItem]?, Never> { Just(nil).eraseToAnyPublisher() }
    open var rightNavItems: AnyPublisher<[NavItem]?, Never> { Just(nil).eraseToAnyPublisher() }
    
    private let _forcedRefresh: PassthroughSubject<Void, Never> = PassthroughSubject()
    lazy var forcedRefresh: AnyPublisher<Void, Never> = _forcedRefresh
        .shareReplay(0)
    private let _showToast: PassthroughSubject<(String, ThemeValue), Never> = PassthroughSubject()
    lazy var showToast: AnyPublisher<(String, ThemeValue), Never> = _showToast
        .shareReplay(0)
    private let _transitionToScreen: PassthroughSubject<(UIViewController, TransitionType), Never> = PassthroughSubject()
    lazy var transitionToScreen: AnyPublisher<(UIViewController, TransitionType), Never> = _transitionToScreen
        .shareReplay(0)
    private let _dismissScreen: PassthroughSubject<DismissType, Never> = PassthroughSubject()
    lazy var dismissScreen: AnyPublisher<DismissType, Never> = _dismissScreen
        .shareReplay(0)
    
    // MARK: - Content
    
    open var title: String { preconditionFailure("abstract class - override in subclass") }
    open var subtitle: String? { nil }
    open var emptyStateTextPublisher: AnyPublisher<String?, Never> { Just(nil).eraseToAnyPublisher() }
    open var footerView: AnyPublisher<UIView?, Never> { Just(nil).eraseToAnyPublisher() }
    open var footerButtonInfo: AnyPublisher<SessionButton.Info?, Never> {
        Just(nil).eraseToAnyPublisher()
    }
    
    fileprivate var hasEmittedInitialData: Bool = false
    public private(set) var tableData: [SectionModel] = []
    open var observableTableData: ObservableData {
        preconditionFailure("abstract class - override in subclass")
    }
    open var pagedDataObserver: TransactionObserver? { nil }
    
    func updateTableData(_ updatedData: [SectionModel]) {
        self.tableData = updatedData
    }
    
    func loadPageBefore() { preconditionFailure("abstract class - override in subclass") }
    func loadPageAfter() { preconditionFailure("abstract class - override in subclass") }
=======
protocol SessionTableViewModel: AnyObject, SectionedTableData {
    var dependencies: Dependencies { get }
    
    var title: String { get }
    var subtitle: String? { get }
    var initialLoadMessage: String? { get }
    var cellType: SessionTableViewCellType { get }
    var emptyStateTextPublisher: AnyPublisher<String?, Never> { get }
    var state: TableDataState<Section, TableItem> { get }
    var footerView: AnyPublisher<UIView?, Never> { get }
    var footerButtonInfo: AnyPublisher<SessionButton.Info?, Never> { get }
>>>>>>> 89b38dc2
    
    // MARK: - Functions
    
    func canEditRow(at indexPath: IndexPath) -> Bool
    func leadingSwipeActionsConfiguration(forRowAt indexPath: IndexPath, in tableView: UITableView, of viewController: UIViewController) -> UISwipeActionsConfiguration?
    func trailingSwipeActionsConfiguration(forRowAt indexPath: IndexPath, in tableView: UITableView, of viewController: UIViewController) -> UISwipeActionsConfiguration?
}

extension SessionTableViewModel {
    var subtitle: String? { nil }
    var initialLoadMessage: String? { nil }
    var cellType: SessionTableViewCellType { .general }
    var emptyStateTextPublisher: AnyPublisher<String?, Never> { Just(nil).eraseToAnyPublisher() }
    var tableData: [SectionModel] { state.tableData }
    var footerView: AnyPublisher<UIView?, Never> { Just(nil).eraseToAnyPublisher() }
    var footerButtonInfo: AnyPublisher<SessionButton.Info?, Never> { Just(nil).eraseToAnyPublisher() }
    
    // MARK: - Functions
    
    func updateTableData(_ updatedData: [SectionModel]) { state.updateTableData(updatedData) }
    
    func canEditRow(at indexPath: IndexPath) -> Bool { false }
    func leadingSwipeActionsConfiguration(forRowAt indexPath: IndexPath, in tableView: UITableView, of viewController: UIViewController) -> UISwipeActionsConfiguration? { nil }
    func trailingSwipeActionsConfiguration(forRowAt indexPath: IndexPath, in tableView: UITableView, of viewController: UIViewController) -> UISwipeActionsConfiguration? { nil }
}

// MARK: - SessionTableViewCellType

enum SessionTableViewCellType: CaseIterable {
    case general
    case fullConversation
    
    var viewType: UITableViewCell.Type {
        switch self {
            case .general: return SessionCell.self
            case .fullConversation: return FullConversationCell.self
        }
    }
}<|MERGE_RESOLUTION|>--- conflicted
+++ resolved
@@ -8,63 +8,6 @@
 import SessionMessagingKit
 import SessionUtilitiesKit
 
-<<<<<<< HEAD
-class SessionTableViewModel<NavItemId: Equatable, Section: SessionTableSection, SettingItem: Hashable & Differentiable> {
-    typealias SectionModel = ArraySection<Section, SessionCell.Info<SettingItem>>
-    typealias ObservableData = AnyPublisher<([SectionModel], StagedChangeset<[SectionModel]>), Error>
-    
-    // MARK: - Input
-    
-    private let _isEditing: CurrentValueSubject<Bool, Never> = CurrentValueSubject(false)
-    lazy var isEditing: AnyPublisher<Bool, Never> = _isEditing
-        .removeDuplicates()
-        .shareReplay(1)
-    private let _textChanged: PassthroughSubject<(text: String?, item: SettingItem), Never> = PassthroughSubject()
-    lazy var textChanged: AnyPublisher<(text: String?, item: SettingItem), Never> = _textChanged
-        .eraseToAnyPublisher()
-    
-    // MARK: - Navigation
-    
-    open var leftNavItems: AnyPublisher<[NavItem]?, Never> { Just(nil).eraseToAnyPublisher() }
-    open var rightNavItems: AnyPublisher<[NavItem]?, Never> { Just(nil).eraseToAnyPublisher() }
-    
-    private let _forcedRefresh: PassthroughSubject<Void, Never> = PassthroughSubject()
-    lazy var forcedRefresh: AnyPublisher<Void, Never> = _forcedRefresh
-        .shareReplay(0)
-    private let _showToast: PassthroughSubject<(String, ThemeValue), Never> = PassthroughSubject()
-    lazy var showToast: AnyPublisher<(String, ThemeValue), Never> = _showToast
-        .shareReplay(0)
-    private let _transitionToScreen: PassthroughSubject<(UIViewController, TransitionType), Never> = PassthroughSubject()
-    lazy var transitionToScreen: AnyPublisher<(UIViewController, TransitionType), Never> = _transitionToScreen
-        .shareReplay(0)
-    private let _dismissScreen: PassthroughSubject<DismissType, Never> = PassthroughSubject()
-    lazy var dismissScreen: AnyPublisher<DismissType, Never> = _dismissScreen
-        .shareReplay(0)
-    
-    // MARK: - Content
-    
-    open var title: String { preconditionFailure("abstract class - override in subclass") }
-    open var subtitle: String? { nil }
-    open var emptyStateTextPublisher: AnyPublisher<String?, Never> { Just(nil).eraseToAnyPublisher() }
-    open var footerView: AnyPublisher<UIView?, Never> { Just(nil).eraseToAnyPublisher() }
-    open var footerButtonInfo: AnyPublisher<SessionButton.Info?, Never> {
-        Just(nil).eraseToAnyPublisher()
-    }
-    
-    fileprivate var hasEmittedInitialData: Bool = false
-    public private(set) var tableData: [SectionModel] = []
-    open var observableTableData: ObservableData {
-        preconditionFailure("abstract class - override in subclass")
-    }
-    open var pagedDataObserver: TransactionObserver? { nil }
-    
-    func updateTableData(_ updatedData: [SectionModel]) {
-        self.tableData = updatedData
-    }
-    
-    func loadPageBefore() { preconditionFailure("abstract class - override in subclass") }
-    func loadPageAfter() { preconditionFailure("abstract class - override in subclass") }
-=======
 protocol SessionTableViewModel: AnyObject, SectionedTableData {
     var dependencies: Dependencies { get }
     
@@ -76,7 +19,6 @@
     var state: TableDataState<Section, TableItem> { get }
     var footerView: AnyPublisher<UIView?, Never> { get }
     var footerButtonInfo: AnyPublisher<SessionButton.Info?, Never> { get }
->>>>>>> 89b38dc2
     
     // MARK: - Functions
     
