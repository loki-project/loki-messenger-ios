--- conflicted
+++ resolved
@@ -35,13 +35,9 @@
                     MediaView_SwiftUI(
                         attachment: attachment,
                         isOutgoing: self.isOutgoing,
-<<<<<<< HEAD
+                        shouldSupressControls: true,
                         cornerRadius: 0,
                         using: dependencies
-=======
-                        shouldSupressControls: true,
-                        cornerRadius: 0
->>>>>>> bd34d1a9
                     )
                 }
             }
