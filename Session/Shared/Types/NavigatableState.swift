// Copyright © 2023 Rangeproof Pty Ltd. All rights reserved.

import UIKit
import Combine
import SessionUIKit
import SessionUtilitiesKit
import SignalUtilitiesKit

// MARK: - NavigatableStateHolder

public protocol NavigatableStateHolder {
    var navigatableState: NavigatableState { get }
}

public extension NavigatableStateHolder {
<<<<<<< HEAD
    func showToast(text: String, backgroundColor: ThemeValue = .backgroundPrimary) {
        navigatableState._showToast.send((NSAttributedString(string: text), backgroundColor))
    }

    func showToast(text: NSAttributedString, backgroundColor: ThemeValue = .backgroundPrimary) {
        navigatableState._showToast.send((text, backgroundColor))
=======
    func showToast(text: String, backgroundColor: ThemeValue = .backgroundPrimary, insect: CGFloat = Values.largeSpacing) {
        navigatableState._showToast.send((text, backgroundColor, insect))
>>>>>>> bd34d1a9
    }
    
    func dismissScreen(type: DismissType = .auto) {
        navigatableState._dismissScreen.send(type)
    }
    
    func transitionToScreen(_ viewController: UIViewController, transitionType: TransitionType = .push) {
        navigatableState._transitionToScreen.send((viewController, transitionType))
    }
}

// MARK: - NavigatableState

public struct NavigatableState {
<<<<<<< HEAD
    let showToast: AnyPublisher<(NSAttributedString, ThemeValue), Never>
=======
    let showToast: AnyPublisher<(String, ThemeValue, CGFloat), Never>
>>>>>>> bd34d1a9
    let transitionToScreen: AnyPublisher<(UIViewController, TransitionType), Never>
    let dismissScreen: AnyPublisher<DismissType, Never>
    
    // MARK: - Internal Variables
    
<<<<<<< HEAD
    fileprivate let _showToast: PassthroughSubject<(NSAttributedString, ThemeValue), Never> = PassthroughSubject()
=======
    fileprivate let _showToast: PassthroughSubject<(String, ThemeValue, CGFloat), Never> = PassthroughSubject()
>>>>>>> bd34d1a9
    fileprivate let _transitionToScreen: PassthroughSubject<(UIViewController, TransitionType), Never> = PassthroughSubject()
    fileprivate let _dismissScreen: PassthroughSubject<DismissType, Never> = PassthroughSubject()
    
    // MARK: - Initialization
    
    init() {
        self.showToast = _showToast.shareReplay(0)
        self.transitionToScreen = _transitionToScreen.shareReplay(0)
        self.dismissScreen = _dismissScreen.shareReplay(0)
    }
    
    // MARK: - Functions
    
    public func setupBindings(
        viewController: UIViewController,
        disposables: inout Set<AnyCancellable>
    ) {
        self.showToast
            .receive(on: DispatchQueue.main)
            .sink { [weak viewController] text, color, insect in
                guard let view: UIView = viewController?.view else { return }
                
                let toastController: ToastController = ToastController(text: text, background: color)
                toastController.presentToastView(fromBottomOfView: view, inset: insect)
            }
            .store(in: &disposables)
        
        self.transitionToScreen
            .receive(on: DispatchQueue.main)
            .sink { [weak viewController] targetViewController, transitionType in
                switch transitionType {
                    case .push:
                        viewController?.navigationController?.pushViewController(targetViewController, animated: true)
                    
                    case .present:
                        let presenter: UIViewController? = (viewController?.presentedViewController ?? viewController)
                        
                        if UIDevice.current.isIPad {
                            targetViewController.popoverPresentationController?.permittedArrowDirections = []
                            targetViewController.popoverPresentationController?.sourceView = presenter?.view
                            targetViewController.popoverPresentationController?.sourceRect = (presenter?.view.bounds ?? UIScreen.main.bounds)
                        }
                        
                        presenter?.present(targetViewController, animated: true)
                }
            }
            .store(in: &disposables)
        
        self.dismissScreen
            .receive(on: DispatchQueue.main)
            .sink { [weak viewController] dismissType in
                switch dismissType {
                    case .auto:
                        guard
                            let viewController: UIViewController = viewController,
                            (viewController.navigationController?.viewControllers
                                .firstIndex(of: viewController))
                                .defaulting(to: 0) > 0
                        else {
                            viewController?.dismiss(animated: true)
                            return
                        }
                        
                        viewController.navigationController?.popViewController(animated: true)
                        
                    case .dismiss: viewController?.dismiss(animated: true)
                    case .pop: viewController?.navigationController?.popViewController(animated: true)
                    case .popToRoot: viewController?.navigationController?.popToRootViewController(animated: true)
                }
            }
            .store(in: &disposables)
    }
}<|MERGE_RESOLUTION|>--- conflicted
+++ resolved
@@ -13,17 +13,12 @@
 }
 
 public extension NavigatableStateHolder {
-<<<<<<< HEAD
-    func showToast(text: String, backgroundColor: ThemeValue = .backgroundPrimary) {
-        navigatableState._showToast.send((NSAttributedString(string: text), backgroundColor))
+    func showToast(text: String, backgroundColor: ThemeValue = .backgroundPrimary, inset: CGFloat = Values.largeSpacing) {
+        navigatableState._showToast.send((NSAttributedString(string: text), backgroundColor, inset))
     }
-
-    func showToast(text: NSAttributedString, backgroundColor: ThemeValue = .backgroundPrimary) {
-        navigatableState._showToast.send((text, backgroundColor))
-=======
-    func showToast(text: String, backgroundColor: ThemeValue = .backgroundPrimary, insect: CGFloat = Values.largeSpacing) {
-        navigatableState._showToast.send((text, backgroundColor, insect))
->>>>>>> bd34d1a9
+    
+    func showToast(text: NSAttributedString, backgroundColor: ThemeValue = .backgroundPrimary, inset: CGFloat = Values.largeSpacing) {
+        navigatableState._showToast.send((text, backgroundColor, inset))
     }
     
     func dismissScreen(type: DismissType = .auto) {
@@ -38,21 +33,13 @@
 // MARK: - NavigatableState
 
 public struct NavigatableState {
-<<<<<<< HEAD
-    let showToast: AnyPublisher<(NSAttributedString, ThemeValue), Never>
-=======
-    let showToast: AnyPublisher<(String, ThemeValue, CGFloat), Never>
->>>>>>> bd34d1a9
+    let showToast: AnyPublisher<(NSAttributedString, ThemeValue, CGFloat), Never>
     let transitionToScreen: AnyPublisher<(UIViewController, TransitionType), Never>
     let dismissScreen: AnyPublisher<DismissType, Never>
     
     // MARK: - Internal Variables
     
-<<<<<<< HEAD
-    fileprivate let _showToast: PassthroughSubject<(NSAttributedString, ThemeValue), Never> = PassthroughSubject()
-=======
-    fileprivate let _showToast: PassthroughSubject<(String, ThemeValue, CGFloat), Never> = PassthroughSubject()
->>>>>>> bd34d1a9
+    fileprivate let _showToast: PassthroughSubject<(NSAttributedString, ThemeValue, CGFloat), Never> = PassthroughSubject()
     fileprivate let _transitionToScreen: PassthroughSubject<(UIViewController, TransitionType), Never> = PassthroughSubject()
     fileprivate let _dismissScreen: PassthroughSubject<DismissType, Never> = PassthroughSubject()
     
@@ -72,11 +59,11 @@
     ) {
         self.showToast
             .receive(on: DispatchQueue.main)
-            .sink { [weak viewController] text, color, insect in
+            .sink { [weak viewController] text, color, inset in
                 guard let view: UIView = viewController?.view else { return }
                 
                 let toastController: ToastController = ToastController(text: text, background: color)
-                toastController.presentToastView(fromBottomOfView: view, inset: insect)
+                toastController.presentToastView(fromBottomOfView: view, inset: inset)
             }
             .store(in: &disposables)
         
