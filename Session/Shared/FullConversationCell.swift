--- conflicted
+++ resolved
@@ -267,13 +267,14 @@
     // MARK: - Content
     
     // MARK: --Search Results
-    public func updateForDefaultContacts(with cellViewModel: SessionThreadViewModel) {
+    public func updateForDefaultContacts(with cellViewModel: SessionThreadViewModel, using dependencies: Dependencies) {
         profilePictureView.update(
             publicKey: cellViewModel.threadId,
             threadVariant: cellViewModel.threadVariant,
-            customImageData: cellViewModel.openGroupProfilePictureData,
+            displayPictureFilename: cellViewModel.displayPictureFilename,
             profile: cellViewModel.profile,
-            additionalProfile: cellViewModel.additionalProfile
+            additionalProfile: cellViewModel.additionalProfile,
+            using: dependencies
         )
         
         isPinnedIcon.isHidden = true
@@ -634,15 +635,11 @@
         }
         
         let previewText: String = {
-<<<<<<< HEAD
-            if cellViewModel.interactionVariant == .infoGroupCurrentUserErrorLeaving { return "group_leave_error".localized() }
-=======
-            if cellViewModel.interactionVariant == .infoClosedGroupCurrentUserErrorLeaving {
+            if cellViewModel.interactionVariant == .infoGroupCurrentUserErrorLeaving {
                 return "groupLeaveErrorFailed"
                     .put(key: "group_name", value: cellViewModel.displayName)
                     .localized()
             }
->>>>>>> bd34d1a9
             return Interaction.previewText(
                 variant: (cellViewModel.interactionVariant ?? .standardIncoming),
                 body: cellViewModel.interactionBody,
@@ -724,24 +721,18 @@
         
         SessionThreadViewModel.searchTermParts(searchText)
             .map { part -> String in
-                guard part.hasPrefix("\"") && part.hasSuffix("\"") else { return part }
+                guard part.hasPrefix("\"") && part.hasSuffix("\"") else { return part } // stringlint:disable
                 
-                return part.trimmingCharacters(in: CharacterSet(charactersIn: "\""))
+                return part.trimmingCharacters(in: CharacterSet(charactersIn: "\""))    // stringlint:disable
             }
             .forEach { part in
                 // Highlight all ranges of the text (Note: The search logic only finds results that start
                 // with the term so we use the regex below to ensure we only highlight those cases)
                 normalizedSnippet
                     .ranges(
-<<<<<<< HEAD
                         of: (Dependencies.isRTL ?
-                             "(\(part.lowercased()))(^|[^a-zA-Z0-9])" :
-                             "(^|[^a-zA-Z0-9])(\(part.lowercased()))"
-=======
-                        of: (Singleton.hasAppContext && Singleton.appContext.isRTL ?
                              "(\(part.lowercased()))(^|[^a-zA-Z0-9])" : // stringlint:disable
                              "(^|[^a-zA-Z0-9])(\(part.lowercased()))" // stringlint:disable
->>>>>>> bd34d1a9
                         ),
                         options: [.regularExpression]
                     )
