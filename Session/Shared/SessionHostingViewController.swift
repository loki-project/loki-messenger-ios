// Copyright © 2023 Rangeproof Pty Ltd. All rights reserved.

import SwiftUI
import SessionUIKit

public class HostWrapper: ObservableObject {
    public weak var controller: UIViewController?
}

public enum NavigationItemPosition {
    case left
    case right
}

public class SessionHostingViewController<Content>: UIHostingController<ModifiedContent<Content, _EnvironmentKeyWritingModifier<HostWrapper?>>>, ThemedNavigation where Content : View {
    public override var preferredStatusBarStyle: UIStatusBarStyle {
        return ThemeManager.currentTheme.statusBarStyle
    }
    
<<<<<<< HEAD
    public var navigationBackground: ThemeValue { customizedNavigationBackground ?? .backgroundPrimary }
=======
    public var navigationBackground: ThemeValue? { customizedNavigationBackground }
>>>>>>> de4a3673
    private let customizedNavigationBackground: ThemeValue?
    private let shouldHideNavigationBar: Bool

    lazy var navBarTitleLabel: UILabel = {
        let result = UILabel()
        result.font = .boldSystemFont(ofSize: Values.veryLargeFontSize)
        result.themeTextColor = .textPrimary
        result.textAlignment = .center
        result.alpha = 1

        return result
    }()

    lazy var crossfadeLabel: UILabel = {
        let result = UILabel()
        result.font = .boldSystemFont(ofSize: Values.veryLargeFontSize)
        result.themeTextColor = .textPrimary
        result.textAlignment = .center
        result.alpha = 0

        return result
    }()
    
    public init(rootView:Content, customizedNavigationBackground: ThemeValue? = nil, shouldHideNavigationBar: Bool = false) {
        self.customizedNavigationBackground = customizedNavigationBackground
        self.shouldHideNavigationBar = shouldHideNavigationBar
        let container = HostWrapper()
        let modified = rootView.environmentObject(container) as! ModifiedContent<Content, _EnvironmentKeyWritingModifier<HostWrapper?>>
        super.init(rootView: modified)
        container.controller = self
    }
    
    required init?(coder: NSCoder) {
        fatalError("init(coder:) has not been implemented")
    }
    
    public override func viewDidLoad() {
        super.viewDidLoad()

        navigationItem.backButtonTitle = ""
        view.themeBackgroundColor = .backgroundPrimary
        ThemeManager.applyNavigationStylingIfNeeded(to: self)

        setNeedsStatusBarAppearanceUpdate()
    }
    
    public override func viewWillAppear(_ animated: Bool) {
        if shouldHideNavigationBar {
            self.navigationController?.setNavigationBarHidden(true, animated: animated)
        }
        super.viewWillAppear(animated)
    }
    
    public override func viewWillDisappear(_ animated: Bool) {
        if shouldHideNavigationBar {
            self.navigationController?.setNavigationBarHidden(false, animated: animated)
        }
        super.viewWillDisappear(animated)
    }

    internal func setNavBarTitle(_ title: String, customFontSize: CGFloat? = nil) {
        let container = UIView()
        navBarTitleLabel.text = title
        crossfadeLabel.text = title

        if let customFontSize = customFontSize {
            navBarTitleLabel.font = .boldSystemFont(ofSize: customFontSize)
            crossfadeLabel.font = .boldSystemFont(ofSize: customFontSize)
        }

        container.addSubview(navBarTitleLabel)
        container.addSubview(crossfadeLabel)

        navBarTitleLabel.pin(to: container)
        crossfadeLabel.pin(to: container)

        navigationItem.titleView = container
    }
    
    internal func setUpNavBarSessionHeading() {
        let headingImageView = UIImageView(
            image: UIImage(named: "SessionHeading")?
                .withRenderingMode(.alwaysTemplate)
        )
        headingImageView.themeTintColor = .textPrimary
        headingImageView.contentMode = .scaleAspectFit
        headingImageView.set(.width, to: 150)
        headingImageView.set(.height, to: Values.mediumFontSize)
        
        navigationItem.titleView = headingImageView
    }

    internal func setUpNavBarSessionIcon() {
        let logoImageView = UIImageView()
        logoImageView.image = #imageLiteral(resourceName: "SessionGreen32")
        logoImageView.contentMode = .scaleAspectFit
        logoImageView.set(.width, to: 32)
        logoImageView.set(.height, to: 32)
        
        navigationItem.titleView = logoImageView
    }
    
    internal func setUpDismissingButton(on postion: NavigationItemPosition) {
        let closeButton = UIBarButtonItem(image: #imageLiteral(resourceName: "X"), style: .plain, target: self, action: #selector(close))
        closeButton.themeTintColor = .textPrimary
        switch postion {
            case .left:
                navigationItem.leftBarButtonItem = closeButton
            case .right:
                navigationItem.rightBarButtonItem = closeButton
        }
    }
    
    @objc private func close() {
        dismiss(animated: true, completion: nil)
    }
}<|MERGE_RESOLUTION|>--- conflicted
+++ resolved
@@ -17,11 +17,7 @@
         return ThemeManager.currentTheme.statusBarStyle
     }
     
-<<<<<<< HEAD
-    public var navigationBackground: ThemeValue { customizedNavigationBackground ?? .backgroundPrimary }
-=======
     public var navigationBackground: ThemeValue? { customizedNavigationBackground }
->>>>>>> de4a3673
     private let customizedNavigationBackground: ThemeValue?
     private let shouldHideNavigationBar: Bool
 
