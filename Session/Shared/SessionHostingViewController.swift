--- conflicted
+++ resolved
@@ -161,70 +161,15 @@
                             ]
                         )
                     }
-<<<<<<< HEAD
                     
                     offlineLabel?.attributedText = NSAttributedString(
-                        string: "Offline",  // stringlint:disable
+                        string: "Offline",  // stringlint:ignore
                         attributes: [
                             .foregroundColor: textColor,
                             .strokeColor: strokeColor,
                             .strokeWidth: -3
                         ]
                     )
-=======
-            }()
-            let clearDataBackButton = UIBarButtonItem(
-                image: UIImage(
-                    systemName: "chevron.backward",
-                    withConfiguration: UIImage.SymbolConfiguration(textStyle: .headline, scale: .large)
-                ),
-                style: .plain,
-                target: self,
-                action: action
-            )
-            clearDataBackButton.imageInsets = .init(top: 0, leading: -8, bottom: 0, trailing: 8)
-            clearDataBackButton.themeTintColor = .textPrimary
-            navigationItem.leftBarButtonItem = clearDataBackButton
-        }
-    }
-    
-    @objc private func clearDataForAccountCreation() {
-        let modal: ConfirmationModal = ConfirmationModal(
-            targetView: self.view,
-            info: ConfirmationModal.Info(
-                title: "warning".localized(),
-                body: .text(
-                    "onboardingBackAccountCreation"
-                        .put(key: "app_name", value: Constants.app_name)
-                        .localized()
-                ),
-                confirmTitle: "quitButton".localized(),
-                confirmStyle: .danger,
-                cancelStyle: .textPrimary,
-                onConfirm: { [weak self] confirmationModal in
-                    self?.deleteAllLocalData()
-                }
-            )
-        )
-        self.present(modal, animated: true)
-    }
-    
-    @objc private func clearDataForLoadAccount() {
-        let modal: ConfirmationModal = ConfirmationModal(
-            targetView: self.view,
-            info: ConfirmationModal.Info(
-                title: "warning".localized(),
-                body: .text(
-                    "onboardingBackLoadAccount"
-                        .put(key: "app_name", value: Constants.app_name)
-                        .localized()
-                ),
-                confirmTitle: "quitButton".localized(),
-                confirmStyle: .danger,
-                cancelStyle: .textPrimary,
-                onConfirm: { [weak self] confirmationModal in
-                    self?.deleteAllLocalData()
->>>>>>> 83911cf9
                 }
                 
                 navigationItem.titleView = containerView
