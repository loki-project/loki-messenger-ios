--- conflicted
+++ resolved
@@ -67,11 +67,7 @@
         spinner.center(in: pathStackViewContainer)
         // Set up rebuild path button
         let inset: CGFloat = isIPhone5OrSmaller ? 64 : 80
-<<<<<<< HEAD
-        let learnMoreButtonContainer = UIView(wrapping: learnMoreButton, withInsets: UIEdgeInsets(top: 0, leading: inset, bottom: 0, trailing: inset), shouldAdaptForIPad: true)
-=======
         let learnMoreButtonContainer = UIView(wrapping: learnMoreButton, withInsets: UIEdgeInsets(top: 0, leading: inset, bottom: 0, trailing: inset), shouldAdaptForIPadWithWidth: Values.iPadButtonWidth)
->>>>>>> 4edb6665
         // Set up spacers
         let topSpacer = UIView.vStretchingSpacer()
         let bottomSpacer = UIView.vStretchingSpacer()
