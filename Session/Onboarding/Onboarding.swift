--- conflicted
+++ resolved
@@ -30,18 +30,7 @@
         _ requestId: UUID,
         using dependencies: Dependencies = Dependencies()
     ) -> AnyPublisher<String?, Error> {
-<<<<<<< HEAD
-        // FIXME: Remove this once `useSharedUtilForUserConfig` is permanent
-        guard SessionUtil.userConfigsEnabled else {
-            return Just(nil)
-                .setFailureType(to: Error.self)
-                .eraseToAnyPublisher()
-        }
-        
         let userPublicKey: String = getUserHexEncodedPublicKey(using: dependencies)
-=======
-        let userPublicKey: String = getUserHexEncodedPublicKey()
->>>>>>> 968f50f2
         
         return SnodeAPI.getSwarm(for: userPublicKey)
             .tryFlatMapWithRandomSnode { snode -> AnyPublisher<Void, Error> in
