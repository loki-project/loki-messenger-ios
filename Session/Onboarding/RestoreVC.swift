
final class RestoreVC : BaseVC {
    private var spacer1HeightConstraint: NSLayoutConstraint!
    private var spacer2HeightConstraint: NSLayoutConstraint!
    private var spacer3HeightConstraint: NSLayoutConstraint!
    private var restoreButtonBottomOffsetConstraint: NSLayoutConstraint!
    private var bottomConstraint: NSLayoutConstraint!
    
    // MARK: Components
    private lazy var mnemonicTextView: TextView = {
        let result = TextView(placeholder: NSLocalizedString("vc_restore_seed_text_field_hint", comment: ""))
        result.layer.borderColor = Colors.text.cgColor
        result.accessibilityLabel = "Recovery phrase text view"
        return result
    }()
    
    private lazy var legalLabel: UILabel = {
        let result = UILabel()
        result.textColor = Colors.text
        result.font = .systemFont(ofSize: Values.verySmallFontSize)
        let text = "By using this service, you agree to our Terms of Service, End User License Agreement (EULA) and Privacy Policy"
        let attributedText = NSMutableAttributedString(string: text, attributes: [ .font : UIFont.systemFont(ofSize: Values.verySmallFontSize) ])
        attributedText.addAttribute(.font, value: UIFont.boldSystemFont(ofSize: Values.verySmallFontSize), range: (text as NSString).range(of: "Terms of Service"))
        attributedText.addAttribute(.font, value: UIFont.boldSystemFont(ofSize: Values.verySmallFontSize), range: (text as NSString).range(of: "End User License Agreement (EULA)"))
        attributedText.addAttribute(.font, value: UIFont.boldSystemFont(ofSize: Values.verySmallFontSize), range: (text as NSString).range(of: "Privacy Policy"))
        result.attributedText = attributedText
        result.numberOfLines = 0
        result.textAlignment = .center
        result.lineBreakMode = .byWordWrapping
        return result
    }()
    
    // MARK: Lifecycle
    override func viewDidLoad() {
        super.viewDidLoad()
        setUpGradientBackground()
        setUpNavBarStyle()
        setUpNavBarSessionIcon()
        // Set up title label
        let titleLabel = UILabel()
        titleLabel.textColor = Colors.text
        titleLabel.font = .boldSystemFont(ofSize: isIPhone5OrSmaller ? Values.largeFontSize : Values.veryLargeFontSize)
        titleLabel.text = NSLocalizedString("vc_restore_title", comment: "")
        titleLabel.numberOfLines = 0
        titleLabel.lineBreakMode = .byWordWrapping
        // Set up explanation label
        let explanationLabel = UILabel()
        explanationLabel.textColor = Colors.text
        explanationLabel.font = .systemFont(ofSize: Values.smallFontSize)
        explanationLabel.text = NSLocalizedString("vc_restore_explanation", comment: "")
        explanationLabel.numberOfLines = 0
        explanationLabel.lineBreakMode = .byWordWrapping
        // Set up legal label
        legalLabel.isUserInteractionEnabled = true
        let legalLabelTapGestureRecognizer = UITapGestureRecognizer(target: self, action: #selector(handleLegalLabelTapped))
        legalLabel.addGestureRecognizer(legalLabelTapGestureRecognizer)
        // Set up spacers
        let topSpacer = UIView.vStretchingSpacer()
        let spacer1 = UIView()
        spacer1HeightConstraint = spacer1.set(.height, to: isIPhone5OrSmaller ? Values.smallSpacing : Values.veryLargeSpacing)
        let spacer2 = UIView()
        spacer2HeightConstraint = spacer2.set(.height, to: isIPhone5OrSmaller ? Values.smallSpacing : Values.veryLargeSpacing)
        let spacer3 = UIView()
        spacer3HeightConstraint = spacer3.set(.height, to: isIPhone5OrSmaller ? Values.smallSpacing : Values.veryLargeSpacing)
        let bottomSpacer = UIView.vStretchingSpacer()
        let restoreButtonBottomOffsetSpacer = UIView()
        restoreButtonBottomOffsetConstraint = restoreButtonBottomOffsetSpacer.set(.height, to: Values.onboardingButtonBottomOffset)
        // Set up restore button
        let restoreButton = Button(style: .prominentFilled, size: .large)
        restoreButton.setTitle(NSLocalizedString("continue_2", comment: ""), for: UIControl.State.normal)
        restoreButton.titleLabel!.font = .boldSystemFont(ofSize: Values.mediumFontSize)
        restoreButton.addTarget(self, action: #selector(restore), for: UIControl.Event.touchUpInside)
        // Set up restore button container
<<<<<<< HEAD
        let restoreButtonContainer = UIView(wrapping: restoreButton, withInsets: UIEdgeInsets(top: 0, leading: Values.massiveSpacing, bottom: 0, trailing: Values.massiveSpacing), shouldAdaptForIPad: true)
=======
        let restoreButtonContainer = UIView(wrapping: restoreButton, withInsets: UIEdgeInsets(top: 0, leading: Values.massiveSpacing, bottom: 0, trailing: Values.massiveSpacing), shouldAdaptForIPadWithWidth: Values.iPadButtonWidth)
>>>>>>> 4edb6665
        // Set up top stack view
        let topStackView = UIStackView(arrangedSubviews: [ titleLabel, spacer1, explanationLabel, spacer2, mnemonicTextView, spacer3, legalLabel ])
        topStackView.axis = .vertical
        topStackView.alignment = .fill
        // Set up top stack view container
        let topStackViewContainer = UIView()
        topStackViewContainer.addSubview(topStackView)
        topStackView.pin(.leading, to: .leading, of: topStackViewContainer, withInset: Values.veryLargeSpacing)
        topStackView.pin(.top, to: .top, of: topStackViewContainer)
        topStackViewContainer.pin(.trailing, to: .trailing, of: topStackView, withInset: Values.veryLargeSpacing)
        topStackViewContainer.pin(.bottom, to: .bottom, of: topStackView)
        // Set up main stack view
        let mainStackView = UIStackView(arrangedSubviews: [ topSpacer, topStackViewContainer, bottomSpacer, restoreButtonContainer, restoreButtonBottomOffsetSpacer ])
        mainStackView.axis = .vertical
        mainStackView.alignment = .fill
        view.addSubview(mainStackView)
        mainStackView.pin(.leading, to: .leading, of: view)
        mainStackView.pin(.top, to: .top, of: view)
        mainStackView.pin(.trailing, to: .trailing, of: view)
        bottomConstraint = mainStackView.pin(.bottom, to: .bottom, of: view)
        topSpacer.heightAnchor.constraint(equalTo: bottomSpacer.heightAnchor, multiplier: 1).isActive = true
        // Dismiss keyboard on tap
        let tapGestureRecognizer = UITapGestureRecognizer(target: self, action: #selector(dismissKeyboard))
        view.addGestureRecognizer(tapGestureRecognizer)
        // Listen to keyboard notifications
        let notificationCenter = NotificationCenter.default
        notificationCenter.addObserver(self, selector: #selector(handleKeyboardWillChangeFrameNotification(_:)), name: UIResponder.keyboardWillChangeFrameNotification, object: nil)
        notificationCenter.addObserver(self, selector: #selector(handleKeyboardWillHideNotification(_:)), name: UIResponder.keyboardWillHideNotification, object: nil)
    }
    
    override func viewDidAppear(_ animated: Bool) {
        super.viewDidAppear(animated)
        // On small screens we hide the legal label when the keyboard is up, but it's important that the user sees it so
        // in those instances we don't make the keyboard come up automatically
        if !isIPhone5OrSmaller {
            mnemonicTextView.becomeFirstResponder()
        }
    }
    
    deinit {
        NotificationCenter.default.removeObserver(self)
    }
    
    // MARK: General
    @objc private func dismissKeyboard() {
        mnemonicTextView.resignFirstResponder()
    }
    
    // MARK: Updating
    @objc private func handleKeyboardWillChangeFrameNotification(_ notification: Notification) {
        guard let newHeight = (notification.userInfo?[UIResponder.keyboardFrameEndUserInfoKey] as? NSValue)?.cgRectValue.size.height else { return }
        bottomConstraint.constant = -newHeight // Negative due to how the constraint is set up
        restoreButtonBottomOffsetConstraint.constant = isIPhone6OrSmaller ? Values.smallSpacing : Values.largeSpacing
        spacer1HeightConstraint.constant = isIPhone6OrSmaller ? Values.smallSpacing : Values.mediumSpacing
        spacer2HeightConstraint.constant = isIPhone6OrSmaller ? Values.smallSpacing : Values.mediumSpacing
        spacer3HeightConstraint.constant = isIPhone6OrSmaller ? Values.smallSpacing : Values.mediumSpacing
        if isIPhone5OrSmaller { legalLabel.isUserInteractionEnabled = false }
        UIView.animate(withDuration: 0.25) {
            if isIPhone5OrSmaller { self.legalLabel.alpha = 0 }
            self.view.layoutIfNeeded()
        }
    }
    
    @objc private func handleKeyboardWillHideNotification(_ notification: Notification) {
        bottomConstraint.constant = 0
        restoreButtonBottomOffsetConstraint.constant = Values.onboardingButtonBottomOffset
        spacer1HeightConstraint.constant = isIPhone5OrSmaller ? Values.smallSpacing : Values.veryLargeSpacing
        spacer2HeightConstraint.constant = isIPhone5OrSmaller ? Values.smallSpacing : Values.veryLargeSpacing
        spacer3HeightConstraint.constant = isIPhone5OrSmaller ? Values.smallSpacing : Values.veryLargeSpacing
        if isIPhone5OrSmaller { legalLabel.isUserInteractionEnabled = true }
        UIView.animate(withDuration: 0.25) {
            if isIPhone5OrSmaller { self.legalLabel.alpha = 1 }
            self.view.layoutIfNeeded()
        }
    }
    
    // MARK: Interaction
    @objc private func restore() {
        func showError(title: String, message: String = "") {
            let alert = UIAlertController(title: title, message: message, preferredStyle: .alert)
            alert.addAction(UIAlertAction(title: NSLocalizedString("BUTTON_OK", comment: ""), style: .default, handler: nil))
            presentAlert(alert)
        }
        let mnemonic = mnemonicTextView.text!.lowercased()
        do {
            let hexEncodedSeed = try Mnemonic.decode(mnemonic: mnemonic)
            let seed = Data(hex: hexEncodedSeed)
            let (ed25519KeyPair, x25519KeyPair) = KeyPairUtilities.generate(from: seed)
            Onboarding.Flow.recover.preregister(with: seed, ed25519KeyPair: ed25519KeyPair, x25519KeyPair: x25519KeyPair)
            mnemonicTextView.resignFirstResponder()
            Timer.scheduledTimer(withTimeInterval: 0.25, repeats: false) { _ in
                let displayNameVC = DisplayNameVC()
                self.navigationController!.pushViewController(displayNameVC, animated: true)
            }
        } catch let error {
            let error = error as? Mnemonic.DecodingError ?? Mnemonic.DecodingError.generic
            showError(title: error.errorDescription!)
        }
    }
    
    @objc private func handleLegalLabelTapped(_ tapGestureRecognizer: UITapGestureRecognizer) {
        let urlAsString: String?
        let tosRange = (legalLabel.text! as NSString).range(of: "Terms of Service")
        let eulaRange = (legalLabel.text! as NSString).range(of: "End User License Agreement (EULA)")
        let ppRange = (legalLabel.text! as NSString).range(of: "Privacy Policy")
        let touchInLegalLabelCoordinates = tapGestureRecognizer.location(in: legalLabel)
        let characterIndex = legalLabel.characterIndex(for: touchInLegalLabelCoordinates)
        if tosRange.contains(characterIndex) {
            urlAsString = "https://getsession.org/terms-of-service/"
        } else if eulaRange.contains(characterIndex) {
            urlAsString = "https://getsession.org/terms-of-service/#eula"
        } else if ppRange.contains(characterIndex) {
            urlAsString = "https://getsession.org/privacy-policy/"
        } else {
            urlAsString = nil
        }
        if let urlAsString = urlAsString {
            let url = URL(string: urlAsString)!
            UIApplication.shared.open(url)
        }
    }
}<|MERGE_RESOLUTION|>--- conflicted
+++ resolved
@@ -71,11 +71,7 @@
         restoreButton.titleLabel!.font = .boldSystemFont(ofSize: Values.mediumFontSize)
         restoreButton.addTarget(self, action: #selector(restore), for: UIControl.Event.touchUpInside)
         // Set up restore button container
-<<<<<<< HEAD
-        let restoreButtonContainer = UIView(wrapping: restoreButton, withInsets: UIEdgeInsets(top: 0, leading: Values.massiveSpacing, bottom: 0, trailing: Values.massiveSpacing), shouldAdaptForIPad: true)
-=======
         let restoreButtonContainer = UIView(wrapping: restoreButton, withInsets: UIEdgeInsets(top: 0, leading: Values.massiveSpacing, bottom: 0, trailing: Values.massiveSpacing), shouldAdaptForIPadWithWidth: Values.iPadButtonWidth)
->>>>>>> 4edb6665
         // Set up top stack view
         let topStackView = UIStackView(arrangedSubviews: [ titleLabel, spacer1, explanationLabel, spacer2, mnemonicTextView, spacer3, legalLabel ])
         topStackView.axis = .vertical
