--- conflicted
+++ resolved
@@ -47,7 +47,6 @@
     }()
     
     // MARK: - Initialization
-<<<<<<< HEAD
 
     init(using dependencies: Dependencies) {
         self.dependencies = dependencies
@@ -55,15 +54,6 @@
         super.init(nibName: nil, bundle: nil)
     }
 
-=======
-    
-    init(using dependencies: Dependencies) {
-        self.dependencies = dependencies
-        
-        super.init(nibName: nil, bundle: nil)
-    }
-    
->>>>>>> 304423f3
     required init?(coder: NSCoder) {
         fatalError("init(coder:) has not been implemented")
     }
@@ -151,12 +141,6 @@
         notificationCenter.addObserver(self, selector: #selector(handleKeyboardWillHideNotification(_:)), name: UIResponder.keyboardWillHideNotification, object: nil)
     }
     
-    override func viewWillAppear(_ animated: Bool) {
-        super.viewWillAppear(animated)
-        
-        Onboarding.Flow.register.unregister(using: dependencies)
-    }
-    
     override func viewDidAppear(_ animated: Bool) {
         super.viewDidAppear(animated)
         
@@ -224,14 +208,10 @@
             present(modal, animated: true)
         }
         
-        let seed: Data
-        let keyPairs: (ed25519KeyPair: KeyPair, x25519KeyPair: KeyPair)
-        
         do {
             let mnemonic: String = (mnemonicTextView.text ?? "").lowercased()
             let hexEncodedSeed: String = try Mnemonic.decode(mnemonic: mnemonic)
-            seed = Data(hex: hexEncodedSeed)
-            keyPairs = try Identity.generate(from: seed, using: dependencies)
+            try dependencies.mutate(cache: .onboarding) { try $0.setSeedData(Data(hex: hexEncodedSeed)) }
         }
         catch let error {
             let error = error as? Mnemonic.DecodingError ?? Mnemonic.DecodingError.generic
@@ -239,17 +219,10 @@
             return
         }
         
-        // Load in the user config and progress to the next screen
+        // Progress to the next screen
         mnemonicTextView.resignFirstResponder()
         
-        Onboarding.Flow.recover
-            .preregister(
-                ed25519KeyPair: keyPairs.ed25519KeyPair,
-                x25519KeyPair: keyPairs.x25519KeyPair,
-                using: dependencies
-            )
-        
-        let pnModeVC: PNModeVC = PNModeVC(flow: .recover, using: dependencies)
+        let pnModeVC: PNModeVC = PNModeVC(using: dependencies)
         self.navigationController?.pushViewController(pnModeVC, animated: true)
     }
     
