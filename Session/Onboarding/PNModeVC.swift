import PromiseKit

final class PNModeVC : BaseVC, OptionViewDelegate {

    private var optionViews: [OptionView] {
        [ apnsOptionView, backgroundPollingOptionView ]
    }

    private var selectedOptionView: OptionView? {
        return optionViews.first { $0.isSelected }
    }

    // MARK: Components
    private lazy var apnsOptionView: OptionView = {
        let explanation = NSLocalizedString("fast_mode_explanation", comment: "")
        let result = OptionView(title: "Fast Mode", explanation: explanation, delegate: self, isRecommended: true)
        result.accessibilityLabel = "Fast mode option"
        return result
    }()
    
    private lazy var backgroundPollingOptionView: OptionView = {
        let explanation = NSLocalizedString("slow_mode_explanation", comment: "")
        let result = OptionView(title: "Slow Mode", explanation: explanation, delegate: self)
        result.accessibilityLabel = "Slow mode option"
        return result
    }()

    // MARK: Lifecycle
    override func viewDidLoad() {
        super.viewDidLoad()
        setUpGradientBackground()
        setUpNavBarStyle()
        setUpNavBarSessionIcon()
        let learnMoreButton = UIBarButtonItem(image: #imageLiteral(resourceName: "ic_info"), style: .plain, target: self, action: #selector(learnMore))
        learnMoreButton.tintColor = Colors.text
        navigationItem.rightBarButtonItem = learnMoreButton
        // Set up title label
        let titleLabel = UILabel()
        titleLabel.textColor = Colors.text
        titleLabel.font = .boldSystemFont(ofSize: isIPhone5OrSmaller ? Values.largeFontSize : Values.veryLargeFontSize)
        titleLabel.text = NSLocalizedString("vc_pn_mode_title", comment: "")
        titleLabel.numberOfLines = 0
        titleLabel.lineBreakMode = .byWordWrapping
        // Set up spacers
        let topSpacer = UIView.vStretchingSpacer()
        let bottomSpacer = UIView.vStretchingSpacer()
        let registerButtonBottomOffsetSpacer = UIView()
        registerButtonBottomOffsetSpacer.set(.height, to: Values.onboardingButtonBottomOffset)
        // Set up register button
        let registerButton = Button(style: .prominentFilled, size: .large)
        registerButton.setTitle(NSLocalizedString("continue_2", comment: ""), for: UIControl.State.normal)
        registerButton.titleLabel!.font = .boldSystemFont(ofSize: Values.mediumFontSize)
        registerButton.addTarget(self, action: #selector(register), for: UIControl.Event.touchUpInside)
        // Set up register button container
<<<<<<< HEAD
        let registerButtonContainer = UIView(wrapping: registerButton, withInsets: UIEdgeInsets(top: 0, leading: Values.massiveSpacing, bottom: 0, trailing: Values.massiveSpacing), shouldAdaptForIPad: true)
=======
        let registerButtonContainer = UIView(wrapping: registerButton, withInsets: UIEdgeInsets(top: 0, leading: Values.massiveSpacing, bottom: 0, trailing: Values.massiveSpacing), shouldAdaptForIPadWithWidth: Values.iPadButtonWidth)
>>>>>>> 4edb6665
        // Set up options stack view
        let optionsStackView = UIStackView(arrangedSubviews: optionViews)
        optionsStackView.axis = .vertical
        optionsStackView.spacing = Values.smallSpacing
        optionsStackView.alignment = .fill
        // Set up top stack view
        let topStackView = UIStackView(arrangedSubviews: [ titleLabel, UIView.spacer(withHeight: isIPhone6OrSmaller ? Values.mediumSpacing : Values.veryLargeSpacing), optionsStackView ])
        topStackView.axis = .vertical
        topStackView.alignment = .fill
        // Set up top stack view container
        let topStackViewContainer = UIView(wrapping: topStackView, withInsets: UIEdgeInsets(top: 0, leading: Values.veryLargeSpacing, bottom: 0, trailing: Values.veryLargeSpacing))
        // Set up main stack view
        let mainStackView = UIStackView(arrangedSubviews: [ topSpacer, topStackViewContainer, bottomSpacer, registerButtonContainer, registerButtonBottomOffsetSpacer ])
        mainStackView.axis = .vertical
        mainStackView.alignment = .fill
        view.addSubview(mainStackView)
        mainStackView.pin(to: view)
        topSpacer.heightAnchor.constraint(equalTo: bottomSpacer.heightAnchor, multiplier: 1).isActive = true
        // Preselect APNs mode
        optionViews[0].isSelected = true
    }

    // MARK: Interaction
    @objc private func learnMore() {
        let urlAsString = "https://getsession.org/faq/#privacy"
        let url = URL(string: urlAsString)!
        UIApplication.shared.open(url)
    }

    func optionViewDidActivate(_ optionView: OptionView) {
        optionViews.filter { $0 != optionView }.forEach { $0.isSelected = false }
    }

    @objc private func register() {
        guard selectedOptionView != nil else {
            let title = NSLocalizedString("vc_pn_mode_no_option_picked_modal_title", comment: "")
            let alert = UIAlertController(title: title, message: nil, preferredStyle: .alert)
            alert.addAction(UIAlertAction(title: NSLocalizedString("BUTTON_OK", comment: ""), style: .default, handler: nil))
            return presentAlert(alert)
        }
        UserDefaults.standard[.isUsingFullAPNs] = (selectedOptionView == apnsOptionView)
        TSAccountManager.sharedInstance().didRegister()
        let homeVC = HomeVC()
        navigationController!.setViewControllers([ homeVC ], animated: true)
        let syncTokensJob = SyncPushTokensJob(accountManager: AppEnvironment.shared.accountManager, preferences: Environment.shared.preferences)
        syncTokensJob.uploadOnlyIfStale = false
        let _: Promise<Void> = syncTokensJob.run()
    }
}<|MERGE_RESOLUTION|>--- conflicted
+++ resolved
@@ -52,11 +52,7 @@
         registerButton.titleLabel!.font = .boldSystemFont(ofSize: Values.mediumFontSize)
         registerButton.addTarget(self, action: #selector(register), for: UIControl.Event.touchUpInside)
         // Set up register button container
-<<<<<<< HEAD
-        let registerButtonContainer = UIView(wrapping: registerButton, withInsets: UIEdgeInsets(top: 0, leading: Values.massiveSpacing, bottom: 0, trailing: Values.massiveSpacing), shouldAdaptForIPad: true)
-=======
         let registerButtonContainer = UIView(wrapping: registerButton, withInsets: UIEdgeInsets(top: 0, leading: Values.massiveSpacing, bottom: 0, trailing: Values.massiveSpacing), shouldAdaptForIPadWithWidth: Values.iPadButtonWidth)
->>>>>>> 4edb6665
         // Set up options stack view
         let optionsStackView = UIStackView(arrangedSubviews: optionViews)
         optionsStackView.axis = .vertical
