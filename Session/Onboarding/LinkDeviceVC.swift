import PromiseKit

final class LinkDeviceVC : BaseVC, UIPageViewControllerDataSource, UIPageViewControllerDelegate, OWSQRScannerDelegate {
    private let pageVC = UIPageViewController(transitionStyle: .scroll, navigationOrientation: .horizontal, options: nil)
    private var pages: [UIViewController] = []
    private var targetVCIndex: Int?
    private var tabBarTopConstraint: NSLayoutConstraint!
    private var activityIndicatorModal: ModalActivityIndicatorViewController?
    
    // MARK: Components
    private lazy var tabBar: TabBar = {
        let tabs = [
            TabBar.Tab(title: NSLocalizedString("vc_link_device_recovery_phrase_tab_title", comment: "")) { [weak self] in
                guard let self = self else { return }
                self.pageVC.setViewControllers([ self.pages[0] ], direction: .forward, animated: false, completion: nil)
            },
            TabBar.Tab(title: NSLocalizedString("vc_link_device_scan_qr_code_tab_title", comment: "")) { [weak self] in
                guard let self = self else { return }
                self.pageVC.setViewControllers([ self.pages[1] ], direction: .forward, animated: false, completion: nil)
            }
        ]
        return TabBar(tabs: tabs)
    }()
    
    private lazy var recoveryPhraseVC: RecoveryPhraseVC = {
        let result = RecoveryPhraseVC()
        result.linkDeviceVC = self
        return result
    }()
    
    private lazy var scanQRCodePlaceholderVC: ScanQRCodePlaceholderVC = {
        let result = ScanQRCodePlaceholderVC()
        result.linkDeviceVC = self
        return result
    }()
    
    private lazy var scanQRCodeWrapperVC: ScanQRCodeWrapperVC = {
        let message = NSLocalizedString("vc_link_device_scan_qr_code_explanation", comment: "")
        let result = ScanQRCodeWrapperVC(message: message)
        result.delegate = self
        return result
    }()
    
    // MARK: Lifecycle
    override func viewDidLoad() {
        super.viewDidLoad()
        setUpGradientBackground()
        setUpNavBarStyle()
        setNavBarTitle(NSLocalizedString("vc_link_device_title", comment: ""))
        let navigationBar = navigationController!.navigationBar
        // Page VC
        let hasCameraAccess = (AVCaptureDevice.authorizationStatus(for: .video) == .authorized)
        pages = [ recoveryPhraseVC, (hasCameraAccess ? scanQRCodeWrapperVC : scanQRCodePlaceholderVC) ]
        pageVC.dataSource = self
        pageVC.delegate = self
        pageVC.setViewControllers([ recoveryPhraseVC ], direction: .forward, animated: false, completion: nil)
        // Tab bar
        view.addSubview(tabBar)
        tabBar.pin(.leading, to: .leading, of: view)
        tabBarTopConstraint = tabBar.autoPinEdge(toSuperviewSafeArea: .top)
        view.pin(.trailing, to: .trailing, of: tabBar)
        // Page VC constraints
        let pageVCView = pageVC.view!
        view.addSubview(pageVCView)
        pageVCView.pin(.leading, to: .leading, of: view)
        pageVCView.pin(.top, to: .bottom, of: tabBar)
        view.pin(.trailing, to: .trailing, of: pageVCView)
        view.pin(.bottom, to: .bottom, of: pageVCView)
        let screen = UIScreen.main.bounds
        pageVCView.set(.width, to: screen.width)
        let statusBarHeight = UIApplication.shared.statusBarFrame.height
        let height = navigationController!.view.bounds.height - navigationBar.height() - TabBar.snHeight - statusBarHeight
        pageVCView.set(.height, to: height)
        recoveryPhraseVC.constrainHeight(to: height)
        scanQRCodePlaceholderVC.constrainHeight(to: height)
    }
    
    override func viewDidAppear(_ animated: Bool) {
        super.viewDidAppear(animated)
        tabBarTopConstraint.constant = navigationController!.navigationBar.height()
    }
    
    deinit {
        NotificationCenter.default.removeObserver(self)
    }
    
    // MARK: General
    func pageViewController(_ pageViewController: UIPageViewController, viewControllerBefore viewController: UIViewController) -> UIViewController? {
        guard let index = pages.firstIndex(of: viewController), index != 0 else { return nil }
        return pages[index - 1]
    }
    
    func pageViewController(_ pageViewController: UIPageViewController, viewControllerAfter viewController: UIViewController) -> UIViewController? {
        guard let index = pages.firstIndex(of: viewController), index != (pages.count - 1) else { return nil }
        return pages[index + 1]
    }
    
    fileprivate func handleCameraAccessGranted() {
        pages[1] = scanQRCodeWrapperVC
        pageVC.setViewControllers([ scanQRCodeWrapperVC ], direction: .forward, animated: false, completion: nil)
    }
    
    // MARK: Updating
    func pageViewController(_ pageViewController: UIPageViewController, willTransitionTo pendingViewControllers: [UIViewController]) {
        guard let targetVC = pendingViewControllers.first, let index = pages.firstIndex(of: targetVC) else { return }
        targetVCIndex = index
    }
    
    func pageViewController(_ pageViewController: UIPageViewController, didFinishAnimating isFinished: Bool, previousViewControllers: [UIViewController], transitionCompleted isCompleted: Bool) {
        guard isCompleted, let index = targetVCIndex else { return }
        tabBar.selectTab(at: index)
    }
    
    // MARK: Interaction
    @objc private func close() {
        dismiss(animated: true, completion: nil)
    }
    
    func controller(_ controller: OWSQRCodeScanningViewController, didDetectQRCodeWith string: String) {
        let seed = Data(hex: string)
        continueWithSeed(seed)
    }
    
    func continueWithSeed(_ seed: Data) {
        if (seed.count != 16) {
            let alert = UIAlertController(title: NSLocalizedString("invalid_recovery_phrase", comment: ""), message: NSLocalizedString("Please check the Recovery Phrase and try again.", comment: ""), preferredStyle: .alert)
            alert.addAction(UIAlertAction(title: NSLocalizedString("BUTTON_OK", comment: ""), style: .default, handler: { _ in
                self.scanQRCodeWrapperVC.startCapture()
            }))
            presentAlert(alert)
            return
        }
        let (ed25519KeyPair, x25519KeyPair) = KeyPairUtilities.generate(from: seed)
        Onboarding.Flow.link.preregister(with: seed, ed25519KeyPair: ed25519KeyPair, x25519KeyPair: x25519KeyPair)
        TSAccountManager.sharedInstance().didRegister()
        NotificationCenter.default.addObserver(self, selector: #selector(handleInitialConfigurationMessageReceived), name: .initialConfigurationMessageReceived, object: nil)
        ModalActivityIndicatorViewController.present(fromViewController: navigationController!) { [weak self] modal in
            self?.activityIndicatorModal = modal
        }
    }
    
    @objc private func handleInitialConfigurationMessageReceived(_ notification: Notification) {
        TSAccountManager.sharedInstance().phoneNumberAwaitingVerification = OWSIdentityManager.shared().identityKeyPair()!.hexEncodedPublicKey
        DispatchQueue.main.async {
            self.navigationController!.dismiss(animated: true) {
                let pnModeVC = PNModeVC()
                self.navigationController!.setViewControllers([ pnModeVC ], animated: true)
            }
        }
    }
}

private final class RecoveryPhraseVC : UIViewController {
    weak var linkDeviceVC: LinkDeviceVC!
    private var spacer1HeightConstraint: NSLayoutConstraint!
    private var spacer2HeightConstraint: NSLayoutConstraint!
    private var restoreButtonBottomOffsetConstraint: NSLayoutConstraint!
    private var bottomConstraint: NSLayoutConstraint!
    
    private lazy var mnemonicTextView: TextView = {
        let result = TextView(placeholder: NSLocalizedString("vc_restore_seed_text_field_hint", comment: ""))
        result.layer.borderColor = Colors.text.cgColor
        result.accessibilityLabel = "Recovery phrase text view"
        return result
    }()
    
    // MARK: Lifecycle
    override func viewDidLoad() {
        view.backgroundColor = .clear
        // Title label
        let titleLabel = UILabel()
        titleLabel.textColor = Colors.text
        titleLabel.font = .boldSystemFont(ofSize: isIPhone5OrSmaller ? Values.largeFontSize : Values.veryLargeFontSize)
        titleLabel.text = NSLocalizedString("vc_enter_recovery_phrase_title", comment: "")
        titleLabel.numberOfLines = 0
        titleLabel.lineBreakMode = .byWordWrapping
        // Explanation label
        let explanationLabel = UILabel()
        explanationLabel.textColor = Colors.text
        explanationLabel.font = .systemFont(ofSize: Values.smallFontSize)
        explanationLabel.text = NSLocalizedString("vc_enter_recovery_phrase_explanation", comment: "")
        explanationLabel.numberOfLines = 0
        explanationLabel.lineBreakMode = .byWordWrapping
        // Spacers
        let topSpacer = UIView.vStretchingSpacer()
        let spacer1 = UIView()
        spacer1HeightConstraint = spacer1.set(.height, to: isIPhone5OrSmaller ? Values.smallSpacing : Values.veryLargeSpacing)
        let spacer2 = UIView()
        spacer2HeightConstraint = spacer2.set(.height, to: isIPhone5OrSmaller ? Values.smallSpacing : Values.veryLargeSpacing)
        let bottomSpacer = UIView.vStretchingSpacer()
        let restoreButtonBottomOffsetSpacer = UIView()
        restoreButtonBottomOffsetConstraint = restoreButtonBottomOffsetSpacer.set(.height, to: Values.onboardingButtonBottomOffset)
        // Continue button
        let continueButton = Button(style: .prominentFilled, size: .large)
        continueButton.setTitle(NSLocalizedString("continue_2", comment: ""), for: UIControl.State.normal)
        continueButton.titleLabel!.font = .boldSystemFont(ofSize: Values.mediumFontSize)
        continueButton.addTarget(self, action: #selector(handleContinueButtonTapped), for: UIControl.Event.touchUpInside)
        // Continue button container
<<<<<<< HEAD
        let continueButtonContainer = UIView(wrapping: continueButton, withInsets: UIEdgeInsets(top: 0, leading: Values.massiveSpacing, bottom: 0, trailing: Values.massiveSpacing), shouldAdaptForIPad: true)
=======
        let continueButtonContainer = UIView(wrapping: continueButton, withInsets: UIEdgeInsets(top: 0, leading: Values.massiveSpacing, bottom: 0, trailing: Values.massiveSpacing), shouldAdaptForIPadWithWidth: Values.iPadButtonWidth)
>>>>>>> 4edb6665
        // Top stack view
        let topStackView = UIStackView(arrangedSubviews: [ titleLabel, spacer1, explanationLabel, spacer2, mnemonicTextView ])
        topStackView.axis = .vertical
        topStackView.alignment = .fill
        // Top stack view container
        let topStackViewContainer = UIView()
        topStackViewContainer.addSubview(topStackView)
        topStackView.pin(.leading, to: .leading, of: topStackViewContainer, withInset: Values.veryLargeSpacing)
        topStackView.pin(.top, to: .top, of: topStackViewContainer)
        topStackViewContainer.pin(.trailing, to: .trailing, of: topStackView, withInset: Values.veryLargeSpacing)
        topStackViewContainer.pin(.bottom, to: .bottom, of: topStackView)
        // Main stack view
        let mainStackView = UIStackView(arrangedSubviews: [ topSpacer, topStackViewContainer, bottomSpacer, continueButtonContainer, restoreButtonBottomOffsetSpacer ])
        mainStackView.axis = .vertical
        mainStackView.alignment = .fill
        view.addSubview(mainStackView)
        mainStackView.pin(.leading, to: .leading, of: view)
        mainStackView.pin(.top, to: .top, of: view)
        mainStackView.pin(.trailing, to: .trailing, of: view)
        bottomConstraint = mainStackView.pin(.bottom, to: .bottom, of: view)
        topSpacer.heightAnchor.constraint(equalTo: bottomSpacer.heightAnchor, multiplier: 1).isActive = true
        // Dismiss keyboard on tap
        let tapGestureRecognizer = UITapGestureRecognizer(target: self, action: #selector(dismissKeyboard))
        view.addGestureRecognizer(tapGestureRecognizer)
        // Listen to keyboard notifications
        let notificationCenter = NotificationCenter.default
        notificationCenter.addObserver(self, selector: #selector(handleKeyboardWillChangeFrameNotification(_:)), name: UIResponder.keyboardWillChangeFrameNotification, object: nil)
        notificationCenter.addObserver(self, selector: #selector(handleKeyboardWillHideNotification(_:)), name: UIResponder.keyboardWillHideNotification, object: nil)
        // Set up width constraint
        view.set(.width, to: UIScreen.main.bounds.width)
    }
    
    deinit {
        NotificationCenter.default.removeObserver(self)
    }
    
    // MARK: General
    func constrainHeight(to height: CGFloat) {
        view.set(.height, to: height)
    }
    
    @objc private func dismissKeyboard() {
        mnemonicTextView.resignFirstResponder()
    }
    
    // MARK: Updating
    @objc private func handleKeyboardWillChangeFrameNotification(_ notification: Notification) {
        guard let newHeight = (notification.userInfo?[UIResponder.keyboardFrameEndUserInfoKey] as? NSValue)?.cgRectValue.size.height else { return }
        bottomConstraint.constant = -newHeight // Negative due to how the constraint is set up
        restoreButtonBottomOffsetConstraint.constant = isIPhone6OrSmaller ? Values.smallSpacing : Values.largeSpacing
        spacer1HeightConstraint.constant = isIPhone6OrSmaller ? Values.smallSpacing : Values.mediumSpacing
        spacer2HeightConstraint.constant = isIPhone6OrSmaller ? Values.smallSpacing : Values.mediumSpacing
        UIView.animate(withDuration: 0.25) {
            self.view.layoutIfNeeded()
        }
    }
    
    @objc private func handleKeyboardWillHideNotification(_ notification: Notification) {
        bottomConstraint.constant = 0
        restoreButtonBottomOffsetConstraint.constant = Values.onboardingButtonBottomOffset
        spacer1HeightConstraint.constant = isIPhone5OrSmaller ? Values.smallSpacing : Values.veryLargeSpacing
        spacer2HeightConstraint.constant = isIPhone5OrSmaller ? Values.smallSpacing : Values.veryLargeSpacing
        UIView.animate(withDuration: 0.25) {
            self.view.layoutIfNeeded()
        }
    }
    
    // MARK: Interaction
    @objc private func handleContinueButtonTapped() {
        func showError(title: String, message: String = "") {
            let alert = UIAlertController(title: title, message: message, preferredStyle: .alert)
            alert.addAction(UIAlertAction(title: NSLocalizedString("BUTTON_OK", comment: ""), style: .default, handler: nil))
            presentAlert(alert)
        }
        let mnemonic = mnemonicTextView.text!.lowercased()
        do {
            let hexEncodedSeed = try Mnemonic.decode(mnemonic: mnemonic)
            let seed = Data(hex: hexEncodedSeed)
            mnemonicTextView.resignFirstResponder()
            linkDeviceVC.continueWithSeed(seed)
        } catch let error {
            let error = error as? Mnemonic.DecodingError ?? Mnemonic.DecodingError.generic
            showError(title: error.errorDescription!)
        }
    }
}

private final class ScanQRCodePlaceholderVC : UIViewController {
    weak var linkDeviceVC: LinkDeviceVC!
    
    override func viewDidLoad() {
        // Remove background color
        view.backgroundColor = .clear
        // Set up explanation label
        let explanationLabel = UILabel()
        explanationLabel.textColor = Colors.text
        explanationLabel.font = .systemFont(ofSize: Values.smallFontSize)
        explanationLabel.text = NSLocalizedString("vc_scan_qr_code_camera_access_explanation", comment: "")
        explanationLabel.numberOfLines = 0
        explanationLabel.textAlignment = .center
        explanationLabel.lineBreakMode = .byWordWrapping
        // Set up call to action button
        let callToActionButton = UIButton()
        callToActionButton.titleLabel!.font = .boldSystemFont(ofSize: Values.mediumFontSize)
        callToActionButton.setTitleColor(Colors.accent, for: UIControl.State.normal)
        callToActionButton.setTitle(NSLocalizedString("vc_scan_qr_code_grant_camera_access_button_title", comment: ""), for: UIControl.State.normal)
        callToActionButton.addTarget(self, action: #selector(requestCameraAccess), for: UIControl.Event.touchUpInside)
        // Set up stack view
        let stackView = UIStackView(arrangedSubviews: [ explanationLabel, callToActionButton ])
        stackView.axis = .vertical
        stackView.spacing = Values.mediumSpacing
        stackView.alignment = .center
        // Set up constraints
        view.set(.width, to: UIScreen.main.bounds.width)
        view.addSubview(stackView)
        stackView.pin(.leading, to: .leading, of: view, withInset: Values.massiveSpacing)
        view.pin(.trailing, to: .trailing, of: stackView, withInset: Values.massiveSpacing)
        let verticalCenteringConstraint = stackView.center(.vertical, in: view)
        verticalCenteringConstraint.constant = -16 // Makes things appear centered visually
    }
    
    func constrainHeight(to height: CGFloat) {
        view.set(.height, to: height)
    }
    
    @objc private func requestCameraAccess() {
        ows_ask(forCameraPermissions: { [weak self] hasCameraAccess in
            if hasCameraAccess {
                self?.linkDeviceVC.handleCameraAccessGranted()
            } else {
                // Do nothing
            }
        })
    }
}<|MERGE_RESOLUTION|>--- conflicted
+++ resolved
@@ -196,11 +196,7 @@
         continueButton.titleLabel!.font = .boldSystemFont(ofSize: Values.mediumFontSize)
         continueButton.addTarget(self, action: #selector(handleContinueButtonTapped), for: UIControl.Event.touchUpInside)
         // Continue button container
-<<<<<<< HEAD
-        let continueButtonContainer = UIView(wrapping: continueButton, withInsets: UIEdgeInsets(top: 0, leading: Values.massiveSpacing, bottom: 0, trailing: Values.massiveSpacing), shouldAdaptForIPad: true)
-=======
         let continueButtonContainer = UIView(wrapping: continueButton, withInsets: UIEdgeInsets(top: 0, leading: Values.massiveSpacing, bottom: 0, trailing: Values.massiveSpacing), shouldAdaptForIPadWithWidth: Values.iPadButtonWidth)
->>>>>>> 4edb6665
         // Top stack view
         let topStackView = UIStackView(arrangedSubviews: [ titleLabel, spacer1, explanationLabel, spacer2, mnemonicTextView ])
         topStackView.axis = .vertical
