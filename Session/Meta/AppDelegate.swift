--- conflicted
+++ resolved
@@ -15,7 +15,7 @@
     private static let maxRootViewControllerInitialQueryDuration: TimeInterval = 10
     
     /// The AppDelete is initialised by the OS so we should init an instance of `Dependencies` to be used throughout
-    let dependencies: Dependencies = Dependencies()
+    let dependencies: Dependencies = Dependencies.createEmpty()
     var window: UIWindow?
     var backgroundSnapshotBlockerWindow: UIWindow?
     var appStartupWindow: UIWindow?
@@ -34,13 +34,8 @@
         dependencies.set(singleton: .appContext, to: MainAppContext(using: dependencies))
         verifyDBKeysAvailableBeforeBackgroundLaunch()
 
-<<<<<<< HEAD
-        Cryptography.seedRandom()
-        AppVersion.configure(using: dependencies)
-=======
-        _ = AppVersion.shared
->>>>>>> 304423f3
-        AppEnvironment.shared.pushRegistrationManager.createVoipRegistryIfNecessary()
+        dependencies.warmCache(cache: .appVersion)
+        dependencies[singleton: .pushRegistrationManager].createVoipRegistryIfNecessary()
 
         // Prevent the device from sleeping during database view async registration
         // (e.g. long database upgrades).
@@ -52,34 +47,28 @@
         self.loadingViewController = LoadingViewController()
         
         AppSetup.setupEnvironment(
-<<<<<<< HEAD
+            additionalMigrationTargets: [DeprecatedUIKitMigrationTarget.self],
             appSpecificBlock: { [dependencies] in
+                Log.setup(with: Logger(primaryPrefix: "Session"))
+                Log.info("[AppDelegate] Setting up environment.")
+                
                 /// Create a proper `NotificationPresenter` for the main app (defaults to a no-op version)
-                dependencies.set(singleton: .notificationsManager, to: NotificationPresenter())
+                dependencies.set(singleton: .notificationsManager, to: NotificationPresenter(using: dependencies))
                 dependencies.set(singleton: .callManager, to: SessionCallManager(using: dependencies))
                 
-                // Create AppEnvironment
-                AppEnvironment.shared.setup()
+                // Setup LibSession
                 LibSession.addLogger()
-                LibSession.createNetworkIfNeeded()
+                LibSession.createNetworkIfNeeded(using: dependencies)
+                
+                // Configure the different targets
+                SNUtilitiesKit.configure(maxFileSize: Network.maxFileSize, using: dependencies)
+                SNMessagingKit.configure(using: dependencies)
                 
                 // Update state of current call
                 if dependencies[singleton: .callManager].currentCall == nil {
                     dependencies[defaults: .appGroup, key: .isCallOngoing] = false
                     dependencies[defaults: .appGroup, key: .lastCallPreOffer] = nil
                 }
-=======
-            appSpecificBlock: {
-                Log.setup(with: Logger(primaryPrefix: "Session"))
-                Log.info("[AppDelegate] Setting up environment.")
-                
-                // Setup LibSession
-                LibSession.addLogger()
-                LibSession.createNetworkIfNeeded()
-                
-                // Create AppEnvironment
-                AppEnvironment.shared.setup()
->>>>>>> 304423f3
                 
                 // Note: Intentionally dispatching sync as we want to wait for these to complete before
                 // continuing
@@ -111,22 +100,23 @@
                     return
                 }
                 
-                /// Store a weak reference in the ThemeManager so it can properly apply themes as needed
-                ///
-                /// **Note:** Need to do this after the db migrations because theme preferences are stored in the database and
-                /// we don't want to access it until after the migrations run
-                ThemeManager.mainWindow = mainWindow
-<<<<<<< HEAD
+                /// Because the `SessionUIKit` target doesn't depend on the `SessionUtilitiesKit` dependency (it shouldn't
+                /// need to since it should just be UI) but since the theme settings are stored in the database we need to pass these through
+                /// to `SessionUIKit` and expose a mechanism to save updated settings - this is done here (once the migrations complete)
+                SNUIKit.configure(
+                    with: SessionSNUIKitConfig(using: dependencies),
+                    themeSettings: dependencies[singleton: .storage].read { db in
+                        (db[.theme], db[.themePrimaryColor], db[.themeMatchSystemDayNightCycle])
+                    }
+                )
+                
+                /// Now that the theme settings have been applied we can complete the migrations
                 self?.completePostMigrationSetup(
                     calledFrom: .finishLaunching,
                     needsConfigSync: needsConfigSync
                 )
-            }
-=======
-                self?.completePostMigrationSetup(calledFrom: .finishLaunching, needsConfigSync: needsConfigSync)
             },
             using: dependencies
->>>>>>> 304423f3
         )
         
         // No point continuing if we are running tests
@@ -174,25 +164,16 @@
         /// Apple's documentation on the matter)
         UNUserNotificationCenter.current().delegate = self
         
-<<<<<<< HEAD
         Storage.resumeDatabaseAccess(using: dependencies)
-=======
-        Storage.resumeDatabaseAccess()
         LibSession.resumeNetworkAccess()
->>>>>>> 304423f3
         
         // Reset the 'startTime' (since it would be invalid from the last launch)
         startTime = CACurrentMediaTime()
         
         // If we've already completed migrations at least once this launch then check
         // to see if any "delayed" migrations now need to run
-<<<<<<< HEAD
         if dependencies[singleton: .storage].hasCompletedMigrations {
-            SNLog("Checking for pending migrations")
-=======
-        if Storage.shared.hasCompletedMigrations {
             Log.info("Checking for pending migrations")
->>>>>>> 304423f3
             let initialLaunchFailed: Bool = self.initialLaunchFailed
             
             dependencies[singleton: .appReadiness].invalidate()
@@ -207,6 +188,7 @@
             // Dispatch async so things can continue to be progressed if a migration does need to run
             DispatchQueue.global(qos: .userInitiated).async { [weak self, dependencies] in
                 AppSetup.runPostSetupMigrations(
+                    additionalMigrationTargets: [DeprecatedUIKitMigrationTarget.self],
                     migrationProgressChanged: { progress, minEstimatedTotalTime in
                         self?.loadingViewController?.updateProgress(
                             progress: progress,
@@ -245,17 +227,12 @@
         stopPollers(shouldStopUserPoller: !self.hasCallOngoing())
         
         // Stop all jobs except for message sending and when completed suspend the database
-        dependencies[singleton: .jobRunner].stopAndClearPendingJobs(exceptForVariant: .messageSend, using: dependencies) { [dependencies] in
+        dependencies[singleton: .jobRunner].stopAndClearPendingJobs(exceptForVariant: .messageSend) { [dependencies] in
             if !self.hasCallOngoing() {
-<<<<<<< HEAD
+                LibSession.suspendNetworkAccess()
                 Storage.suspendDatabaseAccess(using: dependencies)
-                LibSession.closeNetworkConnections()
-=======
-                LibSession.suspendNetworkAccess()
-                Storage.suspendDatabaseAccess()
                 Log.info("[AppDelegate] completed network and database shutdowns.")
                 Log.flush()
->>>>>>> 304423f3
             }
         }
     }
@@ -279,7 +256,7 @@
         
         ensureRootViewController(calledFrom: .didBecomeActive)
 
-        dependencies[singleton: .appReadiness].runNowOrWhenAppDidBecomeReady { [weak self, dependencies] in
+        dependencies[singleton: .appReadiness].runNowOrWhenAppDidBecomeReady { [weak self] in
             self?.handleActivation()
             
             /// Clear all notifications whenever we become active once the app is ready
@@ -321,14 +298,10 @@
     // MARK: - Background Fetching
     
     func application(_ application: UIApplication, performFetchWithCompletionHandler completionHandler: @escaping (UIBackgroundFetchResult) -> Void) {
-<<<<<<< HEAD
-        Storage.resumeDatabaseAccess(using: dependencies)
-=======
         Log.appResumedExecution()
         Log.info("Starting background fetch.")
-        Storage.resumeDatabaseAccess()
+        Storage.resumeDatabaseAccess(using: dependencies)
         LibSession.resumeNetworkAccess()
->>>>>>> 304423f3
         
         // Background tasks only last for a certain amount of time (which can result in a crash and a
         // prompt appearing for the user), we want to avoid this and need to make sure to suspend the
@@ -336,7 +309,8 @@
         // before the background task is due to expire in order to do so
         let cancelTimer: Timer = Timer.scheduledTimerOnMainThread(
             withTimeInterval: (application.backgroundTimeRemaining - 1),
-            repeats: false
+            repeats: false,
+            using: dependencies
         ) { [dependencies] timer in
             timer.invalidate()
             
@@ -345,16 +319,10 @@
             Log.info("Background poll failed due to manual timeout.")
             BackgroundPoller.isValid = false
             
-<<<<<<< HEAD
             if dependencies.hasInitialised(singleton: .appContext) && dependencies[singleton: .appContext].isInBackground {
+                LibSession.suspendNetworkAccess()
                 Storage.suspendDatabaseAccess(using: dependencies)
-                LibSession.closeNetworkConnections()
-=======
-            if Singleton.hasAppContext && Singleton.appContext.isInBackground {
-                LibSession.suspendNetworkAccess()
-                Storage.suspendDatabaseAccess()
                 Log.flush()
->>>>>>> 304423f3
             }
             
             completionHandler(.failed)
@@ -371,33 +339,20 @@
             // the app after this closure is registered but before it's actually triggered - this can
             // result in the `BackgroundPoller` incorrectly getting called in the foreground, this check
             // is here to prevent that
-<<<<<<< HEAD
             guard
                 dependencies.hasInitialised(singleton: .appContext),
                 dependencies[singleton: .appContext].isInBackground
             else { return }
-=======
-            guard Singleton.hasAppContext && Singleton.appContext.isInBackground else {
+            
+            BackgroundPoller.poll(using: dependencies) { result in
+                guard BackgroundPoller.isValid else { return }
+                
                 BackgroundPoller.isValid = false
-                return
-            }
->>>>>>> 304423f3
-            
-            BackgroundPoller.poll { result in
-                guard BackgroundPoller.isValid else { return }
-                
-                BackgroundPoller.isValid = false
-                
-<<<<<<< HEAD
+                
                 if dependencies.hasInitialised(singleton: .appContext) && dependencies[singleton: .appContext].isInBackground {
+                    LibSession.suspendNetworkAccess()
                     Storage.suspendDatabaseAccess(using: dependencies)
-                    LibSession.closeNetworkConnections()
-=======
-                if Singleton.hasAppContext && Singleton.appContext.isInBackground {
-                    LibSession.suspendNetworkAccess()
-                    Storage.suspendDatabaseAccess()
                     Log.flush()
->>>>>>> 304423f3
                 }
                 
                 cancelTimer.invalidate()
@@ -408,20 +363,12 @@
     
     // MARK: - App Readiness
     
-<<<<<<< HEAD
     private func completePostMigrationSetup(
         calledFrom lifecycleMethod: LifecycleMethod,
         needsConfigSync: Bool
     ) {
-        SNLog("Migrations completed, performing setup and ensuring rootViewController")
-        Configuration.performMainSetup(using: dependencies)
+        Log.info("Migrations completed, performing setup and ensuring rootViewController")
         dependencies[singleton: .jobRunner].setExecutor(SyncPushTokensJob.self, for: .syncPushTokens)
-=======
-    private func completePostMigrationSetup(calledFrom lifecycleMethod: LifecycleMethod, needsConfigSync: Bool) {
-        Log.info("Migrations completed, performing setup and ensuring rootViewController")
-        Configuration.performMainSetup()
-        JobRunner.setExecutor(SyncPushTokensJob.self, for: .syncPushTokens)
->>>>>>> 304423f3
         
         /// We need to do a clean up for disappear after send messages that are received by push notifications before
         /// the app set up the main screen and load initial data to prevent a case when the PagedDatabaseObserver
@@ -434,7 +381,7 @@
             // the user is in an invalid state (and should have already been shown a modal)
             guard success else { return }
             
-            Log.info("RootViewController ready for state: \(Onboarding.State.current), readying remaining processes")
+            Log.info("RootViewController ready for state: \(dependencies[cache: .onboarding].state), readying remaining processes")
             self?.initialLaunchFailed = false
             
             /// Trigger any launch-specific jobs and start the JobRunner with `jobRunner.appDidFinishLaunching(using:)` some
@@ -442,7 +389,7 @@
             /// screen, if the PagedDatabaseObserver hasn't been setup yet then the home screen can show stale (ie. deleted)
             /// interactions incorrectly
             if lifecycleMethod == .finishLaunching {
-                dependencies[singleton: .jobRunner].appDidFinishLaunching(using: dependencies)
+                dependencies[singleton: .jobRunner].appDidFinishLaunching()
             }
             
             /// Flag that the app is ready via `AppReadiness.setAppIsReady()`
@@ -460,11 +407,7 @@
             dependencies[singleton: .deviceSleepManager].removeBlock(blockObject: self)
             
             /// App launch hasn't really completed until the main screen is loaded so wait until then to register it
-<<<<<<< HEAD
-            AppVersion.shared.mainAppLaunchDidComplete(using: dependencies)
-=======
-            AppVersion.shared.mainAppLaunchDidComplete()
->>>>>>> 304423f3
+            dependencies.mutate(cache: .appVersion) { $0.mainAppLaunchDidComplete() }
             
             /// App won't be ready for extensions and no need to enqueue a config sync unless we successfully completed startup
             dependencies[singleton: .storage].writeAsync { db in
@@ -476,22 +419,13 @@
                 // at least once in the post-SAE world.
                 db[.isReadyForAppExtensions] = true
                 
-                if Identity.userCompletedRequiredOnboarding(db) {
-<<<<<<< HEAD
-=======
-                    let appVersion: AppVersion = AppVersion.shared
-                    
->>>>>>> 304423f3
+                if dependencies[cache: .onboarding].state == .completed {
                     // If the device needs to sync config or the user updated to a new version
-                    if
-                        needsConfigSync || (
-                            (AppVersion.shared.lastAppVersion?.count ?? 0) > 0 &&
-                            AppVersion.shared.lastAppVersion != AppVersion.shared.currentAppVersion
-                        )
-                    {
+                    if needsConfigSync || dependencies[cache: .appVersion].didJustUpdate {
                         ConfigurationSyncJob.enqueue(
                             db,
-                            sessionIdHexString: getUserSessionId(db, using: dependencies).hexString
+                            swarmPublicKey: dependencies[cache: .general].sessionId.hexString,
+                            using: dependencies
                         )
                     }
                 }
@@ -549,6 +483,7 @@
                     
                     // The re-run the migration (should succeed since there is no data)
                     AppSetup.runPostSetupMigrations(
+                        additionalMigrationTargets: [DeprecatedUIKitMigrationTarget.self],
                         migrationProgressChanged: { [weak self] progress, minEstimatedTotalTime in
                             self?.loadingViewController?.updateProgress(
                                 progress: progress,
@@ -592,7 +527,7 @@
     private func verifyDBKeysAvailableBeforeBackgroundLaunch() {
         guard UIApplication.shared.applicationState == .background else { return }
         
-        guard !Storage.isDatabasePasswordAccessible else { return }    // All good
+        guard !Storage.isDatabasePasswordAccessible(using: dependencies) else { return }    // All good
         
         Log.info("Exiting because we are in the background and the database password is not accessible.")
         
@@ -634,11 +569,11 @@
         /// There is a warning which can happen on launch because the Database read can be blocked by another database operation
         /// which could result in this blocking the main thread, as a result we want to check the identity exists on a background thread
         /// and then return to the main thread only when required
-        DispatchQueue.global(qos: .default).async { [weak self] in
-            guard Identity.userExists(using: dependencies) else { return }
+        DispatchQueue.global(qos: .default).async { [weak self, dependencies] in
+            guard dependencies[cache: .onboarding].state == .completed else { return }
             
             self?.enableBackgroundRefreshIfNecessary()
-            dependencies[singleton: .jobRunner].appDidBecomeActive(using: dependencies)
+            dependencies[singleton: .jobRunner].appDidBecomeActive()
             
             self?.startPollersIfNeeded()
             
@@ -671,7 +606,8 @@
         /// the option to export their logs)
         let populateHomeScreenTimer: Timer = Timer.scheduledTimerOnMainThread(
             withTimeInterval: AppDelegate.maxRootViewControllerInitialQueryDuration,
-            repeats: false
+            repeats: false,
+            using: dependencies
         ) { [weak self] timer in
             timer.invalidate()
             self?.showFailedStartupAlert(calledFrom: lifecycleMethod, error: .startupTimeout)
@@ -704,7 +640,7 @@
             /// the `HomeVC` won't have completed loading it's view which means the `SessionApp.homeViewController`
             /// won't have been set - we set the value directly here to resolve this edge case
             if let homeViewController: HomeVC = rootViewController as? HomeVC {
-                SessionApp.homeViewController.mutate { $0 = homeViewController }
+                dependencies[singleton: .app].setHomeViewController(homeViewController)
             }
             
             /// If we were previously presenting a viewController but are no longer preseting it then present it again
@@ -732,8 +668,14 @@
         }
         
         // Navigate to the approriate screen depending on the onboarding state
-        switch Onboarding.State.current {
-            case .newUser:
+        dependencies.warmCache(cache: .onboarding)
+        
+        switch dependencies[cache: .onboarding].state {
+            case .noUser, .noUserFailedIdentity:
+                if dependencies[cache: .onboarding].state == .noUserFailedIdentity {
+                    Log.critical("[AppDelegate] Failed to create an initial identity for a potentially new user.")
+                }
+                
                 DispatchQueue.main.async { [dependencies] in
                     let viewController: LandingVC = LandingVC(using: dependencies)
                     populateHomeScreenTimer.invalidate()
@@ -742,7 +684,7 @@
                 
             case .missingName:
                 DispatchQueue.main.async { [dependencies] in
-                    let viewController: DisplayNameVC = DisplayNameVC(flow: .register, using: dependencies)
+                    let viewController: DisplayNameVC = DisplayNameVC(using: dependencies)
                     populateHomeScreenTimer.invalidate()
                     rootViewControllerSetupComplete(viewController)
                 }
@@ -769,7 +711,7 @@
     // MARK: - Notifications
     
     func application(_ application: UIApplication, didRegisterForRemoteNotificationsWithDeviceToken deviceToken: Data) {
-        PushRegistrationManager.shared.didReceiveVanillaPushToken(deviceToken)
+        dependencies[singleton: .pushRegistrationManager].didReceiveVanillaPushToken(deviceToken)
         Log.info("Registering for push notifications.")
     }
     
@@ -778,9 +720,9 @@
         
         #if DEBUG
         Log.warn("We're in debug mode. Faking success for remote registration with a fake push identifier.")
-        PushRegistrationManager.shared.didReceiveVanillaPushToken(Data(count: 32))
+        dependencies[singleton: .pushRegistrationManager].didReceiveVanillaPushToken(Data(count: 32))
         #else
-        PushRegistrationManager.shared.didFailToReceiveVanillaPushToken(error: error)
+        dependencies[singleton: .pushRegistrationManager].didFailToReceiveVanillaPushToken(error: error)
         #endif
     }
     
@@ -798,7 +740,7 @@
             /// we don't block user interaction while it's running
             DispatchQueue.global(qos: .default).async(using: dependencies) {
                 let unreadCount: Int = dependencies[singleton: .storage]
-                    .read(using: dependencies) { db in try Interaction.fetchUnreadCount(db) }
+                    .read { db in try Interaction.fetchUnreadCount(db, using: dependencies) }
                     .defaulting(to: 0)
                 
                 DispatchQueue.main.async(using: dependencies) {
@@ -809,10 +751,10 @@
     }
     
     func application(_ application: UIApplication, performActionFor shortcutItem: UIApplicationShortcutItem, completionHandler: @escaping (Bool) -> Void) {
-        dependencies[singleton: .appReadiness].runNowOrWhenAppDidBecomeReady {
-            guard Identity.userCompletedRequiredOnboarding() else { return }
-            
-            SessionApp.homeViewController.wrappedValue?.createNewConversation()
+        dependencies[singleton: .appReadiness].runNowOrWhenAppDidBecomeReady { [dependencies] in
+            guard dependencies[cache: .onboarding].state == .completed else { return }
+            
+            dependencies[singleton: .app].createNewConversation()
             completionHandler(true)
         }
     }
@@ -842,17 +784,12 @@
     /// the notification or choosing a UNNotificationAction. The delegate must be set before the application returns from
     /// application:didFinishLaunchingWithOptions:.
     func userNotificationCenter(_ center: UNUserNotificationCenter, didReceive response: UNNotificationResponse, withCompletionHandler completionHandler: @escaping () -> Void) {
-<<<<<<< HEAD
         dependencies[singleton: .appReadiness].runNowOrWhenAppDidBecomeReady { [dependencies] in
             dependencies[singleton: .notificationActionHandler].handleNotificationResponse(
                 response,
                 completionHandler: completionHandler,
                 using: dependencies
             )
-=======
-        Singleton.appReadiness.runNowOrWhenAppDidBecomeReady { [dependencies] in
-            AppEnvironment.shared.userNotificationActionHandler.handleNotificationResponse(response, completionHandler: completionHandler, using: dependencies)
->>>>>>> 304423f3
         }
     }
 
@@ -886,11 +823,11 @@
         }
         guard
             dependencies.hasInitialised(singleton: .appContext),
-            let presentingVC = dependencies[singleton: .appContext].frontmostViewController
+            let presentingVC = dependencies[singleton: .appContext].frontMostViewController
         else { preconditionFailure() }
         
         let callMissedTipsModal: CallMissedTipsModal = CallMissedTipsModal(
-            caller: Profile.displayName(id: callerId)
+            caller: Profile.displayName(id: callerId, using: dependencies)
         )
         presentingVC.present(callMissedTipsModal, animated: true, completion: nil)
         
@@ -900,28 +837,28 @@
     // MARK: - Polling
     
     public func startPollersIfNeeded(shouldStartGroupPollers: Bool = true) {
-        guard Identity.userExists(using: dependencies) else { return }
+        guard dependencies[cache: .onboarding].state == .completed else { return }
         
         /// There is a fun issue where if you launch without any valid paths then the pollers are guaranteed to fail their first poll due to
         /// trying and failing to build paths without having the `SnodeAPI.snodePool` populated, by waiting for the
         /// `jobRunner.blockingQueue` to complete we can have more confidence that paths won't fail to build incorrectly
         dependencies[singleton: .jobRunner].afterBlockingQueue { [dependencies] in
-            dependencies[singleton: .currentUserPoller].start(using: dependencies)
+            dependencies[singleton: .currentUserPoller].startIfNeeded()
             
             guard shouldStartGroupPollers else { return }
             
-            dependencies[singleton: .groupsPoller].start(using: dependencies)
-            OpenGroupManager.shared.startPolling(using: dependencies)
+            dependencies.mutate(cache: .groupPollers) { $0.startAllPollers() }
+            dependencies[singleton: .openGroupManager].startPolling()
         }
     }
     
     public func stopPollers(shouldStopUserPoller: Bool = true) {
         if shouldStopUserPoller {
-            dependencies[singleton: .currentUserPoller].stopAllPollers()
-        }
-    
-        dependencies[singleton: .groupsPoller].stopAllPollers()
-        OpenGroupManager.shared.stopPolling(using: dependencies)
+            dependencies[singleton: .currentUserPoller].stop()
+        }
+    
+        dependencies.mutate(cache: .groupPollers) { $0.stopAndRemoveAllPollers() }
+        dependencies[singleton: .openGroupManager].stopPolling()
     }
     
     // MARK: - App Link
@@ -971,12 +908,12 @@
             dependencies.hasInitialised(singleton: .appContext)
         else { return }
         
-        if let callVC = dependencies[singleton: .appContext].frontmostViewController as? CallVC, callVC.call.uuid == call.uuid {
+        if let callVC = dependencies[singleton: .appContext].frontMostViewController as? CallVC, callVC.call.uuid == call.uuid {
             return
         }
         
         // FIXME: Handle more gracefully
-        guard let presentingVC = dependencies[singleton: .appContext].frontmostViewController else { preconditionFailure() }
+        guard let presentingVC = dependencies[singleton: .appContext].frontMostViewController else { preconditionFailure() }
         
         let callVC: CallVC = CallVC(for: call, using: dependencies)
         
@@ -1050,4 +987,77 @@
             case .startupTimeout: return "APP_STARTUP_TIMEOUT".localized()
         }
     }
+}
+
+// MARK: - SessionSNUIKitConfig
+
+private struct SessionSNUIKitConfig: SNUIKit.ConfigType {
+    private let dependencies: Dependencies
+    
+    var maxFileSize: UInt { Network.maxFileSize }
+    var isStorageValid: Bool { Storage.hasCreatedValidInstance }
+    
+    // MARK: - Initialization
+    
+    init(using dependencies: Dependencies) {
+        self.dependencies = dependencies
+    }
+    
+    // MARK: - Functions
+    
+    func themeChanged(_ theme: Theme, _ primaryColor: Theme.PrimaryColor, _ matchSystemNightModeSetting: Bool) {
+        dependencies[singleton: .storage].write { db in
+            db[.theme] = theme
+            db[.themePrimaryColor] = primaryColor
+            db[.themeMatchSystemDayNightCycle] = matchSystemNightModeSetting
+        }
+    }
+    
+    func persistentTopBannerChanged(warningKey: String?) {
+        dependencies[defaults: .appGroup, key: .topBannerWarningToShow] = warningKey
+    }
+    
+    func cachedContextualActionInfo(tableViewHash: Int, sideKey: String) -> [Int: Any]? {
+        dependencies[cache: .general].contextualActionLookupMap
+            .getting(tableViewHash)?
+            .getting(sideKey)
+    }
+    
+    func cacheContextualActionInfo(tableViewHash: Int, sideKey: String, actionIndex: Int, actionInfo: Any) {
+        dependencies.mutate(cache: .general) { cache in
+            let updatedLookup = (cache.contextualActionLookupMap[tableViewHash] ?? [:])
+                .setting(
+                    sideKey,
+                    ((cache.contextualActionLookupMap[tableViewHash] ?? [:]).getting(sideKey) ?? [:])
+                        .setting(actionIndex, actionInfo)
+                )
+            
+            cache.contextualActionLookupMap[tableViewHash] = updatedLookup
+        }
+    }
+    
+    func removeCachedContextualActionInfo(tableViewHash: Int, keys: [String]) {
+        dependencies.mutate(cache: .general) { cache in
+            keys.forEach { key in
+                cache.contextualActionLookupMap[tableViewHash]?[key] = nil
+            }
+            
+            if cache.contextualActionLookupMap[tableViewHash]?.isEmpty == true {
+                cache.contextualActionLookupMap[tableViewHash] = nil
+            }
+        }
+    }
+    
+    func placeholderIconCacher(cacheKey: String, generator: @escaping () -> UIImage) -> UIImage {
+        if let cachedIcon: UIImage = dependencies[cache: .general].placeholderCache.object(forKey: cacheKey as NSString) {
+            return cachedIcon
+        }
+        
+        let generatedImage: UIImage = generator()
+        dependencies.mutate(cache: .general) {
+            $0.placeholderCache.setObject(generatedImage, forKey: cacheKey as NSString)
+        }
+        
+        return generatedImage
+    }
 }