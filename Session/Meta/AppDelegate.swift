// Copyright © 2022 Rangeproof Pty Ltd. All rights reserved.

import Foundation
import GRDB
import PromiseKit
import WebRTC
import SessionUIKit
import UIKit
import SessionMessagingKit
import SessionUtilitiesKit
import SessionUIKit
import UserNotifications
import UIKit
import SignalUtilitiesKit

@UIApplicationMain
class AppDelegate: UIResponder, UIApplicationDelegate, UNUserNotificationCenterDelegate, AppModeManagerDelegate {
    var window: UIWindow?
    var backgroundSnapshotBlockerWindow: UIWindow?
    var appStartupWindow: UIWindow?
    var hasInitialRootViewController: Bool = false
    
    /// This needs to be a lazy variable to ensure it doesn't get initialized before it actually needs to be used
    lazy var poller: Poller = Poller()
    
    // MARK: - Lifecycle

<<<<<<< HEAD
    func application(_ application: UIApplication, didFinishLaunchingWithOptions launchOptions: [UIApplication.LaunchOptionsKey: Any]?) -> Bool {
        // These should be the first things we do (the startup process can fail without them)
        SetCurrentAppContext(MainAppContext())
        verifyDBKeysAvailableBeforeBackgroundLaunch()

        AppModeManager.configure(delegate: self)
        Cryptography.seedRandom()
        AppVersion.sharedInstance()

        // Prevent the device from sleeping during database view async registration
        // (e.g. long database upgrades).
        //
        // This block will be cleared in storageIsReady.
        DeviceSleepManager.sharedInstance.addBlock(blockObject: self)
        
        let mainWindow: UIWindow = UIWindow(frame: UIScreen.main.bounds)
        let loadingViewController: LoadingViewController = LoadingViewController()
        
        AppSetup.setupEnvironment(
            appSpecificBlock: {
                // Create AppEnvironment
                AppEnvironment.shared.setup()
                
                // Note: Intentionally dispatching sync as we want to wait for these to complete before
                // continuing
                DispatchQueue.main.sync {
                    OWSScreenLockUI.sharedManager().setup(withRootWindow: mainWindow)
                    OWSWindowManager.shared().setup(
                        withRootWindow: mainWindow,
                        screenBlockingWindow: OWSScreenLockUI.sharedManager().screenBlockingWindow
                    )
                    OWSScreenLockUI.sharedManager().startObserving()
=======
    // MARK: Call handling
    @objc func hasIncomingCallWaiting() -> Bool {
        guard let call = AppEnvironment.shared.callManager.currentCall else { return false }
        return !call.hasStartedConnecting
    }
    
    @objc func handleAppActivatedWithOngoingCallIfNeeded() {
        guard let call = AppEnvironment.shared.callManager.currentCall else { return }
        guard MiniCallView.current == nil else { return }
        if let callVC = CurrentAppContext().frontmostViewController() as? CallVC, callVC.call == call { return }
        guard let presentingVC = CurrentAppContext().frontmostViewController() else { preconditionFailure() } // FIXME: Handle more gracefully
        let callVC = CallVC(for: call)
        if let conversationVC = presentingVC as? ConversationVC, let contactThread = conversationVC.thread as? TSContactThread, contactThread.contactSessionID() == call.sessionID {
            callVC.conversationVC = conversationVC
            conversationVC.inputAccessoryView?.isHidden = true
            conversationVC.inputAccessoryView?.alpha = 0
        }
        presentingVC.present(callVC, animated: true, completion: nil)
    }
    
    private func dismissAllCallUI() {
        if let currentBanner = IncomingCallBanner.current { currentBanner.dismiss() }
        if let callVC = CurrentAppContext().frontmostViewController() as? CallVC { callVC.handleEndCallMessage() }
        if let miniCallView = MiniCallView.current { miniCallView.dismiss() }
    }
    
    private func showCallUIForCall(_ call: SessionCall) {
        DispatchQueue.main.async {
            call.reportIncomingCallIfNeeded{ error in
                if let error = error {
                    SNLog("[Calls] Failed to report incoming call to CallKit due to error: \(error)")
                } else {
                    if CurrentAppContext().isMainAppAndActive {
                        guard let presentingVC = CurrentAppContext().frontmostViewController() else { preconditionFailure() } // FIXME: Handle more gracefully
                        if let conversationVC = presentingVC as? ConversationVC, let contactThread = conversationVC.thread as? TSContactThread, contactThread.contactSessionID() == call.sessionID {
                            let callVC = CallVC(for: call)
                            callVC.conversationVC = conversationVC
                            conversationVC.inputAccessoryView?.isHidden = true
                            conversationVC.inputAccessoryView?.alpha = 0
                            presentingVC.present(callVC, animated: true, completion: nil)
                        } else if !SSKPreferences.isCallKitSupported {
                            let incomingCallBanner = IncomingCallBanner(for: call)
                            incomingCallBanner.show()
                        }
                    }
                }
            }
        }
    }
    
    private func insertCallInfoMessage(for message: CallMessage, using transaction: YapDatabaseReadWriteTransaction) -> TSInfoMessage? {
        guard let sender = message.sender, let uuid = message.uuid else { return nil }
        var receivedCalls = Storage.shared.getReceivedCalls(for: sender, using: transaction)
        guard !receivedCalls.contains(uuid) else { return nil }
        let thread = TSContactThread.getOrCreateThread(withContactSessionID: message.sender!, transaction: transaction)
        let infoMessage = TSInfoMessage.from(message, associatedWith: thread)
        infoMessage.save(with: transaction)
        receivedCalls.insert(uuid)
        Storage.shared.setReceivedCalls(to: receivedCalls, for: sender, using: transaction)
        return infoMessage
    }
    
    private func showMissedCallTipsIfNeeded(caller: String) {
        let userDefaults = UserDefaults.standard
        guard !userDefaults[.hasSeenCallMissedTips] else { return }
        guard let presentingVC = CurrentAppContext().frontmostViewController() else { preconditionFailure() }
        let callMissedTipsModal = CallMissedTipsModal(caller: caller)
        presentingVC.present(callMissedTipsModal, animated: true, completion: nil)
        userDefaults[.hasSeenCallMissedTips] = true
    }
    
    @objc func setUpCallHandling() {
        // Pre offer messages
        MessageReceiver.handleNewCallOfferMessageIfNeeded = { (message, transaction) in
            guard CurrentAppContext().isMainApp else { return }
            guard let timestamp = message.sentTimestamp, TimestampUtils.isWithinOneMinute(timestamp: timestamp) else {
                // Add missed call message for call offer messages from more than one minute
                if let infoMessage = self.insertCallInfoMessage(for: message, using: transaction) {
                    infoMessage.updateCallInfoMessage(.missed, using: transaction)
                    let thread = TSContactThread.getOrCreateThread(withContactSessionID: message.sender!, transaction: transaction)
                    SSKEnvironment.shared.notificationsManager?.notifyUser(forIncomingCall: infoMessage, in: thread, transaction: transaction)
                }
                return
            }
            guard SSKPreferences.areCallsEnabled else {
                if let infoMessage = self.insertCallInfoMessage(for: message, using: transaction) {
                    infoMessage.updateCallInfoMessage(.permissionDenied, using: transaction)
                    let thread = TSContactThread.getOrCreateThread(withContactSessionID: message.sender!, transaction: transaction)
                    SSKEnvironment.shared.notificationsManager?.notifyUser(forIncomingCall: infoMessage, in: thread, transaction: transaction)
                    let contactName = Storage.shared.getContact(with: message.sender!, using: transaction)?.displayName(for: Contact.Context.regular) ?? message.sender!
                    DispatchQueue.main.async {
                        self.showMissedCallTipsIfNeeded(caller: contactName)
                    }
                }
                return
            }
            let callManager = AppEnvironment.shared.callManager
            // Ignore pre offer message after the same call instance has been generated
            if let currentCall = callManager.currentCall, currentCall.uuid == message.uuid! { return }
            guard callManager.currentCall == nil else {
                callManager.handleIncomingCallOfferInBusyState(offerMessage: message, using: transaction)
                return
            }
            let infoMessage = self.insertCallInfoMessage(for: message, using: transaction)
            // Handle UI
            if let caller = message.sender, let uuid = message.uuid {
                let call = SessionCall(for: caller, uuid: uuid, mode: .answer)
                call.callMessageID = infoMessage?.uniqueId
                self.showCallUIForCall(call)
            }
        }
        // Offer messages
        MessageReceiver.handleOfferCallMessage = { message in
            DispatchQueue.main.async {
                guard let call = AppEnvironment.shared.callManager.currentCall, message.uuid! == call.uuid else { return }
                let sdp = RTCSessionDescription(type: .offer, sdp: message.sdps![0])
                call.didReceiveRemoteSDP(sdp: sdp)
            }
        }
        // Answer messages
        MessageReceiver.handleAnswerCallMessage = { message in
            DispatchQueue.main.async {
                guard let call = AppEnvironment.shared.callManager.currentCall, message.uuid! == call.uuid else { return }
                if message.sender! == getUserHexEncodedPublicKey() {
                    guard !call.hasStartedConnecting else { return }
                    self.dismissAllCallUI()
                    AppEnvironment.shared.callManager.reportCurrentCallEnded(reason: .answeredElsewhere)
                } else {
                    call.hasStartedConnecting = true
                    let sdp = RTCSessionDescription(type: .answer, sdp: message.sdps![0])
                    call.didReceiveRemoteSDP(sdp: sdp)
                    guard let callVC = CurrentAppContext().frontmostViewController() as? CallVC else { return }
                    callVC.handleAnswerMessage(message)
                }
            }
        }
        // End call messages
        MessageReceiver.handleEndCallMessage = { message in
            DispatchQueue.main.async {
                guard let call = AppEnvironment.shared.callManager.currentCall, message.uuid! == call.uuid else { return }
                self.dismissAllCallUI()
                if message.sender! == getUserHexEncodedPublicKey() {
                    AppEnvironment.shared.callManager.reportCurrentCallEnded(reason: .declinedElsewhere)
                } else {
                    AppEnvironment.shared.callManager.reportCurrentCallEnded(reason: .remoteEnded)
                }
            }
        }
    }
    
    // MARK: Configuration message
    @objc(syncConfigurationIfNeeded)
    func syncConfigurationIfNeeded() {
        guard Storage.shared.getUser()?.name != nil else { return }
        let userDefaults = UserDefaults.standard
        let lastSync = userDefaults[.lastConfigurationSync] ?? .distantPast
        guard Date().timeIntervalSince(lastSync) > 7 * 24 * 60 * 60 else { return } // Sync every 2 days
        
        MessageSender.syncConfiguration(forceSyncNow: false)
            .done {
                // Only update the 'lastConfigurationSync' timestamp if we have done the first sync (Don't want
                // a new device config sync to override config syncs from other devices)
                if userDefaults[.hasSyncedInitialConfiguration] {
                    userDefaults[.lastConfigurationSync] = Date()
>>>>>>> cf1f1b0e
                }
            },
            migrationProgressChanged: { progress, minEstimatedTotalTime in
                loadingViewController.updateProgress(
                    progress: progress,
                    minEstimatedTotalTime: minEstimatedTotalTime
                )
            },
            migrationsCompletion: { [weak self] successful, needsConfigSync in
                guard let strongSelf = self else { return }
                guard successful else {
                    self?.showFailedMigrationAlert()
                    return
                }
                
                Configuration.performMainSetup()
                JobRunner.add(executor: SyncPushTokensJob.self, for: .syncPushTokens)
                
                // Trigger any launch-specific jobs and start the JobRunner
                JobRunner.appDidFinishLaunching()
                
                // Note that this does much more than set a flag;
                // it will also run all deferred blocks (including the JobRunner
                // 'appDidBecomeActive' method)
                AppReadiness.setAppIsReady()
                
                DeviceSleepManager.sharedInstance.removeBlock(blockObject: strongSelf)
                AppVersion.sharedInstance().mainAppLaunchDidComplete()
                Environment.shared.audioSession.setup()
                Environment.shared.reachabilityManager.setup()
                
                GRDBStorage.shared.writeAsync { db in
                    // Disable the SAE until the main app has successfully completed launch process
                    // at least once in the post-SAE world.
                    db[.isReadyForAppExtensions] = true
                    
                    if Identity.userExists(db) {
                        let appVersion: AppVersion = AppVersion.sharedInstance()
                        
                        // If the device needs to sync config or the user updated to a new version
                        if
                            needsConfigSync || (
                                (appVersion.lastAppVersion?.count ?? 0) > 0 &&
                                appVersion.lastAppVersion != appVersion.currentAppVersion
                            )
                        {
                            try MessageSender.syncConfiguration(db, forceSyncNow: true).retainUntilComplete()
                        }
                    }
                }
                
                // Setup the UI
                self?.ensureRootViewController()
            }
        )
        
        SNAppearance.switchToSessionAppearance()
        
        // No point continuing if we are running tests
        guard !CurrentAppContext().isRunningTests else { return true }

        self.window = mainWindow
        CurrentAppContext().mainWindow = mainWindow
        
        // Show LoadingViewController until the async database view registrations are complete.
        mainWindow.rootViewController = loadingViewController
        mainWindow.makeKeyAndVisible()

        adapt(appMode: AppModeManager.getAppModeOrSystemDefault())

        // This must happen in appDidFinishLaunching or earlier to ensure we don't
        // miss notifications.
        // Setting the delegate also seems to prevent us from getting the legacy notification
        // notification callbacks upon launch e.g. 'didReceiveLocalNotification'
        UNUserNotificationCenter.current().delegate = self
        
        NotificationCenter.default.addObserver(
            self,
            selector: #selector(registrationStateDidChange),
            name: .registrationStateDidChange,
            object: nil
        )
        NotificationCenter.default.addObserver(
            self,
            selector: #selector(handleDataNukeRequested),   // TODO: This differently???
            name: .dataNukeRequested,
            object: nil
        )
        
        Logger.info("application: didFinishLaunchingWithOptions completed.")

        return true
    }
    
    func applicationDidEnterBackground(_ application: UIApplication) {
        DDLog.flushLog()
        
        stopPollers()
    }
    
    func applicationDidReceiveMemoryWarning(_ application: UIApplication) {
        Logger.info("applicationDidReceiveMemoryWarning")
    }
    
    func applicationWillTerminate(_ application: UIApplication) {
        DDLog.flushLog()
        
        stopPollers()
    }
    
    func applicationDidBecomeActive(_ application: UIApplication) {
        guard !CurrentAppContext().isRunningTests else { return }
        
        UserDefaults.sharedLokiProject?[.isMainAppActive] = true
        
        ensureRootViewController()
        adapt(appMode: AppModeManager.getAppModeOrSystemDefault())

        AppReadiness.runNowOrWhenAppDidBecomeReady { [weak self] in
            self?.handleActivation()
        }

        // Clear all notifications whenever we become active.
        // When opening the app from a notification,
        // AppDelegate.didReceiveLocalNotification will always
        // be called _before_ we become active.
        clearAllNotificationsAndRestoreBadgeCount()

        // On every activation, clear old temp directories.
        ClearOldTemporaryDirectories();
    }
    
    func applicationWillResignActive(_ application: UIApplication) {
        clearAllNotificationsAndRestoreBadgeCount()
        
        UserDefaults.sharedLokiProject?[.isMainAppActive] = false

        DDLog.flushLog()
    }
    
    // MARK: - Orientation

    func application(_ application: UIApplication, supportedInterfaceOrientationsFor window: UIWindow?) -> UIInterfaceOrientationMask {
        return .portrait
    }
    
    // MARK: - Background Fetching
    
    func application(_ application: UIApplication, performFetchWithCompletionHandler completionHandler: @escaping (UIBackgroundFetchResult) -> Void) {
        AppReadiness.runNowOrWhenAppDidBecomeReady {
            BackgroundPoller.poll(completionHandler: completionHandler)
        }
    }
    
    // MARK: - App Readiness
    
    private func showFailedMigrationAlert() {
        let alert = UIAlertController(
            title: "Session",
            message: [
                "DATABASE_MIGRATION_FAILED".localized(),
                "modal_share_logs_explanation".localized()
            ].joined(separator: "\n\n"),
            preferredStyle: .alert
        )
        alert.addAction(UIAlertAction(title: "modal_share_logs_title".localized(), style: .default) { _ in
            ShareLogsModal.shareLogs(from: alert) { [weak self] in
                self?.showFailedMigrationAlert()
            }
        })
        alert.addAction(UIAlertAction(title: "Close", style: .destructive) { _ in
            DDLog.flushLog()
            exit(0)
        })
        
        self.window?.rootViewController?.present(alert, animated: true, completion: nil)
    }
    
    /// The user must unlock the device once after reboot before the database encryption key can be accessed.
    private func verifyDBKeysAvailableBeforeBackgroundLaunch() {
        guard UIApplication.shared.applicationState == .background else { return }
        
        guard !GRDBStorage.isDatabasePasswordAccessible else { return }    // All good
        
        Logger.info("Exiting because we are in the background and the database password is not accessible.")
        
        let notificationContent: UNMutableNotificationContent = UNMutableNotificationContent()
        notificationContent.body = String(
            format: NSLocalizedString("NOTIFICATION_BODY_PHONE_LOCKED_FORMAT", comment: ""),
            UIDevice.current.localizedModel
        )
        let notificationRequest: UNNotificationRequest = UNNotificationRequest(
            identifier: UUID().uuidString,
            content: notificationContent,
            trigger: nil
        )

<<<<<<< HEAD
        // Make sure we clear any existing notifications so that they don't start stacking up
        // if the user receives multiple pushes.
        UNUserNotificationCenter.current().removeAllPendingNotificationRequests()
        UIApplication.shared.applicationIconBadgeNumber = 0
        
        UNUserNotificationCenter.current().add(notificationRequest, withCompletionHandler: nil)
        UIApplication.shared.applicationIconBadgeNumber = 1
        
        DDLog.flushLog()
        exit(0)
    }
    
    private func enableBackgroundRefreshIfNecessary() {
        AppReadiness.runNowOrWhenAppDidBecomeReady {
            UIApplication.shared.setMinimumBackgroundFetchInterval(UIApplication.backgroundFetchIntervalMinimum)
        }
    }

    private func handleActivation() {
        guard Identity.userExists() else { return }
        
        enableBackgroundRefreshIfNecessary()
        JobRunner.appDidBecomeActive()
        
        startPollersIfNeeded()
        
        if CurrentAppContext().isMainApp {
            syncConfigurationIfNeeded()
        }
    }
    
    private func ensureRootViewController() {
        guard AppReadiness.isAppReady() && GRDBStorage.shared.isValid && !hasInitialRootViewController else {
            return
        }
        
        let navController: UINavigationController = OWSNavigationController(
            rootViewController: (Identity.userExists() ?
                HomeVC() :
                LandingVC()
            )
        )
        navController.isNavigationBarHidden = !(navController.viewControllers.first is HomeVC)
        self.window?.rootViewController = navController
        UIViewController.attemptRotationToDeviceOrientation()
    }
    
    // MARK: - Notifications
    
    func application(_ application: UIApplication, didRegisterForRemoteNotificationsWithDeviceToken deviceToken: Data) {
        PushRegistrationManager.shared.didReceiveVanillaPushToken(deviceToken)
        Logger.info("Registering for push notifications with token: \(deviceToken).")
    }
    
    func application(_ application: UIApplication, didFailToRegisterForRemoteNotificationsWithError error: Error) {
        Logger.error("Failed to register push token with error: \(error).")
        
        #if DEBUG
        Logger.warn("We're in debug mode. Faking success for remote registration with a fake push identifier.")
        PushRegistrationManager.shared.didReceiveVanillaPushToken(Data(count: 32))
        #else
        PushRegistrationManager.shared.didFailToReceiveVanillaPushToken(error: error)
        #endif
    }
    
    private func clearAllNotificationsAndRestoreBadgeCount() {
        AppReadiness.runNowOrWhenAppDidBecomeReady {
            AppEnvironment.shared.notificationPresenter.clearAllNotifications()
            
            guard CurrentAppContext().isMainApp else { return }
            
            CurrentAppContext().setMainAppBadgeNumber(
                GRDBStorage.shared
                    .read { db in
                        let userPublicKey: String = getUserHexEncodedPublicKey(db)
                        let thread: TypedTableAlias<SessionThread> = TypedTableAlias()
                        
                        return try Interaction
                            .filter(Interaction.Columns.wasRead == false)
                            .filter(
                                // Only count mentions if 'onlyNotifyForMentions' is set
                                thread[.onlyNotifyForMentions] == false ||
                                Interaction.Columns.hasMention == true
                            )
                            .joining(
                                required: Interaction.thread
                                    .aliased(thread)
                                    .joining(optional: SessionThread.contact)
                                    .filter(
                                        // Ignore muted threads
                                        SessionThread.Columns.mutedUntilTimestamp == nil ||
                                        SessionThread.Columns.mutedUntilTimestamp < Date().timeIntervalSince1970
                                    )
                                    .filter(
                                        // Ignore message request threads
                                        SessionThread.Columns.variant != SessionThread.Variant.contact ||
                                        !SessionThread.isMessageRequest(userPublicKey: userPublicKey)
                                    )
                            )
                            .fetchCount(db)
                    }
                    .defaulting(to: 0)
            )
        }
    }
    
    func application(_ application: UIApplication, performActionFor shortcutItem: UIApplicationShortcutItem, completionHandler: @escaping (Bool) -> Void) {
        AppReadiness.runNowOrWhenAppDidBecomeReady {
            guard Identity.userExists() else { return }
            
            SessionApp.homeViewController.wrappedValue?.createNewDM()
            completionHandler(true)
        }
=======
    // MARK: Closed group poller
    @objc func startClosedGroupPoller() {
        guard OWSIdentityManager.shared().identityKeyPair() != nil else { return }
        ClosedGroupPoller.shared.start()
>>>>>>> cf1f1b0e
    }

    /// The method will be called on the delegate only if the application is in the foreground. If the method is not implemented or the
    /// handler is not called in a timely manner then the notification will not be presented. The application can choose to have the
    /// notification presented as a sound, badge, alert and/or in the notification list.
    ///
    /// This decision should be based on whether the information in the notification is otherwise visible to the user.
    func userNotificationCenter(_ center: UNUserNotificationCenter, willPresent notification: UNNotification, withCompletionHandler completionHandler: @escaping (UNNotificationPresentationOptions) -> Void) {
        if notification.request.content.userInfo["remote"] != nil {
            Logger.info("[Loki] Ignoring remote notifications while the app is in the foreground.")
            return
        }
        
        AppReadiness.runNowOrWhenAppDidBecomeReady {
            // We need to respect the in-app notification sound preference. This method, which is called
            // for modern UNUserNotification users, could be a place to do that, but since we'd still
            // need to handle this behavior for legacy UINotification users anyway, we "allow" all
            // notification options here, and rely on the shared logic in NotificationPresenter to
            // honor notification sound preferences for both modern and legacy users.
            completionHandler([.alert, .badge, .sound])
        }
    }

    /// The method will be called on the delegate when the user responded to the notification by opening the application, dismissing
    /// the notification or choosing a UNNotificationAction. The delegate must be set before the application returns from
    /// application:didFinishLaunchingWithOptions:.
    func userNotificationCenter(_ center: UNUserNotificationCenter, didReceive response: UNNotificationResponse, withCompletionHandler completionHandler: @escaping () -> Void) {
        AppReadiness.runNowOrWhenAppDidBecomeReady {
            AppEnvironment.shared.userNotificationActionHandler.handleNotificationResponse(response, completionHandler: completionHandler)
        }
    }

    /// The method will be called on the delegate when the application is launched in response to the user's request to view in-app
    /// notification settings. Add UNAuthorizationOptionProvidesAppNotificationSettings as an option in
    /// requestAuthorizationWithOptions:completionHandler: to add a button to inline notification settings view and the notification
    /// settings view in Settings. The notification will be nil when opened from Settings.
    func userNotificationCenter(_ center: UNUserNotificationCenter, openSettingsFor notification: UNNotification?) {
    }
    
    // MARK: - Notification Handling
    
    @objc private func registrationStateDidChange() {
        enableBackgroundRefreshIfNecessary()

        guard Identity.userExists() else { return }
        
        startPollersIfNeeded()
    }
    
    @objc public func handleDataNukeRequested() {
        let isUsingFullAPNs: Bool = UserDefaults.standard[.isUsingFullAPNs]
        let maybeDeviceToken: String? = UserDefaults.standard[.deviceToken]
        // TODO: Clean up how this works
        if isUsingFullAPNs, let deviceToken: String = maybeDeviceToken {
            let data: Data = Data(hex: deviceToken)
            PushNotificationAPI.unregister(data).retainUntilComplete()
        }
        
        GRDBStorage.shared.write { db in
            _ = try SessionThread.deleteAll(db)
            _ = try Identity.deleteAll(db)
        }
        
        SnodeAPI.clearSnodePool()
        stopPollers()
        
        let wasUnlinked: Bool = UserDefaults.standard[.wasUnlinked]
        SessionApp.resetAppData {
            // Resetting the data clears the old user defaults. We need to restore the unlink default.
            UserDefaults.standard[.wasUnlinked] = wasUnlinked
        }
    }
    
    // MARK: - Polling
    
    public func startPollersIfNeeded() {
        guard Identity.userExists() else { return }
        
        poller.startIfNeeded()
        ClosedGroupPoller.shared.start()
        OpenGroupManagerV2.shared.startPolling()
    }
    
    public func stopPollers() {
        poller.stop()
        ClosedGroupPoller.shared.stop()
        OpenGroupManagerV2.shared.stopPolling()
    }
    
    // MARK: - App Mode

    private func adapt(appMode: AppMode) {
        guard let window: UIWindow = UIApplication.shared.keyWindow else { return }
        
        switch (appMode) {
            case .light:
                window.overrideUserInterfaceStyle = .light
                window.backgroundColor = .white
            
            case .dark:
                window.overrideUserInterfaceStyle = .dark
                window.backgroundColor = .black
        }
        
        if LKAppModeUtilities.isSystemDefault {
            window.overrideUserInterfaceStyle = .unspecified
        }
        
        NotificationCenter.default.post(name: .appModeChanged, object: nil)
    }
    
    func setCurrentAppMode(to appMode: AppMode) {
        UserDefaults.standard[.appMode] = appMode.rawValue
        adapt(appMode: appMode)
    }
    
    func setAppModeToSystemDefault() {
        UserDefaults.standard.removeObject(forKey: SNUserDefaults.Int.appMode.rawValue)
        adapt(appMode: AppModeManager.getAppModeOrSystemDefault())
    }
    
    // MARK: - App Link

    func application(_ app: UIApplication, open url: URL, options: [UIApplication.OpenURLOptionsKey : Any] = [:]) -> Bool {
        guard let components: URLComponents = URLComponents(url: url, resolvingAgainstBaseURL: true) else {
            return false
        }
        
        // URL Scheme is sessionmessenger://DM?sessionID=1234
        // We can later add more parameters like message etc.
        if components.host == "DM" {
            let matches: [URLQueryItem] = (components.queryItems ?? [])
                .filter { item in item.name == "sessionID" }
            
            if let sessionId: String = matches.first?.value {
                createNewDMFromDeepLink(sessionId: sessionId)
                return true
            }
        }
        
        return false
    }

    private func createNewDMFromDeepLink(sessionId: String) {
        guard let homeViewController: HomeVC = (window?.rootViewController as? OWSNavigationController)?.visibleViewController as? HomeVC else {
            return
        }
        
        homeViewController.createNewDMFromDeepLink(sessionID: sessionId)
    }
    
    // MARK: - Config Sync
    
    func syncConfigurationIfNeeded() {
        let lastSync: Date = (UserDefaults.standard[.lastConfigurationSync] ?? .distantPast)
        
        guard Date().timeIntervalSince(lastSync) > (7 * 24 * 60 * 60) else { return } // Sync every 2 days
        
        GRDBStorage.shared.write { db in
            try MessageSender.syncConfiguration(db, forceSyncNow: false)
                .done {
                    // Only update the 'lastConfigurationSync' timestamp if we have done the
                    // first sync (Don't want a new device config sync to override config
                    // syncs from other devices)
                    if UserDefaults.standard[.hasSyncedInitialConfiguration] {
                        UserDefaults.standard[.lastConfigurationSync] = Date()
                    }
                }
                .retainUntilComplete()
        }
    }

}<|MERGE_RESOLUTION|>--- conflicted
+++ resolved
@@ -25,7 +25,6 @@
     
     // MARK: - Lifecycle
 
-<<<<<<< HEAD
     func application(_ application: UIApplication, didFinishLaunchingWithOptions launchOptions: [UIApplication.LaunchOptionsKey: Any]?) -> Bool {
         // These should be the first things we do (the startup process can fail without them)
         SetCurrentAppContext(MainAppContext())
@@ -58,172 +57,6 @@
                         screenBlockingWindow: OWSScreenLockUI.sharedManager().screenBlockingWindow
                     )
                     OWSScreenLockUI.sharedManager().startObserving()
-=======
-    // MARK: Call handling
-    @objc func hasIncomingCallWaiting() -> Bool {
-        guard let call = AppEnvironment.shared.callManager.currentCall else { return false }
-        return !call.hasStartedConnecting
-    }
-    
-    @objc func handleAppActivatedWithOngoingCallIfNeeded() {
-        guard let call = AppEnvironment.shared.callManager.currentCall else { return }
-        guard MiniCallView.current == nil else { return }
-        if let callVC = CurrentAppContext().frontmostViewController() as? CallVC, callVC.call == call { return }
-        guard let presentingVC = CurrentAppContext().frontmostViewController() else { preconditionFailure() } // FIXME: Handle more gracefully
-        let callVC = CallVC(for: call)
-        if let conversationVC = presentingVC as? ConversationVC, let contactThread = conversationVC.thread as? TSContactThread, contactThread.contactSessionID() == call.sessionID {
-            callVC.conversationVC = conversationVC
-            conversationVC.inputAccessoryView?.isHidden = true
-            conversationVC.inputAccessoryView?.alpha = 0
-        }
-        presentingVC.present(callVC, animated: true, completion: nil)
-    }
-    
-    private func dismissAllCallUI() {
-        if let currentBanner = IncomingCallBanner.current { currentBanner.dismiss() }
-        if let callVC = CurrentAppContext().frontmostViewController() as? CallVC { callVC.handleEndCallMessage() }
-        if let miniCallView = MiniCallView.current { miniCallView.dismiss() }
-    }
-    
-    private func showCallUIForCall(_ call: SessionCall) {
-        DispatchQueue.main.async {
-            call.reportIncomingCallIfNeeded{ error in
-                if let error = error {
-                    SNLog("[Calls] Failed to report incoming call to CallKit due to error: \(error)")
-                } else {
-                    if CurrentAppContext().isMainAppAndActive {
-                        guard let presentingVC = CurrentAppContext().frontmostViewController() else { preconditionFailure() } // FIXME: Handle more gracefully
-                        if let conversationVC = presentingVC as? ConversationVC, let contactThread = conversationVC.thread as? TSContactThread, contactThread.contactSessionID() == call.sessionID {
-                            let callVC = CallVC(for: call)
-                            callVC.conversationVC = conversationVC
-                            conversationVC.inputAccessoryView?.isHidden = true
-                            conversationVC.inputAccessoryView?.alpha = 0
-                            presentingVC.present(callVC, animated: true, completion: nil)
-                        } else if !SSKPreferences.isCallKitSupported {
-                            let incomingCallBanner = IncomingCallBanner(for: call)
-                            incomingCallBanner.show()
-                        }
-                    }
-                }
-            }
-        }
-    }
-    
-    private func insertCallInfoMessage(for message: CallMessage, using transaction: YapDatabaseReadWriteTransaction) -> TSInfoMessage? {
-        guard let sender = message.sender, let uuid = message.uuid else { return nil }
-        var receivedCalls = Storage.shared.getReceivedCalls(for: sender, using: transaction)
-        guard !receivedCalls.contains(uuid) else { return nil }
-        let thread = TSContactThread.getOrCreateThread(withContactSessionID: message.sender!, transaction: transaction)
-        let infoMessage = TSInfoMessage.from(message, associatedWith: thread)
-        infoMessage.save(with: transaction)
-        receivedCalls.insert(uuid)
-        Storage.shared.setReceivedCalls(to: receivedCalls, for: sender, using: transaction)
-        return infoMessage
-    }
-    
-    private func showMissedCallTipsIfNeeded(caller: String) {
-        let userDefaults = UserDefaults.standard
-        guard !userDefaults[.hasSeenCallMissedTips] else { return }
-        guard let presentingVC = CurrentAppContext().frontmostViewController() else { preconditionFailure() }
-        let callMissedTipsModal = CallMissedTipsModal(caller: caller)
-        presentingVC.present(callMissedTipsModal, animated: true, completion: nil)
-        userDefaults[.hasSeenCallMissedTips] = true
-    }
-    
-    @objc func setUpCallHandling() {
-        // Pre offer messages
-        MessageReceiver.handleNewCallOfferMessageIfNeeded = { (message, transaction) in
-            guard CurrentAppContext().isMainApp else { return }
-            guard let timestamp = message.sentTimestamp, TimestampUtils.isWithinOneMinute(timestamp: timestamp) else {
-                // Add missed call message for call offer messages from more than one minute
-                if let infoMessage = self.insertCallInfoMessage(for: message, using: transaction) {
-                    infoMessage.updateCallInfoMessage(.missed, using: transaction)
-                    let thread = TSContactThread.getOrCreateThread(withContactSessionID: message.sender!, transaction: transaction)
-                    SSKEnvironment.shared.notificationsManager?.notifyUser(forIncomingCall: infoMessage, in: thread, transaction: transaction)
-                }
-                return
-            }
-            guard SSKPreferences.areCallsEnabled else {
-                if let infoMessage = self.insertCallInfoMessage(for: message, using: transaction) {
-                    infoMessage.updateCallInfoMessage(.permissionDenied, using: transaction)
-                    let thread = TSContactThread.getOrCreateThread(withContactSessionID: message.sender!, transaction: transaction)
-                    SSKEnvironment.shared.notificationsManager?.notifyUser(forIncomingCall: infoMessage, in: thread, transaction: transaction)
-                    let contactName = Storage.shared.getContact(with: message.sender!, using: transaction)?.displayName(for: Contact.Context.regular) ?? message.sender!
-                    DispatchQueue.main.async {
-                        self.showMissedCallTipsIfNeeded(caller: contactName)
-                    }
-                }
-                return
-            }
-            let callManager = AppEnvironment.shared.callManager
-            // Ignore pre offer message after the same call instance has been generated
-            if let currentCall = callManager.currentCall, currentCall.uuid == message.uuid! { return }
-            guard callManager.currentCall == nil else {
-                callManager.handleIncomingCallOfferInBusyState(offerMessage: message, using: transaction)
-                return
-            }
-            let infoMessage = self.insertCallInfoMessage(for: message, using: transaction)
-            // Handle UI
-            if let caller = message.sender, let uuid = message.uuid {
-                let call = SessionCall(for: caller, uuid: uuid, mode: .answer)
-                call.callMessageID = infoMessage?.uniqueId
-                self.showCallUIForCall(call)
-            }
-        }
-        // Offer messages
-        MessageReceiver.handleOfferCallMessage = { message in
-            DispatchQueue.main.async {
-                guard let call = AppEnvironment.shared.callManager.currentCall, message.uuid! == call.uuid else { return }
-                let sdp = RTCSessionDescription(type: .offer, sdp: message.sdps![0])
-                call.didReceiveRemoteSDP(sdp: sdp)
-            }
-        }
-        // Answer messages
-        MessageReceiver.handleAnswerCallMessage = { message in
-            DispatchQueue.main.async {
-                guard let call = AppEnvironment.shared.callManager.currentCall, message.uuid! == call.uuid else { return }
-                if message.sender! == getUserHexEncodedPublicKey() {
-                    guard !call.hasStartedConnecting else { return }
-                    self.dismissAllCallUI()
-                    AppEnvironment.shared.callManager.reportCurrentCallEnded(reason: .answeredElsewhere)
-                } else {
-                    call.hasStartedConnecting = true
-                    let sdp = RTCSessionDescription(type: .answer, sdp: message.sdps![0])
-                    call.didReceiveRemoteSDP(sdp: sdp)
-                    guard let callVC = CurrentAppContext().frontmostViewController() as? CallVC else { return }
-                    callVC.handleAnswerMessage(message)
-                }
-            }
-        }
-        // End call messages
-        MessageReceiver.handleEndCallMessage = { message in
-            DispatchQueue.main.async {
-                guard let call = AppEnvironment.shared.callManager.currentCall, message.uuid! == call.uuid else { return }
-                self.dismissAllCallUI()
-                if message.sender! == getUserHexEncodedPublicKey() {
-                    AppEnvironment.shared.callManager.reportCurrentCallEnded(reason: .declinedElsewhere)
-                } else {
-                    AppEnvironment.shared.callManager.reportCurrentCallEnded(reason: .remoteEnded)
-                }
-            }
-        }
-    }
-    
-    // MARK: Configuration message
-    @objc(syncConfigurationIfNeeded)
-    func syncConfigurationIfNeeded() {
-        guard Storage.shared.getUser()?.name != nil else { return }
-        let userDefaults = UserDefaults.standard
-        let lastSync = userDefaults[.lastConfigurationSync] ?? .distantPast
-        guard Date().timeIntervalSince(lastSync) > 7 * 24 * 60 * 60 else { return } // Sync every 2 days
-        
-        MessageSender.syncConfiguration(forceSyncNow: false)
-            .done {
-                // Only update the 'lastConfigurationSync' timestamp if we have done the first sync (Don't want
-                // a new device config sync to override config syncs from other devices)
-                if userDefaults[.hasSyncedInitialConfiguration] {
-                    userDefaults[.lastConfigurationSync] = Date()
->>>>>>> cf1f1b0e
                 }
             },
             migrationProgressChanged: { progress, minEstimatedTotalTime in
@@ -321,7 +154,9 @@
     func applicationDidEnterBackground(_ application: UIApplication) {
         DDLog.flushLog()
         
-        stopPollers()
+        // NOTE: Fix an edge case where user taps on the callkit notification
+        // but answers the call on another device
+        stopPollers(shouldStopUserPoller: !self.hasIncomingCallWaiting())
     }
     
     func applicationDidReceiveMemoryWarning(_ application: UIApplication) {
@@ -420,8 +255,7 @@
             content: notificationContent,
             trigger: nil
         )
-
-<<<<<<< HEAD
+        
         // Make sure we clear any existing notifications so that they don't start stacking up
         // if the user receives multiple pushes.
         UNUserNotificationCenter.current().removeAllPendingNotificationRequests()
@@ -535,12 +369,6 @@
             SessionApp.homeViewController.wrappedValue?.createNewDM()
             completionHandler(true)
         }
-=======
-    // MARK: Closed group poller
-    @objc func startClosedGroupPoller() {
-        guard OWSIdentityManager.shared().identityKeyPair() != nil else { return }
-        ClosedGroupPoller.shared.start()
->>>>>>> cf1f1b0e
     }
 
     /// The method will be called on the delegate only if the application is in the foreground. If the method is not implemented or the
@@ -621,13 +449,16 @@
         
         poller.startIfNeeded()
         ClosedGroupPoller.shared.start()
-        OpenGroupManagerV2.shared.startPolling()
-    }
-    
-    public func stopPollers() {
-        poller.stop()
+        OpenGroupManager.shared.startPolling()
+    }
+    
+    public func stopPollers(shouldStopUserPoller: Bool = true) {
+        if shouldStopUserPoller {
+            poller.stop()
+        }
+        
         ClosedGroupPoller.shared.stop()
-        OpenGroupManagerV2.shared.stopPolling()
+        OpenGroupManager.shared.stopPolling()
     }
     
     // MARK: - App Mode
@@ -690,6 +521,183 @@
         }
         
         homeViewController.createNewDMFromDeepLink(sessionID: sessionId)
+    }
+        
+    // MARK: - Call handling
+        
+    func hasIncomingCallWaiting() -> Bool {
+        guard let call = AppEnvironment.shared.callManager.currentCall else { return false }
+        
+        return !call.hasStartedConnecting
+    }
+    
+    func handleAppActivatedWithOngoingCallIfNeeded() {
+        guard let call = AppEnvironment.shared.callManager.currentCall else { return }
+        guard MiniCallView.current == nil else { return }
+        
+        if let callVC = CurrentAppContext().frontmostViewController() as? CallVC, callVC.call == call { return }
+        
+        // FIXME: Handle more gracefully
+        guard let presentingVC = CurrentAppContext().frontmostViewController() else { preconditionFailure() }
+        
+        let callVC = CallVC(for: call)
+        
+        if let conversationVC = presentingVC as? ConversationVC, let contactThread = conversationVC.thread as? TSContactThread, contactThread.contactSessionID() == call.sessionID {
+            callVC.conversationVC = conversationVC
+            conversationVC.inputAccessoryView?.isHidden = true
+            conversationVC.inputAccessoryView?.alpha = 0
+        }
+        
+        presentingVC.present(callVC, animated: true, completion: nil)
+    }
+    
+    private func dismissAllCallUI() {
+        if let currentBanner = IncomingCallBanner.current { currentBanner.dismiss() }
+        if let callVC = CurrentAppContext().frontmostViewController() as? CallVC { callVC.handleEndCallMessage() }
+        if let miniCallView = MiniCallView.current { miniCallView.dismiss() }
+    }
+    
+    private func showCallUIForCall(_ call: SessionCall) {
+        DispatchQueue.main.async {
+            call.reportIncomingCallIfNeeded{ error in
+                if let error = error {
+                    SNLog("[Calls] Failed to report incoming call to CallKit due to error: \(error)")
+                }
+                else {
+                    if CurrentAppContext().isMainAppAndActive {
+                        guard let presentingVC = CurrentAppContext().frontmostViewController() else {
+                            preconditionFailure()   // FIXME: Handle more gracefully
+                        }
+                        
+                        if let conversationVC = presentingVC as? ConversationVC, let contactThread = conversationVC.thread as? TSContactThread, contactThread.contactSessionID() == call.sessionID {
+                            let callVC = CallVC(for: call)
+                            callVC.conversationVC = conversationVC
+                            conversationVC.inputAccessoryView?.isHidden = true
+                            conversationVC.inputAccessoryView?.alpha = 0
+                            presentingVC.present(callVC, animated: true, completion: nil)
+                        }
+                        else if !SSKPreferences.isCallKitSupported {
+                            let incomingCallBanner = IncomingCallBanner(for: call)
+                            incomingCallBanner.show()
+                        }
+                    }
+                }
+            }
+        }
+    }
+    
+    private func insertCallInfoMessage(for message: CallMessage, using transaction: YapDatabaseReadWriteTransaction) -> TSInfoMessage? {
+        guard let sender = message.sender, let uuid = message.uuid else { return nil }
+        
+        var receivedCalls = Storage.shared.getReceivedCalls(for: sender, using: transaction)
+        
+        guard !receivedCalls.contains(uuid) else { return nil }
+        
+        let thread = TSContactThread.getOrCreateThread(withContactSessionID: message.sender!, transaction: transaction)
+        let infoMessage = TSInfoMessage.from(message, associatedWith: thread)
+        infoMessage.save(with: transaction)
+        receivedCalls.insert(uuid)
+        Storage.shared.setReceivedCalls(to: receivedCalls, for: sender, using: transaction)
+        
+        return infoMessage
+    }
+    
+    private func showMissedCallTipsIfNeeded(caller: String) {
+        guard !UserDefaults.standard[.hasSeenCallMissedTips] else { return }
+        guard let presentingVC = CurrentAppContext().frontmostViewController() else { preconditionFailure() }
+        
+        let callMissedTipsModal = CallMissedTipsModal(caller: caller)
+        presentingVC.present(callMissedTipsModal, animated: true, completion: nil)
+        
+        userDefaults[.hasSeenCallMissedTips] = true
+    }
+    
+    func setUpCallHandling() {
+        // Pre offer messages
+        MessageReceiver.handleNewCallOfferMessageIfNeeded = { (message, transaction) in
+            guard CurrentAppContext().isMainApp else { return }
+            guard let timestamp = message.sentTimestamp, TimestampUtils.isWithinOneMinute(timestamp: timestamp) else {
+                // Add missed call message for call offer messages from more than one minute
+                if let infoMessage = self.insertCallInfoMessage(for: message, using: transaction) {
+                    infoMessage.updateCallInfoMessage(.missed, using: transaction)
+                    let thread = TSContactThread.getOrCreateThread(withContactSessionID: message.sender!, transaction: transaction)
+                    SSKEnvironment.shared.notificationsManager?.notifyUser(forIncomingCall: infoMessage, in: thread, transaction: transaction)
+                }
+                return
+            }
+            
+            guard SSKPreferences.areCallsEnabled else {
+                if let infoMessage = self.insertCallInfoMessage(for: message, using: transaction) {
+                    infoMessage.updateCallInfoMessage(.permissionDenied, using: transaction)
+                    let thread = TSContactThread.getOrCreateThread(withContactSessionID: message.sender!, transaction: transaction)
+                    SSKEnvironment.shared.notificationsManager?.notifyUser(forIncomingCall: infoMessage, in: thread, transaction: transaction)
+                    let contactName = Storage.shared.getContact(with: message.sender!, using: transaction)?.displayName(for: Contact.Context.regular) ?? message.sender!
+                    DispatchQueue.main.async {
+                        self.showMissedCallTipsIfNeeded(caller: contactName)
+                    }
+                }
+                return
+            }
+            
+            let callManager = AppEnvironment.shared.callManager
+            
+            // Ignore pre offer message after the same call instance has been generated
+            if let currentCall = callManager.currentCall, currentCall.uuid == message.uuid! { return }
+            
+            guard callManager.currentCall == nil else {
+                callManager.handleIncomingCallOfferInBusyState(offerMessage: message, using: transaction)
+                return
+            }
+            
+            let infoMessage = self.insertCallInfoMessage(for: message, using: transaction)
+            
+            // Handle UI
+            if let caller = message.sender, let uuid = message.uuid {
+                let call = SessionCall(for: caller, uuid: uuid, mode: .answer)
+                call.callMessageID = infoMessage?.uniqueId
+                self.showCallUIForCall(call)
+            }
+        }
+        
+        // Offer messages
+        MessageReceiver.handleOfferCallMessage = { message in
+            DispatchQueue.main.async {
+                guard let call = AppEnvironment.shared.callManager.currentCall, message.uuid! == call.uuid else { return }
+                let sdp = RTCSessionDescription(type: .offer, sdp: message.sdps![0])
+                call.didReceiveRemoteSDP(sdp: sdp)
+            }
+        }
+        
+        // Answer messages
+        MessageReceiver.handleAnswerCallMessage = { message in
+            DispatchQueue.main.async {
+                guard let call = AppEnvironment.shared.callManager.currentCall, message.uuid! == call.uuid else { return }
+                if message.sender! == getUserHexEncodedPublicKey() {
+                    guard !call.hasStartedConnecting else { return }
+                    self.dismissAllCallUI()
+                    AppEnvironment.shared.callManager.reportCurrentCallEnded(reason: .answeredElsewhere)
+                } else {
+                    call.hasStartedConnecting = true
+                    let sdp = RTCSessionDescription(type: .answer, sdp: message.sdps![0])
+                    call.didReceiveRemoteSDP(sdp: sdp)
+                    guard let callVC = CurrentAppContext().frontmostViewController() as? CallVC else { return }
+                    callVC.handleAnswerMessage(message)
+                }
+            }
+        }
+        
+        // End call messages
+        MessageReceiver.handleEndCallMessage = { message in
+            DispatchQueue.main.async {
+                guard let call = AppEnvironment.shared.callManager.currentCall, message.uuid! == call.uuid else { return }
+                self.dismissAllCallUI()
+                if message.sender! == getUserHexEncodedPublicKey() {
+                    AppEnvironment.shared.callManager.reportCurrentCallEnded(reason: .declinedElsewhere)
+                } else {
+                    AppEnvironment.shared.callManager.reportCurrentCallEnded(reason: .remoteEnded)
+                }
+            }
+        }
     }
     
     // MARK: - Config Sync
