/* No comment provided by engineer. */
"attachment" = "附件";
/* Format string for file extension label in call interstitial view */
"attachmentsFileType" = "檔案類型： %@";
/* Format string for file size label in call interstitial view. Embeds: {{file size as 'N mb' or 'N kb'}}. */
"attachmentsFileSize" = "大小：%@";
/* One-line label indicating the user can add no more text to the media message field. */
"messageErrorLimit" = "訊息長度已達限制";
/* Label for 'send' button in the 'attachment approval' dialog. */
"send" = "發送";
/* Generic filename for an attachment with no known name */
"attachment" = "附件";
/* The title of the 'attachment error' alert. */
"attachmentsErrorSending" = "寄送附件時發生錯誤";
/* Attachment error message for image attachments which could not be converted to JPEG */
"ATTACHMENT_ERROR_COULD_NOT_CONVERT_TO_JPEG" = "無法讀取圖片。";
/* Attachment error message for video attachments which could not be converted to MP4 */
"ATTACHMENT_ERROR_COULD_NOT_CONVERT_TO_MP4" = "無法處理影片";
/* Attachment error message for image attachments which cannot be parsed */
"ATTACHMENT_ERROR_COULD_NOT_PARSE_IMAGE" = "無法解析圖片";
/* Attachment error message for image attachments in which metadata could not be removed */
"attachmentsImageErrorMetadata" = "無法移除圖片資訊";
/* Attachment error message for image attachments which could not be resized */
"ATTACHMENT_ERROR_COULD_NOT_RESIZE_IMAGE" = "無法修改圖片大小";
/* Attachment error message for attachments whose data exceed file size limits */
"attachmentsErrorSize" = "附件過大";
/* Attachment error message for attachments with invalid data */
"attachmentsErrorNotSupported" = "附件包含無效內容";
/* Attachment error message for attachments with an invalid file format */
"attachmentsErrorNotSupported" = "附件有無效檔案格式";
/* Attachment error message for attachments without any data */
"ATTACHMENT_ERROR_MISSING_DATA" = "附件不存在";
/* Alert title when picking a document fails for an unknown reason */
"ATTACHMENT_PICKER_DOCUMENTS_FAILED_ALERT_TITLE" = "選取檔案時發生錯誤";
/* Alert body when picking a document fails because user picked a directory/bundle */
"attachmentsErrorSize" = "請嘗試將其轉換為壓縮檔或者再嘗試重新發送一次";
/* Alert title when picking a document fails because user picked a directory/bundle */
"attachmentsErrorNotSupported" = "不支援的檔案類型";
/* Short text label for a voice message attachment, used for thread preview and on the lock screen */
"messageVoice" = "語音訊息";
/* Button label for the 'block' button */
"block" = "封鎖";
/* A format for the 'block user' action sheet title. Embeds {{the blocked user's name or phone number}}. */
"block" = "封鎖 %@？";
/* A format for the 'unblock user' action sheet title. Embeds {{the unblocked user's name or phone number}}. */
"blockUnblock" = "取消封鎖 %@？";
/* Button label for the 'unblock' button */
"blockUnblock" = "解除封鎖";
/* An explanation of the consequences of blocking another user. */
"blockDescription" = "被您封鎖的使用者將無法傳送訊息與撥打電話給您";
/* Label for generic done button. */
"done" = "完成";
/* Button text to enable batch selection mode */
"select" = "選擇";
/* keyboard toolbar label when starting to search with no current results */
"searchSearching" = "搜尋中…";
/* keyboard toolbar label when no messages match the search string */
"searchMatchesNoneSpecific" = "沒有相符項目";
/* keyboard toolbar label when exactly 1 message matches the search string */
"CONVERSATION_SEARCH_ONE_RESULT" = "1 個相符項目";
/* keyboard toolbar label when more than 1 message matches the search string. Embeds {{number/position of the 'currently viewed' result}} and the {{total number of results}} */
"searchMatches" = "%d 中的 %d 個項目相符";
/* table cell label in conversation settings */
"CONVERSATION_SETTINGS_BLOCK_THIS_USER" = "封鎖此用戶";
/* label for 'mute thread' cell in conversation settings */
"notificationsMute" = "靜音";
/* Table cell label in conversation settings which returns the user to the conversation with 'search mode' activated */
"searchConversation" = "搜尋對話";
/* Title for the 'crop/scale image' dialog. */
"attachmentsMoveAndScale" = "移動與裁切";
/* Subtitle shown while the app is updating its database. */
"waitFewMinutes" = "這可能需要幾分鐘的時間。";
/* Title shown while the app is updating its database. */
"databaseOptimizing" = "最佳化資料庫中";
/* The present; the current time. */
"DATE_NOW" = "現在";
/* table cell label in conversation settings */
"DISAPPEARING_MESSAGES" = "自動銷毀訊息";
/* table cell label in conversation settings */
"groupEdit" = "編輯群組";
/* Label indicating media gallery is empty */
"attachmentsMediaEmpty" = "此對話中沒有媒體。";
/* Label indicating loading is in progress */
"attachmentsLoadingNewer" = "讀取新媒體中⋯";
/* Label indicating loading is in progress */
"attachmentsLoadingOlder" = "讀取舊媒體中⋯";
/* Error displayed when there is a failure fetching a GIF from the remote service. */
"errorUnknown" = "無法讀取此 GIF。請確認您是否已連接到網路。";
/* Generic error displayed when picking a GIF */
"errorUnknown" = "發生不明錯誤。";
/* Shown when selected GIF couldn't be fetched */
"errorUnknown" = "無法選取此 GIF。";
/* Alert message shown when user tries to search for GIFs without entering any search terms. */
"searchEnter" = "請輸入搜尋內容";
/* Indicates that an error occurred while searching. */
"searchMatchesNone" = "錯誤。請輕點重試。";
/* Indicates that the user's search had no results. */
"searchMatchesNone" = "沒有結果";
/* No comment provided by engineer. */
"GROUP_CREATED" = "已建立群組";
/* No comment provided by engineer. */
"groupMemberNew" = "%@ 已加入群組 ";
/* No comment provided by engineer. */
"groupMemberLeft" = "%@ 已離開群組 ";
/* No comment provided by engineer. */
"groupRemoved" = "%@ 已從群組中移除 ";
/* No comment provided by engineer. */
"groupRemovedMore" = "%@ 已從群組中移除 ";
/* No comment provided by engineer. */
"GROUP_TITLE_CHANGED" = "標題已更改為「%@」 ";
/* No comment provided by engineer. */
"groupUpdated" = "群組已更新";
/* No comment provided by engineer. */
"groupMemberYouLeft" = "您已離開群組";
/* No comment provided by engineer. */
"groupRemovedYou" = " 你已從群組中移除。 ";
/* Momentarily shown to the user when attempting to select more images than is allowed. Embeds {{max number of items}} that can be shared. */
"attachmentsErrorNumber" = "無法分享超過 %@ 個項目。";
/* alert title */
"IMAGE_PICKER_FAILED_TO_PROCESS_ATTACHMENTS" = "無法選取此附件。";
/* Message for the alert indicating that an audio file is invalid. */
"audioUnableToPlay" = "無效的聲音檔案。";
/* Confirmation button within contextual alert */
"leave" = "離開";
/* table cell label in conversation settings */
"LEAVE_GROUP_ACTION" = "離開群組";
/* nav bar button item */
"conversationsSettingsAllMedia" = "全部媒體";
/* Confirmation button text to delete selected media from the gallery, embeds {{number of messages}} */
"deleteMessages" = "刪除 %d 訊息";
/* Confirmation button text to delete selected media message from the gallery */
"deleteMessage" = "刪除訊息";
/* embeds {{sender name}} and {{sent datetime}}, e.g. 'Sarah on 10/30/18, 3:29' */
"attachmentsMedia" = "%@ 於 %@";
/* Format for the 'more items' indicator for media galleries. Embeds {{the number of additional items}}. */
"MEDIA_GALLERY_MORE_ITEMS_FORMAT" = "+%@";
/* Short sender label for media sent by you */
"onionRoutingPathYou" = "您";
/* Section header in media gallery collection view */
"attachmentsThisMonth" = "這個月";
/* status message for failed messages */
"MESSAGE_STATUS_FAILED" = "傳送失敗";
/* status message for read messages */
"read" = "已讀";
/* message status while message is sending. */
"sending" = "傳送中⋯";
/* status message for sent messages */
"disappearingMessagesSent" = "已傳送";
/* status message while attachment is uploading */
"uploading" = "上傳中⋯";
/* notification title. Embeds {{author name}} and {{group name}} */
"notificationsIosGroup" = "%@ 傳送到 %@";
/* Label for 1:1 conversation with yourself. */
"noteToSelf" = "小筆記";
/* Lock screen notification text presented after user powers on their device without unlocking. Embeds {{device model}} (either 'iPad' or 'iPhone') */
"notificationsIosRestart" = "在您的設備 ‘%@’ 重新啟動時接收到訊息。";
/* No comment provided by engineer. */
"BUTTON_OK" = "好";
/* Info Message when {{other user}} disables or doesn't support disappearing messages */
"disappearingMessagesTurnedOff" = "%@ 取消了閱後即焚模式";
/* Info Message when {{other user}} updates message expiration to {{time amount}}, see the *_TIME_AMOUNT strings for context. */
"disappearingMessagesSet" = "%@ 設定閱後即焚模式時間至 %@";
/* alert title, generic error preventing user from capturing a photo */
"cameraErrorUnavailable" = "無法讀取圖片。";
/* alert title */
"cameraErrorUnavailable" = "無法讀取圖片。";
/* alert title */
"cameraErrorUnavailable" = "無法打開相機。";
/* label for system photo collections which have no name. */
"attachmentsAlbumUnnamed" = "未命名相簿";
/* Notification action button title */
"messageMarkRead" = "標記為已讀";
/* Notification action button title */
"reply" = "回覆";
/* Description of how and why Session iOS uses Touch ID/Face ID/Phone Passcode to unlock 'screen lock'. */
"authenticateToOpen" = "驗證您的身分以打開 Session。";
/* Title for alert indicating that screen lock could not be unlocked. */
"authenticateFailed
authenticateFailed
authenticateFailed
authenticateFailed" = "驗證失敗";
/* Format string for the default 'Note' sound. Embeds the system {{sound name}}. */
"SETTINGS_AUDIO_DEFAULT_TONE_LABEL_FORMAT" = "%@ (預設)";
/* Label for settings view that allows user to change the notification sound. */
"SETTINGS_ITEM_NOTIFICATION_SOUND" = "訊息通知";
/* {{number of days}} embedded in strings, e.g. 'Alice updated disappearing messages expiration to {{5 days}}'. See other *_TIME_AMOUNT strings */
"TIME_AMOUNT_DAYS" = "%@ 天";
/* Label text below navbar button, embeds {{number of days}}. Must be very short, like 1 or 2 characters, The space is intentionally omitted between the text and the embedded duration so that we get, e.g. '5d' not '5 d'. See other *_TIME_AMOUNT strings */
"TIME_AMOUNT_DAYS_SHORT_FORMAT" = "%@天";
/* {{number of hours}} embedded in strings, e.g. 'Alice updated disappearing messages expiration to {{5 hours}}'. See other *_TIME_AMOUNT strings */
"TIME_AMOUNT_HOURS" = "%@ 小時";
/* Label text below navbar button, embeds {{number of hours}}. Must be very short, like 1 or 2 characters, The space is intentionally omitted between the text and the embedded duration so that we get, e.g. '5h' not '5 h'. See other *_TIME_AMOUNT strings */
"TIME_AMOUNT_HOURS_SHORT_FORMAT" = "%@小時";
/* {{number of minutes}} embedded in strings, e.g. 'Alice updated disappearing messages expiration to {{5 minutes}}'. See other *_TIME_AMOUNT strings */
"TIME_AMOUNT_MINUTES" = "%@ 分鐘";
/* Label text below navbar button, embeds {{number of minutes}}. Must be very short, like 1 or 2 characters, The space is intentionally omitted between the text and the embedded duration so that we get, e.g. '5m' not '5 m'. See other *_TIME_AMOUNT strings */
"TIME_AMOUNT_MINUTES_SHORT_FORMAT" = "%@分鐘";
/* {{number of seconds}} embedded in strings, e.g. 'Alice updated disappearing messages expiration to {{5 seconds}}'. See other *_TIME_AMOUNT strings */
"TIME_AMOUNT_SECONDS" = "%@ 秒";
/* Label text below navbar button, embeds {{number of seconds}}. Must be very short, like 1 or 2 characters, The space is intentionally omitted between the text and the embedded duration so that we get, e.g. '5s' not '5 s'. See other *_TIME_AMOUNT strings */
"TIME_AMOUNT_SECONDS_SHORT_FORMAT" = "%@秒";
/* {{1 day}} embedded in strings, e.g. 'Alice updated disappearing messages expiration to {{1 day}}'. See other *_TIME_AMOUNT strings */
"TIME_AMOUNT_SINGLE_DAY" = "%@ 天";
/* {{1 hour}} embedded in strings, e.g. 'Alice updated disappearing messages expiration to {{1 hour}}'. See other *_TIME_AMOUNT strings */
"TIME_AMOUNT_SINGLE_HOUR" = "%@ 小時";
/* {{1 minute}} embedded in strings, e.g. 'Alice updated disappearing messages expiration to {{1 minute}}'. See other *_TIME_AMOUNT strings */
"TIME_AMOUNT_SINGLE_MINUTE" = "%@ 分鐘";
/* {{1 week}} embedded in strings, e.g. 'Alice updated disappearing messages expiration to {{1 week}}'. See other *_TIME_AMOUNT strings */
"TIME_AMOUNT_SINGLE_WEEK" = "%@ 週";
/* {{number of weeks}}, embedded in strings, e.g. 'Alice updated disappearing messages expiration to {{5 weeks}}'. See other *_TIME_AMOUNT strings */
"TIME_AMOUNT_WEEKS" = "%@ 週";
/* Label text below navbar button, embeds {{number of weeks}}. Must be very short, like 1 or 2 characters, The space is intentionally omitted between the text and the embedded duration so that we get, e.g. '5w' not '5 w'. See other *_TIME_AMOUNT strings */
"TIME_AMOUNT_WEEKS_SHORT_FORMAT" = "%@週";
/* Label for the cancel button in an alert or action sheet. */
"cancel" = "關閉";
/* No comment provided by engineer. */
"delete" = "刪除";
/* Message for the alert indicating the 'voice message' needs to be held to be held down to record. */
"messageVoiceErrorShort" = "點擊並長按來錄製語音訊息。";
/* Info Message when you disable disappearing messages */
"disappearingMessagesTurnedOffYou" = "您取消了閱後即焚模式。";
/* Info message embedding a {{time amount}}, see the *_TIME_AMOUNT strings for context. */
"disappearingMessagesSetYou" = "您將閱後即焚模式時間調整為 %@";
// MARK: - Session
"continue" = "繼續";
"copy" = "複製";
"communityEnterUrlErrorInvalid" = "無效的網址";
"next" = "下一個";
"share" = "分享";
"invalid_session_id" = "無效的 Session ID";
"cancel" = "取消";
"accountIdYours" = "您的 Session ID";
"onboardingBubblePrivacyInYourPocket" = "您的 Session 將從此開始⋯";
"onboardingAccountCreate" = "註冊 Session ID";
"onboardingAccountExists" = "繼續使用 Session";
"onboardingAccountExists" = "連結設備";
"view_fake_chat_bubble_1" = "什麼是 Session?";
"view_fake_chat_bubble_2" = "這是一個去中心化並且加密的訊息 app";
"view_fake_chat_bubble_3" = "所以 Session 不會搜集我的個人資料以及對話中與我連結的資料？ 這究竟是怎麼辦到的？";
"view_fake_chat_bubble_4" = "我們結合了進階匿名連線與端對端加密技術。";
"view_fake_chat_bubble_5" = "我們不會讓自己的朋友使用不夠好的聊天 app，不客氣。";
"vc_register_title" = "跟您的 Session ID 說 Hi";
"vc_register_explanation" = "您的 Session ID 是一個獨特的位址讓您的朋友可以透過它來與您聯繫，且其將不會與您的個人身分連結，透過這樣的設計，Session ID 是完全匿名與隱私的。";
"onboardingAccountExists" = "回復您的帳號";
"recoveryPasswordExplanation" = "請輸入註冊時的復原片語來回復中您的帳號。";
"recoveryPasswordEnter" = "輸入您的復原片語";
"onboardingAccountExists" = "連結設備";
"qrScan" = "掃描 QR Code";
"displayNamePick" = "請輸入您的名稱";
"displayNameDescription" = "這將會成為您 Session 的名稱，它可以是您的真名、別名或任何您喜歡的名字。";
"displayNameEnter" = "輸入您的名稱";
"displayNameErrorDescription" = "請選擇一個名稱";
"displayNameErrorDescriptionShorter" = "請使用一個較短的名稱";
"recommended" = "建議";
"conversationsNone" = "您尚未添加聯絡人";
"vc_home_empty_state_button_title" = "開始一個 Session";
"sessionRecoveryPassword" = "您的復原片語";
"vc_seed_title_2" = "查看您的復原片語";
"vc_seed_explanation" = "您的復原片語是您的 Session ID 的金鑰—如果您無法使用您的裝置，您可以使用它來回復您的帳號。請妥善保管您的復原片語，請不要將其分享給任何人。";
"vc_seed_reveal_button_title" = "按住以解除隱藏";
"view_seed_reminder_subtitle_1" = "儲存您的復原片語以確保您的帳號安全";
"view_seed_reminder_subtitle_2" = "點擊與長按已編輯文字來解除隱藏您的復原片語，然後將其妥善保管以確保您的帳號安全。";
"view_seed_reminder_subtitle_3" = "請確定您會將復原片語儲存在一個安全的地方";
"onionRoutingPath" = "路徑";
"onionRoutingPathDescription" = "Session 將您傳送的訊息經由 Session 的去中心化網絡做多重的路徑與節點傳輸以隱藏您的 IP，這些是您現在傳送訊息將經過的節點服務所設立之國家。";
"onionRoutingPathYou" = "您";
"onionRoutingPathEntryNode" = "入口節點";
"onionRoutingPathServiceNode" = "服務節點";
"onionRoutingPathDestination" = "目的地";
"learnMore" = "更多";
"messageNew" = "新訊息";
"accountIdEnter" = "輸入 Session ID";
"qrScan" = "掃描 QR Code";
"vc_enter_public_key_explanation" = "輸入他人的 Session ID 或分享您的 Session ID 以開始新會話。";
"cameraGrantAccessQr" = "Session 需要使用相機來掃描 QR Codes";
"groupCreate" = "建立群組";
"groupNameEnter" = "請輸入群組名稱";
"conversationsNone" = "您尚未加入聯絡人";
"groupNameEnterPlease" = "請輸入群組名稱";
"groupNameEnterShorter" = "請輸入一個較短的群組名稱";
"groupAddMemberMaximum" = "私密群組的使用者上限不能超過100人";
"communityJoin" = "加入社群";
"communityUrl" = "社群 URL";
"qrScan" = "掃描 QR Code";
"communityEnterUrl" = "輸入社群 URL";
"sessionSettings" = "設定";
"vc_group_settings_title" = "群組設定";
"displayNameErrorDescription" = "請選擇一個名稱";
"displayNameErrorDescriptionShorter" = "請選擇一個較短的名稱";
"sessionPrivacy" = "隱私權條款";
"sessionNotifications" = "通知";
"sessionRecoveryPassword" = "復原片語";
"sessionClearData" = "清除資料";
"qrCode" = "QR Code";
"view" = "查看我的 QR Code";
"qrScan" = "掃描 QR Code";
"vc_qr_code_view_scan_qr_code_explanation" = "掃描朋友的 QR Code 來開始對話。";
"qrYoursDescription" = "這是您的 QR Code，其他使用者可以掃描來與您對話。";
// MARK: - Not Yet Translated
"fast_mode_explanation" = "您將會透過 Apple 的通知服務可靠且迅速的收到通知。";
"notificationsFastMode" = "性能模式";
"notificationsSlowModeDescription" = "Session 會偶爾在背景執行時檢查新訊息。";
"notificationsSlowMode" = "慢速模式";
"notificationsMessage" = "訊息通知";
"sessionRecoveryPassword" = "復原片語";
"vc_link_device_scan_qr_code_explanation" = "請使用您其他的裝置並前往 設定 → 復原片語 來顯示您的QR Code。";
"sessionRecoveryPassword" = "復原片語";
"vc_enter_recovery_phrase_explanation" = "如您需要連結您的裝置，請輸入申請帳號時您的復原片語。";
"accountIdEnterYourFriends" = "請輸入您的 ID 或 ONS 的名稱";
"groupOnlyAdmin" = "因為您是此群組的創立人所以將會刪除所有人的群組，此動作將不能被撤銷。";
"communityJoinOfficial" = "或加入這些群組⋯";
"sessionInviteAFriend" = "邀請好友";
"copied" = "已複製";
"accountIDCopy" = "複製 Session ID";
"message" = "訊息";
"vc_conversation_voice_message_cancel_message" = "滑動以取消";
"attachmentsAutoDownloadModalTitle" = "是否信任 %@？";
"attachmentsAutoDownloadModalDescription" = "您確定要下載 %@ 傳送的媒體嗎？";
"download" = "下載";
"urlOpen" = "打開連結？";
"urlOpenDescription" = "您確定要打開 %@ 嗎？";
"open" = "打開";
"urlCopy" = "複製鏈結";
"blockUnblock" = "解除封鎖 %@ 嗎？";
"blockUnblockDescription" = "您確定要解除封鎖 %@ 嗎？";
"blockUnblock" = "解除封鎖";
"linkPreviewsEnable" = "是否要啟用連結預覽？";
"linkPreviewsFirstDescription" = "啟用連結預覽將會讓您送出與接收的 URLs 啟用預覽，這是一項好用的功能，但是 Session 會需要連結這些網站來產生預覽，您可以隨時關閉連結預覽功能。";
"enable" = "啟用";
"shareToSession" = "分享至 Session";
"sending" = "傳送中⋯";
"linkPreviewsErrorUnsecure" = "無法載入不安全連結的預覽";
"linkPreviewsErrorLoad" = "無法載入預覽";
"vc_share_link_previews_disabled_title" = "已停用預覽連結";
"vc_share_link_previews_disabled_explanation" = "啟用連結預覽將會讓您分享的 URLs 啟用預覽，這是一項好用的功能，但是 Session 會需要連結這些網站來產生預覽。\n\n您可以隨時啟用連結預覽功能。";
"communityInvitation" = "打開群組邀請";
"vc_conversation_settings_invite_button_title" = "新增成員";
"warning" = "警告";
"recoveryPasswordWarningSendDescription" = "這是你的復原片語。獲得這段復原片語的任何人都可以全權存取你的帳戶。";
"send" = "發送";
"vc_conversation_settings_notify_for_mentions_only_title" = "提及我時才通知";
"vc_conversation_settings_notify_for_mentions_only_explanation" = "啟用後，你將只會收到提及你的訊息之通知。";
"notificationsMentionsOnly" = "目前啟用提及我時才通知";
"deleteMessageDeleted" = "此段訊息經已刪除";
"clearMessagesForMe" = "只為我自己刪除";
"clearMessagesForEveryone" = "從所有人的裝置上刪除";
"clearMessagesForEveryone" = "為我和 %@ 刪除";
"reply" = "回覆";
"save" = "儲存";
"banUser" = "封鎖用戶";
"context_menu_ban_and_delete_all" = "封鎖並刪除所有";
"context_menu_ban_user_error_alert_message" = "無法封鎖使用者";
"accessibility_expanding_attachments_button" = "增加附件檔案";
"gif" = "Gif";
"accessibility_document_button" = "文件";
"accessibility_main_button_collapse" = "摺疊附件選項";
"recoveryPasswordErrorTitle" = "無效的復原片語";
"dismiss" = "關閉";
/* Button text which opens the settings app */
<<<<<<< HEAD
"sessionSettings" = "設定";
"callsYouCalled" = "您撥打給 %@";
"callsCalledYou" = "%@ 來電";
"callsMissedCallFrom" = "錯過 %@ 的來電";
"messageNewYouveGotA" = "你有一條新訊息。";
"messageNewYouveGotMany" = "你有 %@ 條新訊息。";
"pin" = "置頂";
"pinUnpin" = "取消置頂";
"callsMissed" = "未接來電";
"callsYouMissedCallPermissions" = "來自 %@ 的未接來電，您必須從隱私權設定開啟語音和視訊通話的權限。";
"attachmentsMediaSaved" = "%@ 儲存了媒體";
"screenshotTaken" = "%@ 擷取了螢幕畫面";
"sessionConversations" = "聯絡人和群組";
"messages" = "訊息";
"sessionMessageRequests" = "訊息要求";
"messageRequestsNonePending" = "沒有擱置中的訊息要求";
"clearAll" = "全部清除";
"messageRequestsClearAllExplanation" = "您確定要清除所有訊息要求嗎？";
"clear" = "清除";
"messageRequestsDelete" = "您確定要刪除這則訊息要求嗎？";
=======
"OPEN_SETTINGS_BUTTON" = "設定";
"call_outgoing" = "您撥打給 %@";
"call_incoming" = "%@ 來電";
"call_missed" = "錯過 %@ 的來電";
"APN_Message" = "你有一條新訊息。";
"APN_Collapsed_Messages" = "你有 %@ 條新訊息。";
"PIN_BUTTON_TEXT" = "置頂";
"UNPIN_BUTTON_TEXT" = "取消置頂";
"modal_call_missed_tips_title" = "未接來電";
"modal_call_missed_tips_explanation" = "來自 %@ 的未接來電，您必須從隱私權設定開啟語音和視訊通話的權限。";
"media_saved" = "%@ 儲存了媒體";
"screenshot_taken" = "%@ 擷取了螢幕畫面";
"SEARCH_SECTION_CONTACTS" = "聯絡人和群組";
"SEARCH_SECTION_MESSAGES" = "訊息";
"MESSAGE_REQUESTS_TITLE" = "訊息要求";
"MESSAGE_REQUESTS_EMPTY_TEXT" = "沒有擱置中的訊息要求";
"MESSAGE_REQUESTS_CLEAR_ALL" = "全部清除";
"MESSAGE_REQUESTS_CLEAR_ALL_CONFIRMATION_TITLE" = "Are you sure you want to clear all message requests and group invites?";
"MESSAGE_REQUESTS_CLEAR_ALL_CONFIRMATION_ACTON" = "清除";
"MESSAGE_REQUESTS_DELETE_CONFIRMATION_ACTON" = "您確定要刪除這則訊息要求嗎？";
>>>>>>> 7c96dcd5
"MESSAGE_REQUESTS_BLOCK_CONFIRMATION_ACTON" = "您確定要封鎖此聯絡人？";
"messageRequestsAcceptDescription" = "傳送訊息給這位使用者將自動接受他們的訊息要求並顯示您的 Session ID";
"messageRequestsAccepted" = "您的訊息要求已被接受。";
"messageRequestsNew" = "您有一個新的訊息要求";
"hide" = "隱藏";
"accept" = "接受";
"TXT_BLOCK_USER_TITLE" = "封鎖使用者";
"error" = "錯誤";
"callsPermissionsRequired" = "需要通話權限";
"callsPermissionsRequiredDescription" = "您可以從隱私權設定中開啟語音和視訊通話的權限。";
"communityError" = "糟糕，發生錯誤！";
"communityErrorDescription" = "请稍后再试";
"LOADING_CONVERSATIONS" = "正在載入對話…";
"DATABASE_MIGRATION_FAILED" = "An error occurred when optimising the database\n\nYou can export your application logs to be able to share for troubleshooting or you can restore your device\n\nWarning: Restoring your device will result in loss of any data older than two weeks";
"recoveryPasswordErrorMessageGeneric" = "出現錯誤，請檢查您的復原片語並再試一次。";
"recoveryPasswordErrorMessageShort" = "Looks like you didn't enter enough words. Please check your recovery phrase and try again.";
"recoveryPasswordErrorMessageShort" = "You seem to be missing the last word of your recovery phrase. Please check what you entered and try again.";
"recoveryPasswordErrorMessageIncorrect" = "There appears to be an invalid word in your recovery phrase. Please check what you entered and try again.";
"recoveryPasswordErrorMessageGeneric" = "Your recovery phrase couldn't be verified. Please check what you entered and try again.";
/* Indicates that an unknown error occurred while using Touch ID/Face ID/Phone Passcode. */
"authenticateNotAccessed" = "Authentication could not be accessed.";
/* Indicates that Touch ID/Face ID/Phone Passcode authentication failed. */
"authenticateFailed
authenticateFailed
authenticateFailed
authenticateFailed" = "Authentication failed.";
/* Indicates that Touch ID/Face ID/Phone Passcode is 'locked out' on this device due to authentication failures. */
"authenticateFailedTooManyAttempts" = "Too many failed authentication attempts. Please try again later.";
/* Indicates that Touch ID/Face ID/Phone Passcode are not available on this device. */
"lockAppEnablePasscode" = "You must enable a passcode in your iOS Settings in order to use Screen Lock.";
/* Indicates that Touch ID/Face ID/Phone Passcode is not configured on this device. */
"lockAppEnablePasscode" = "You must enable a passcode in your iOS Settings in order to use Screen Lock.";
/* Indicates that Touch ID/Face ID/Phone Passcode passcode is not set. */
"lockAppEnablePasscode" = "You must enable a passcode in your iOS Settings in order to use Screen Lock.";
/* Label for the button to send a message */
"send" = "傳送";
/* Generic text for button that retries whatever the last action was. */
"retry" = "重試";
/* notification body */
"messageErrorDelivery" = "訊息傳送失敗";
"INVALID_SESSION_ID_MESSAGE" = "請檢查 Session ID，然後再試一次。";
"recoveryPasswordErrorMessageGeneric" = "請檢查復原片語，然後再試一次。";
"media" = "媒體";
"DOCUMENT_TAB_TITLE" = "文件";
"attachmentsFilesEmpty" = "You don't have any document in this conversation.";
"DOCUMENT_TILES_LOADING_MORE_RECENT_LABEL" = "Loading Newer Document…";
"DOCUMENT_TILES_LOADING_OLDER_LABEL" = "Loading Older Document…";
/* The name for the emoji category 'Activities' */
"EMOJI_CATEGORY_ACTIVITIES_NAME" = "活動";
/* The name for the emoji category 'Animals & Nature' */
"EMOJI_CATEGORY_ANIMALS_NAME" = "動物與自然";
/* The name for the emoji category 'Flags' */
"EMOJI_CATEGORY_FLAGS_NAME" = "旗幟";
/* The name for the emoji category 'Food & Drink' */
"EMOJI_CATEGORY_FOOD_NAME" = "食物和飲料";
/* The name for the emoji category 'Objects' */
"EMOJI_CATEGORY_OBJECTS_NAME" = "物件";
/* The name for the emoji category 'Recents' */
"EMOJI_CATEGORY_RECENTS_NAME" = "最近使用";
/* The name for the emoji category 'Smileys & People' */
"EMOJI_CATEGORY_SMILEYSANDPEOPLE_NAME" = "Smileys & People";
/* The name for the emoji category 'Symbols' */
"EMOJI_CATEGORY_SYMBOLS_NAME" = "Symbols";
/* The name for the emoji category 'Travel & Places' */
"EMOJI_CATEGORY_TRAVEL_NAME" = "Travel & Places";
"EMOJI_REACTS_NOTIFICATION" = "%@ reacts to a message with %@.";
"EMOJI_REACTS_MORE_REACTORS_ONE" = "And 1 other has reacted %@ to this message.";
"EMOJI_REACTS_MORE_REACTORS_MUTIPLE" = "And %@ others have reacted %@ to this message.";
"EMOJI_REACTS_RATE_LIMIT_TOAST" = "Slow down! You've sent too many emoji reacts. Try again soon.";
/* New conversation screen*/
"conversationsNew" = "New Conversation";
"create" = "建立";
"join" = "加入";
"PRIVACY_TITLE" = "隱私權";
"screenSecurity" = "螢幕安全性";
"lockApp" = "鎖定 Session";
"lockAppDescriptionIos" = "Require Touch ID, Face ID or your passcode to unlock Session.";
"readReceipts" = "Read Receipts";
"readReceipts" = "Read Receipts";
"readReceiptsDescription" = "Send read receipts in one-to-one chats.";
"typingIndicators" = "Typing Indicators";
"typingIndicators" = "Typing Indicators";
"typingIndicatorsDescription" = "See and share typing indicators in one-to-one conversations.";
"linkPreviews" = "Link Previews";
"linkPreviewsSend" = "Send Link Previews";
"linkPreviewsDescription" = "Generate link previews for supported URLs.";
"callsSettings" = "Calls (Beta)";
"callsVoiceAndVideo" = "Voice and Video Calls";
"callsVoiceAndVideoToggleDescription" = "Enables voice and video calls to and from other users.";
"callsVoiceAndVideoBeta" = "Voice and Video Calls (Beta)";
"callsVoiceAndVideoModalDescription" = "Your IP address is visible to your call partner and an Oxen Foundation server while using beta calls. Are you sure you want to enable Voice and Video Calls?";
"NOTIFICATIONS_TITLE" = "Notifications";
"notificationsStrategy" = "Notification Strategy";
"useFastMode" = "Use Fast Mode";
"NOTIFICATIONS_STRATEGY_FAST_MODE_DESCRIPTION" = "You'll be notified of new message reliably and immediately using Apple's notification servers.";
"notificationsGoToDevice" = "Go to device notification settings";
"notificationsStyle" = "通知樣式";
"notificationsSound" = "音效";
"notificationsSoundDescription" = "App 開啟時播放音效";
"notificationsContent" = "通知內容";
"notificationsContentDescription" = "The information shown in notifications.";
"notificationsContentShowNameAndContent" = "Name & Content";
"notificationsContentShowNameOnly" = "Name Only";
"notificationsContentShowNoNameOrContent" = "No Name or Content";
"CONVERSATION_SETTINGS_TITLE" = "對話";
"conversationsMessageTrimming" = "訊息整理";
"conversationsMessageTrimmingTrimCommunities" = "Trim Communities";
"conversationsMessageTrimmingTrimCommunitiesDescription" = "Delete messages older than 6 months from Communities that have over 2,000 messages.";
"CONVERSATION_SETTINGS_SECTION_AUDIO_MESSAGES" = "語音訊息";
"CONVERSATION_SETTINGS_AUDIO_MESSAGES_AUTOPLAY_TITLE" = "自動播放語音訊息";
"CONVERSATION_SETTINGS_AUDIO_MESSAGES_AUTOPLAY_DESCRIPTION" = "Autoplay consecutive audio messages.";
"conversationsBlockedContacts" = "已封鎖的聯絡人";
"blockBlockedNone" = "您沒有已封鎖的聯絡人";
"CONVERSATION_SETTINGS_BLOCKED_CONTACTS_UNBLOCK" = "解除封鎖";
"CONVERSATION_SETTINGS_BLOCKED_CONTACTS_UNBLOCK_CONFIRMATION_TITLE_SINGLE" = "您確定要解除封鎖 %@ 嗎？";
"CONVERSATION_SETTINGS_BLOCKED_CONTACTS_UNBLOCK_CONFIRMATION_TITLE_FALLBACK" = "這位聯絡人";
"CONVERSATION_SETTINGS_BLOCKED_CONTACTS_UNBLOCK_CONFIRMATION_TITLE_MULTIPLE_1" = "您確定要解除封鎖 %@ 嗎？";
"CONVERSATION_SETTINGS_BLOCKED_CONTACTS_UNBLOCK_CONFIRMATION_TITLE_MULTIPLE_2_SINGLE" = "和 %@？";
"CONVERSATION_SETTINGS_BLOCKED_CONTACTS_UNBLOCK_CONFIRMATION_TITLE_MULTIPLE_3" = "和 %d 位其他人？";
"CONVERSATION_SETTINGS_BLOCKED_CONTACTS_UNBLOCK_CONFIRMATION_ACTON" = "解除封鎖";
"sessionAppearance" = "外觀";
"appearanceThemes" = "主題";
"appearancePrimaryColor" = "主要色彩";
"appearancePreview1" = "你好嗎？";
"appearancePreview2" = "I'm good thanks, you?";
"appearancePreview3" = "I'm doing great, thanks.";
"appearanceAutoDarkMode" = "自動夜間模式";
"followSystemSettings" = "Match system settings";
"sessionHelp" = "說明";
"helpReportABug" = "回報錯誤";
"helpReportABugExportLogsDescription" = "Export your logs, then upload the file though Session's Help Desk.";
"helpReportABugExportLogs" = "匯出記錄";
"helpHelpUsTranslateSession" = "翻譯 Session";
"helpWedLoveYourFeedback" = "We'd love your Feedback";
"helpFAQ" = "常見問題";
"helpSupport" = "支援";
"clearDataAll" = "清除所有資料";
"clearDataAllDescription" = "This will permanently delete your messages and contacts. Would you like to clear this device only, or delete your data from the network as well?";
"clearDeviceAndNetworkConfirm" = "Are you sure you want to delete your data from the network?   If you continue, you will not be able to restore your messages or contacts.";
"clearDeviceOnly" = "Clear Device Only";
"clearDeviceAndNetwork" = "Clear Device and Network";
"clearDataErrorDescription1" = "數據已被1個服務節點刪除。節點ID: %@";
"clearDataErrorDescription2" = "數據沒有被%@個服務節點刪除。節點ID: %@";
"modal_clear_all_data_confirm" = "清除";
"sessionRecoveryPassword" = "您的復原片語";
"recoveryPasswordDescription" = "You can use your recovery phrase to restore your account or link a device.";
"modal_permission_explanation" = "Session needs %@ access to continue. You can enable access in the iOS settings.";
"modal_permission_settings_title" = "設定";
"modal_permission_camera" = "相機";
"permissionsMicrophoneAccessRequired" = "麥克風";
"modal_permission_library" = "資料庫";
<<<<<<< HEAD
"off" = "關閉";
"off" = "關閉";
"DISAPPEARING_MESSAGES_SUBTITLE_DISAPPEAR_AFTER" = "Disappear After: %@";
"communityUrlCopy" = "Copy Group URL";
=======
"DISAPPEARING_MESSAGES_OFF" = "關閉";
"DISAPPEARING_MESSAGES_SUBTITLE_OFF" = "關閉";
"COPY_GROUP_URL" = "Copy Group URL";
>>>>>>> 7c96dcd5
"NEW_CONVERSATION_CONTACTS_SECTION_TITLE" = "聯絡人";
"groupCreateErrorNoMembers" = "Please pick at least 1 group member";
"GROUP_CREATION_PLEASE_WAIT" = "Please wait while the group is created...";
"GROUP_CREATION_ERROR_TITLE" = "無法建立群組";
"GROUP_CREATION_ERROR_MESSAGE" = "Please check your internet connection and try again.";
"GROUP_UPDATE_ERROR_TITLE" = "無法更新群組";
"GROUP_UPDATE_ERROR_MESSAGE" = "Can't leave while adding or removing other members.";
"remove" = "移除";
"GROUP_TITLE_MEMBERS" = "成員";
"GROUP_TITLE_FALLBACK" = "群組";
"DM_ERROR_DIRECT_BLINDED_ID" = "You can only send messages to Blinded IDs from within a Community";
"DM_ERROR_INVALID" = "Please check the Session ID or ONS name and try again";
"communityEnterUrlErrorInvalidDescription" = "Please check the URL you entered and try again.";
"COMMUNITY_ERROR_GENERIC" = "無法加入";
<<<<<<< HEAD
"disappearingMessages" = "Disappearing Messages";
"disappearingMessagesDeleteType" = "刪除類型";
"disappearingMessagesDisappearAfterRead" = "閱後即焚";
"disappearingMessagesDisappearAfterReadDescription" = "Messages delete after they have been read.";
"disappearingMessagesDisappearAfterSend" = "Disappear After Send";
"disappearingMessagesDisappearAfterSendDescription" = "Messages delete after they have been sent.";
"disappearingMessagesTimer" = "計時器";
"set" = "設定";
"disappearingMessagesDescription" = "This setting applies to everyone in this conversation.";
"disappearingMessagesOnlyAdmins" = "This setting applies to everyone in this conversation.\nOnly group admins can change this setting.";
"disappearingMessagesDisappear" = "Disappear After %@ - %@";
"DISAPPERING_MESSAGES_INFO_ENABLE" = "%@ has set messages to disappear %@ after they have been %@";
"disappearingMessagesChanged" = "%@ has changed messages to disappear %@ after they have been %@";
"DISAPPERING_MESSAGES_INFO_DISABLE" = "%@ has turned off disappearing messages";
=======
"DISAPPERING_MESSAGES_TITLE" = "Disappearing Messages";
"DISAPPERING_MESSAGES_TYPE_TITLE" = "刪除類型";
"DISAPPERING_MESSAGES_TYPE_AFTER_READ_TITLE" = "閱後即焚";
"DISAPPERING_MESSAGES_TYPE_AFTER_READ_DESCRIPTION" = "Messages delete after they have been read.";
"DISAPPERING_MESSAGES_TYPE_AFTER_SEND_TITLE" = "Disappear After Send";
"DISAPPERING_MESSAGES_TYPE_AFTER_SEND_DESCRIPTION" = "Messages delete after they have been sent.";
"DISAPPERING_MESSAGES_TIMER_TITLE" = "計時器";
"DISAPPERING_MESSAGES_SAVE_TITLE" = "設定";
"DISAPPERING_MESSAGES_GROUP_WARNING" = "This setting applies to everyone in this conversation.";
"DISAPPERING_MESSAGES_GROUP_WARNING_ADMIN_ONLY" = "This setting applies to everyone in this conversation.\nOnly group admins can change this setting.";
/* Informational message shown when a conversation participant enables disappearing messages. The first '%@' will be the participants name, the second '%@' will be the duration and the third '%@' will indicate whether the countdown should start after the messages are sent or after they are read. */
"DISAPPERING_MESSAGES_INFO_ENABLE" = "%@ has set their messages to disappear %@ after they have been %@.";
"DISAPPERING_MESSAGES_INFO_UPDATE" = "%@ has changed messages to disappear %@ after they have been %@";
/* Informational message shown when a conversation participant enables disappearing messages. The '%@' will be the participants name. */
"DISAPPERING_MESSAGES_INFO_DISABLE" = "%@ has turned off disappearing messages. Messages they send will no longer disappear.";
>>>>>>> 7c96dcd5

/* context_menu_info */
"info" = "Info";

/* An error that is displayed when the application fails for create it's initial connection to the database */
"DATABASE_STARTUP_FAILED" = "An error occurred when opening the database\n\nYou can export your application logs to share for troubleshooting or you can try to restore your device\n\nWarning: Restoring your device will result in loss of any data older than two weeks";

/* A warning displayed to the user when the application takes too long to launch */
"APP_STARTUP_TIMEOUT" = "The app is taking a long time to start\n\nYou can continue to wait for the app to start, export your application logs to share for troubleshooting or you can try to open the app again";

/* The title of a button on a modal shown when the application fails to start, pressing the button closes the application */
"APP_STARTUP_EXIT" = "Exit";

/* An error which occurs if the user tries to restore the database after an initial failure and it fails to restore */
"DATABASE_RESTORE_FAILED" = "An error occurred when opening the restored database\n\nYou can export your application logs to share for troubleshooting but to continue to use Session you may need to reinstall";

/* Text displayed in place of a quoted message when the original message is not on the device */
"messageErrorOriginal" = "Original message not found.";

/* EMOJI_REACTS_SHOW_LESS */
"EMOJI_REACTS_SHOW_LESS" = "Show less";

/* PRIVACY_SECTION_MESSAGE_REQUESTS */
"PRIVACY_SECTION_MESSAGE_REQUESTS" = "Message Requests";

/* PRIVACY_SCREEN_MESSAGE_REQUESTS_COMMUNITY_TITLE */
"PRIVACY_SCREEN_MESSAGE_REQUESTS_COMMUNITY_TITLE" = "Community Message Requests";

/* PRIVACY_SCREEN_MESSAGE_REQUESTS_COMMUNITY_DESCRIPTION */
"PRIVACY_SCREEN_MESSAGE_REQUESTS_COMMUNITY_DESCRIPTION" = "Allow message requests from Community conversations.";

/* Information displayed above the input when sending a message to a new user for the first time explaining limitations around the types of messages which can be sent before being approved */
"messageRequestPendingDescription" = "You will be able to send voice messages and attachments once the recipient has approved this message request";

/* State of a message while it's still in the process of being sent */
"MESSAGE_DELIVERY_STATUS_SENDING" = "Sending";

/* State of a message once it has been sent */
"MESSAGE_DELIVERY_STATUS_SENT" = "Sent";

/* State of a message after the recipient has read the message */
"MESSAGE_DELIVERY_STATUS_READ" = "Read";

/* State of a message if it failed to be sent */
"messageStatusFailedToSend" = "Failed to send";

/* Title of the message information screen describing the date/time a message was sent */
"MESSAGE_INFO_SENT" = "Sent";

/* Title of the message information screen describing the date/time a message was received on a specific device */
"received" = "Received";

/* Title of the message information screen describing the sender of the message */
"from" = "From";

/* Title of the message information screen describing the identifier of the attachment */
"attachmentsFileId" = "File ID";

/* Title of the message information screen describing the file type of the attachment */
"ATTACHMENT_INFO_FILE_TYPE" = "File Type";

/* Title of the message information screen describing the size of the attachment */
"ATTACHMENT_INFO_FILE_SIZE" = "File Size";

/* Title on the message information screen describing the resolution of a media attachment */
"attachmentsResolution" = "Resolution";

/* Title on the message information screen describing the duration of a media attachment */
"attachmentsDuration" = "Duration";

/* State of a message after it failed to sync to the current users other devices */
"messageStatusFailedToSync" = "Failed to sync";

/* State of a message while it's in the process of being synced to the users other devices */
"messageStatusSyncing" = "Syncing";

/* Title of the modal that appears after a user taps on the state of a message which failed to send */
"MESSAGE_DELIVERY_FAILED_TITLE" = "Failed to send message";

/* Title of the modal that appears after a user taps on the state of a message which failed to sync to the users other devices */
"MESSAGE_DELIVERY_FAILED_SYNC_TITLE" = "Failed to sync message to your other devices";

/* Action for the modal shown when asking the user whether they want to delete from all of their devices */
"delete_message_for_me_and_my_devices" = "Delete from all of my devices";

/* Action in the long-press menu to trigger a message to be sent again after it has failed */
"resend" = "Resend";

/* Action in the long-press menu to trigger a message to be synced again after it has failed */
"context_menu_resync" = "Resync";

/* Title of a modal show the first time a user tries to search for GIFs */
"GIPHY_PERMISSION_TITLE" = "Search GIFs?";

/* Message of a modal show the first time a user tries to search for GIFs */
"GIPHY_PERMISSION_MESSAGE" = "Session will connect to Giphy to provide search results. You will not have full metadata protection when sending GIFs.";

/* Action in the long-press menu to view more information about a specific message */
"messageInfo" = "Message Info";

/* Action to mute a conversation in the swipe menu */
"notificationsMute" = "Mute";

/* Action in the swipe menu to unmute a conversation */
"unmute_button_text" = "Unmute";

/* Action in the swipe menu to mark a conversation as read */
"MARK_AS_READ" = "Mark read";

/* Action in the swipe menu to mark a conversation as unread */
"messageMarkUnread" = "Mark unread";

/* Title of the confirmation modal show when attempting to leave a group conversation */
"groupLeave" = "Leave Group";

/* Title of the confirmation modal show when attempting to leave a community conversation */
"communityLeave" = "Leave Community";

/* Message in the confirmation modal when leaving a community conversation */
"communityLeaveDescription" = "Are you sure you want to leave %@?";

/* Conversation subtitle while the user in the process of leaving */
"group_you_leaving" = "Leaving...";

/* Conversation subtitle if the user in the failed to leave */
"group_leave_error" = "Failed to leave Group!";

/* Message within a conversation indicating the device was unable to leave a group conversation */
"group_unable_to_leave" = "Unable to leave the Group, please try again";

/* Title in the confirmation modal to delete a group */
"groupDelete" = "Delete Group";

/* Message in the confirmation modal to delete a group */
"groupDeleteDescription" = "Are you sure you want to delete %@?";

/* Title in the confirmation modal when the user tries to delete a one-to-one conversation */
"conversationsDelete" = "Delete Conversation";

/* Message in the confirmation modal when the user tries to delete a one-to-one conversation */
"conversationsDeleteDescription" = "Are you sure you want to delete your conversation with %@?";

/* Title in the confirmation modal when the user tries to hide the 'Note to Self' conversation */
"noteToSelfHide" = "Hide Note to Self";

/* Message in the confirmation modal when the user tries to hide the 'Note to Self' conversation */
"noteToSelfHideDescription" = "Are you sure you want to hide %@?";

/* Title in the modal for updating the users profile display picture */
"profileSetDisplayPicturel" = "Set Display Picture";

/* Save action in the modal for updating the users profile display picture */
"update_profile_modal_save" = "Save";

/* Remove action in the modal for updating the users profile display picture */
"remove" = "Remove";

/* Title for the error when failing to remove the users profile display picture */
"update_profile_modal_remove_error_title" = "Unable to remove avatar image";

/* Title for the error when the user selects a profile display picture that is too large */
"update_profile_modal_max_size_error_title" = "Maximum File Size Exceeded";

/* Message for the error when the user selects a profile display picture that is too large */
"update_profile_modal_max_size_error_message" = "Please select a smaller photo and try again";

/* Title for the error when the user fails to update their profile display picture */
"update_profile_modal_error_title" = "Couldn't Update Profile";

/* Message for the error when the user fails to update their profile display picture */
"update_profile_modal_error_message" = "Please check your internet connection and try again";

/* Placeholder when entering a nickname for a contact */
"CONTACT_NICKNAME_PLACEHOLDER" = "Enter a name";

/* The separator within a conversation indicating that following messages are unread */
"messageUnread" = "Unread Messages";

/* Empty state for a conversation */
"CONVERSATION_EMPTY_STATE" = "You have no messages from %@. Send a message to start the conversation!";

/* Empty state for a read-only conversation */
"conversationsEmpty" = "There are no messages in %@.";

/* Empty state for the 'Note to Self' conversation */
"noteToSelfEmpty" = "You have no messages in %@.";

/* Message to indicate a user has Community Message Requests disabled */
"COMMUNITY_MESSAGE_REQUEST_DISABLED_EMPTY_STATE" = "%@ has message requests from Community conversations turned off, so you cannot send them a message.";

/* Warning to indicate one of the users devices is running an old version of Session */
"USER_CONFIG_OUTDATED_WARNING" = "Some of your devices are using outdated versions. Syncing may be unreliable until they are updated.";

/* Ann error displayed if the device is unable to retrieve the users recovery password */
"LOAD_RECOVERY_PASSWORD_ERROR" = "An error occurred when trying to load your recovery password.\n\nPlease export your logs, then upload the file though Session's Help Desk to help resolve this issue.";

/* An error displayed when trying to send a message if the device is unable to save it to the database */
"FAILED_TO_STORE_OUTGOING_MESSAGE" = "An error occurred when trying to store the outgoing message for sending, you may need to restart the app before you can send messages.";

/* An error indicating that the device was unable to access the database for some reason */
"database_inaccessible_error" = "There is an issue opening the database. Please restart the app and try again.";

/* A message indicating how the disappearing messages setting applies in a one-to-one conversation */
"DISAPPERING_MESSAGES_SUBTITLE_CONTACTS" = "This setting applies to messages you send in this conversation.";

/* A message indicating how the disappearing messages setting applies in a group conversation */
"DISAPPERING_MESSAGES_SUBTITLE_GROUPS" = "Messages disappear after they have been sent.";

/* A record that appears within the message history to indicate that the current user turned on disappearing messages */
<<<<<<< HEAD
"disappearingMessagesSetYou" = "You have set messages to disappear %@ after they have been %@";
=======
"YOU_DISAPPEARING_MESSAGES_INFO_ENABLE" = "You set your messages to disappear %@ after they have been %@.";
>>>>>>> 7c96dcd5

/* A record that appears within the message history to indicate that the current user update the disappearing messages setting */
"YOU_DISAPPEARING_MESSAGES_INFO_UPDATE" = "You have changed messages to disappear %@ after they have been %@";

/* A record that appears within the message history to indicate that the current user has disabled disappearing messages */
<<<<<<< HEAD
"disappearingMessagesTurnedOffYou" = "You have turned off disappearing messages";
=======
"YOU_DISAPPEARING_MESSAGES_INFO_DISABLE" = "You turned off disappearing messages. Messages you send will no longer disappear.";
>>>>>>> 7c96dcd5

/* The title for the legacy type of disappearing messages on the disappearing messages configuration screen */
"DISAPPEARING_MESSAGES_TYPE_LEGACY_TITLE" = "Legacy";

/* The description for the legacy type of disappearing messages on the disappearing messages configuration screen */
"DISAPPEARING_MESSAGES_TYPE_LEGACY_DESCRIPTION" = "Original version of disappearing messages.";

/* A warning shown at the top of a conversation to indicate a participant is using an old version of Session which may not support the updated disappearing messages functionality */
"DISAPPEARING_MESSAGES_OUTDATED_CLIENT_BANNER" = "%@ is using an outdated client. Disappearing messages may not work as expected.";

/* An error which can occur when a user tries to update from a version that Session no longer supports updating from */
"DATABASE_UNSUPPORTED_MIGRATION" = "You are trying to updated from a version which no longer supports upgrading\n\nIn order to continue to use session you need to restore your device\n\nWarning: Restoring your device will result in loss of any data older than two weeks";

/* DISAPPEARING_MESSAGE_STATE_READ
The point that a message will disappear in a disappearing message update message for disappear after read */
"DISAPPEARING_MESSAGE_STATE_READ" = "read";

/* The point that a message will disappear in a disappearing message update message for disappear after send */
"DISAPPEARING_MESSAGE_STATE_SENT" = "sent";

/* The current state for the legacy disappearing messages setting, the '%@' will be replaced by a short-form duration */
"DISAPPERING_MESSAGES_SUMMARY_LEGACY" = "Disappear After - %@";

/* The current state for the disappear after read setting, the '%@' will be replaced by a short-form duration */
"DISAPPERING_MESSAGES_SUMMARY_READ" = "Disappear After Read - %@";

/* The current state for the disappear after send setting, the '%@' will be replaced by a short-form duration */
"DISAPPERING_MESSAGES_SUMMARY_SEND" = "Disappear After Send - %@";

/* The subtitle describing the current legacy disappearing messages setting, the '%@' will be replaced by a duration */
"DISAPPEARING_MESSAGES_SUBTITLE_DISAPPEAR_AFTER_LEGACY" = "Disappear After: %@";

/* The subtitle describing the current disappear after read setting, the '%@' will be replaced by a duration */
"DISAPPEARING_MESSAGES_SUBTITLE_DISAPPEAR_AFTER_READ" = "Disappear After Read: %@";

/* The subtitle describing the current disappear after send setting, the '%@' will be replaced by a duration */
"DISAPPEARING_MESSAGES_SUBTITLE_DISAPPEAR_AFTER_SEND" = "Disappear After Send: %@";

/* An informational message displayed when the name of a group is changed, the '%@' will be the updated name. */
"groupNameNew" = "Group name is now %@.";

/* An informational message displayed when the name of a group is changed. */
"groupNameUpdated" = "Group name updated.";

/* An informational message displayed when the display picture of a group is changed. */
"groupDisplayPictureUpdated" = "Group display picture updated.";

/* An informational message displayed when a single member joined the group, the '%@' will be the members name. */
"GROUP_MESSAGE_INFO_MEMBER_ADDED" = "%@ was invited to join the group.";

/* An informational message displayed when two members joined the group, the '%@' will be the names of both members. */
"GROUP_MESSAGE_INFO_TWO_MEMBERS_ADDED" = "%@ and %@ were invited to join the group.";

/* An informational message displayed when multiple members joined the group, the first '%@' will be the first members name and the second '%@' will be the number of additional members added. */
"GROUP_MESSAGE_INFO_MULTIPLE_MEMBERS_ADDED" = "%@ and %@ others were invited to join the group.";

/* An informational message displayed when a single member was removed from the group, the '%@' will be the members. */
"GROUP_MESSAGE_INFO_MEMBER_REMOVED" = "%@ was removed from the group.";

/* An informational message displayed when two members were removed from the group, the '%@' will be the members names. */
"groupRemovedTwo" = "%@ and %@ were removed from the group.";

/* An informational message displayed when multiple members were removed from the group, the first '%@' will be the first members name and the second '%@' will be the number of additional members removed. */
"GROUP_MESSAGE_INFO_MULTIPLE_MEMBERS_REMOVED" = "%@ and %@ others were removed from the group.";

/* An informational message displayed when a member leaves the group. */
"GROUP_MESSAGE_INFO_MEMBER_LEFT" = "%@ left the group.";

/* An informational message displayed when a member of the group was promoted to admin, the '%@' will be the members name. */
"adminPromotedToAdmin" = "%@ was promoted to Admin.";

/* An informational message displayed when two members of the group were promoted to admin, the '%@' will be the members names. */
"adminTwoPromotedToAdmin" = "%@ and %@ were promoted to Admin.";

/* An informational message displayed when multiple members of the group were promoted to admin, the first '%@' will be the first members name and the second '%@' will be the number of additional members promoted. */
"adminMorePromotedToAdmin" = "%@ and %@ others were promoted to Admin.";

/* An informational message displayed the current user was removed from a group, the '%@' will be the name of the group. */
"GROUP_MESSAGE_INFO_REMOVED" = "You were removed from %@.";

/* Description of a warning prompt when deleting an invitation to join a group conversation. */
"groupInviteDelete" = "Are you sure you want to delete this group invite?";

/* Description of a confirmation prompt when blocking an invitation to join a group conversation. The '%@' will be replaced with the name of the user that sent the invitation. */
"MESSAGE_REQUESTS_GROUP_BLOCK_CONFIRMATION_ACTON" = "Are you sure you want to block %@? Blocked users cannot send you message requests, group invites or call you.";

/* An informational message displayed when the user has been invited to join a group, the first '%@' will be the name of the user that sent the invitation and the second '%@' will be the name of the group. */
"messageRequestGroupInvite" = "%@ invited you to join %@.";

/* Message within a conversation indicating the device was unable to delete a group conversation */
"group_unable_to_delete" = "Unable to delete the Group, please try again.";

/* Information displayed above the input when opening an invitation to join a group. */
"messageRequestGroupInviteDescription" = "Sending a message to this group will automatically accept the group invite.";

/* An error indicating we were unable to retrieve the required data for some reason. */
"ERROR_UNABLE_TO_FIND_DATA" = "There is an issue retrieving the required data. Please try again later.";

/* A title for the list of group members. */
"groupMembers" = "Group Members";

/* The status for a group member while their invite is being sent. */
"groupInviteSending" = "Sending invite";

/* The status for a group member while their invite is pending. */
"groupInviteSent" = "Invite sent";

/* The status for a group member if their invitation failed to send. */
"groupInviteFailed" = "Invite failed";

/* The status for a group admin while their invite is being sent. */
"adminSendingPromotion" = "Sending admin promotion";

/* The status for a group admin while their invite is pending. */
"adminPromotionSent" = "Admin promotion sent";

/* The status for a group admin if their invitation failed to send. */
"adminPromotionFailed" = "Admin promotion failed";

/* A title for the modal to edit the group display picture. */
"EDIT_GROUP_DISPLAY_PICTURE" = "Set Group Display Picture";

/* Error message when trying to update the display picture. */
"EDIT_DISPLAY_PICTURE_ERROR" = "Couldn't update display picture.";

/* Error message when trying to remove the display picture. */
"EDIT_DISPLAY_PICTURE_ERROR_REMOVE" = "Unable to remove display picture.";

/* Placeholder text for editing the name of a group. */
"EDIT_GROUP_NAME_PLACEHOLDER" = "Enter group name";

/* Error message when the edited name of a group is empty. */
"EDIT_GROUP_NAME_ERROR_MISSING" = "Please pick a group name.";

/* Error message when the edited name of a group is too long. */
"EDIT_GROUP_NAME_ERROR_LONG" = "Please pick a shorter group name.";

/* Placeholder text for editing the description of a group. */
"EDIT_GROUP_DESCRIPTION_PLACEHOLDER" = "Enter group description";

/* Error message when the edited description of a group is too long. */
"EDIT_GROUP_DESCRIPTION_ERROR_LONG" = "Please pick a shorter group description.";

/* Error message when the user attempts to remove an admin from a group. */
"adminCannotBeRemoved" = "Admins cannot be removed";

/* A title for the button to send invites for members to join groups. */
"membersInviteTitle" = "Invite";

/* A title for the button to send invites to contacts to join groups. */
"membersInvite" = "Invite Contacts";

/* Text which appears when all of the users contacts are already part of the group they want to invite contacts to. */
"GROUP_ACTION_INVITE_EMPTY_STATE" = "You don't have any more contacts.";

/* A toast which indicates that a single invitation to join the group is being sent. */
"groupInviteSending" = "Sending invite";

/* A toast which indicates that multiple invitations to join the group are being sent. */
"GROUP_ACTION_INVITE_SENDING_MULTIPLE" = "Sending invites";

/* A toast which indicates that a single invitation to join a group failed to send, the first '%@' will be the name of the member that couldn't be invited and the second '%@' will be the name of the group. */
"groupInviteFailedUser" = "Failed to invite %@ to %@";

/* A toast which indicates that two invitation to join a group failed to send, the first '%@' will be the name of the first member that couldn't be invited, the second '%@' will be the name of the second member that couldn't be invited, and the third '%@' will be the name of the group. */
"groupInviteFailedTwo" = "Failed to invite %@ and %@ to %@";

/* A toast which indicates multiple invitations to join a group failed to send, the first '%@' will be the name of the first member that couldn't be invited, the second '%@' will be the number of other members that couldn't be invited, and the third '%@' will be the name of the group. */
"groupInviteFailedMore" = "Failed to invite %@ and %@ others to %@";

/* A title for the screen to select which group members should receive promotions to admin. */
"adminPromote" = "Promote Admins";

/* A title for the button to send promotions to members of a group. */
"promote" = "Promote";

/* Text which appears when all of the members of a group are already admins. */
"GROUP_ACTION_PROMOTE_EMPTY_STATE" = "There are no more members in this group.";

/* A toast which indicates that a single promotion to admin within a group is being sent. */
"GROUP_ACTION_PROMOTE_SENDING" = "Sending promotion";

/* A toast which indicates that multiple promotions to admin within a group are being sent. */
"GROUP_ACTION_PROMOTE_SENDING_MULTIPLE" = "Sending promotions";

/* A toast which indicates that a single promotion to admin within a group failed to send, the first '%@' will be the name of the member that couldn't be promoted and the second '%@' will be the name of the group. */
"GROUP_ACTION_PROMOTE_FAILED_ONE" = "Failed to promote %@ in %@";

/* A toast which indicates that two promotions to admin within a group failed to send, the first '%@' will be the name of the first member that couldn't be promoted, the second '%@' will be the name of the second member that couldn't be promoted, and the third '%@' will be the name of the group. */
"GROUP_ACTION_PROMOTE_FAILED_TWO" = "Failed to promote %@ and %@ in %@";

/* A toast which indicates multiple promotions to admin within a group failed to send, the first '%@' will be the name of the first member that couldn't be promoted, the second '%@' will be the number of other members that couldn't be promoted, and the third '%@' will be the name of the group. */
"GROUP_ACTION_PROMOTE_FAILED_MULTIPLE" = "Failed to promote %@ and %@ others in %@";

/* A warning shown at the top of a conversation to indicate that the conversation is a legacy group conversation which will stop functioning correctly on a certain date, the '%@' will be replaced with the date it will stop working. */
"LEGACY_GROUPS_DEPRECATED_BANNER" = "Groups have been upgraded, create a new group to upgrade. Old group functionality will be degraded from %@.";

/* Title for the prompt which appears when editing the group name and description. */
"EDIT_GROUP_INFO_TITLE" = "Update Group Information";

/* Message for the prompt which appears when editing the group name and description. */
"EDIT_GROUP_INFO_MESSAGE" = "Group name and description is visible to all group members.";

/* Title for the prompt which appears when editing a legacy group name. */
"EDIT_LEGACY_GROUP_INFO_TITLE" = "Update Group Name";

/* Message for the prompt which appears when editing a legacy group name. */
"EDIT_LEGACY_GROUP_INFO_MESSAGE" = "Group name is visible to all group members.";

/* An informational message displayed when the user has been invited to join a group, the '%@' will be the name of the group. */
"GROUP_MESSAGE_INFO_INVITED_FALLBACK" = "You were invited to join %@.";

/* An informational message displayed when the current user joined the group, the '%@' will be replaced with 'You'. */
"GROUP_MESSAGE_INFO_MEMBER_ADDED_YOU" = "%@ were invited to join the group.";

/* An informational message displayed when a single member joined the group with access to chat history, the '%@' will be the members name. */
"GROUP_MESSAGE_INFO_MEMBER_ADDED_WITH_HISTORY" = "%@ was invited to join the group. Chat history was shared.";

/* An informational message displayed when the current user joined the group, the '%@' will be replaced with 'You'. */
"GROUP_MESSAGE_INFO_MEMBER_ADDED_YOU_WITH_HISTORY" = "%@ were invited to join the group. Chat history was shared.";

/* An informational message displayed when two members joined the group with access to chat history, the '%@' will be the names of both members. */
"GROUP_MESSAGE_INFO_TWO_MEMBERS_ADDED_WITH_HISTORY" = "%@ and %@ were invited to join the group. Chat history was shared.";

/* An informational message displayed when the current user and one other user joined the group, the first '%@' will be 'You' and the second will be the name of the other member. */
"GROUP_MESSAGE_INFO_TWO_MEMBERS_ADDED_YOU" = "%@ and %@ were invited to join the group.";

/* An informational message displayed when the current user and one other user joined the group with access to chat history, the first '%@' will be 'You' and the second will be the name of the other member. */
"GROUP_MESSAGE_INFO_TWO_MEMBERS_ADDED_YOU_WITH_HISTORY" = "%@ and %@ were invited to join the group. Chat history was shared.";

/* An informational message displayed when multiple members joined the group with access to chat history, the first '%@' will be the first members name and the second '%@' will be the number of additional members added. */
"GROUP_MESSAGE_INFO_MULTIPLE_MEMBERS_ADDED_WITH_HISTORY" = "%@ and %@ were invited to join the group. Chat history was shared.";

/* An informational message displayed when the current user and multiple other users joined the group, the first '%@' will be the first members name and the second '%@' will be the number of additional members added. */
"GROUP_MESSAGE_INFO_MULTIPLE_MEMBERS_ADDED_YOU" = "%@ and %@ others were invited to join the group.";

/* An informational message displayed when the current user and multiple other users joined the group with access to chat history, the first '%@' will be the first members name and the second '%@' will be the number of additional members added. */
"GROUP_MESSAGE_INFO_MULTIPLE_MEMBERS_ADDED_YOU_WITH_HISTORY" = "%@ and %@ others were invited to join the group. Chat history was shared.";

/* Message for the error modal shown when a voice message fails to start recording. */
<<<<<<< HEAD
"audioUnableToRecord" = "An error occurred when trying to start recording for the voice message.";
=======
"VOICE_MESSAGE_FAILED_TO_START_MESSAGE" = "An error occurred when trying to start recording for the voice message.";

/* Shortcut to copy the disappearing messages setting from another conversation participant. */
"FOLLOW_SETTING_TITLE" = "Follow Setting";

/* Explanation when following the disappearing messages setting from another conversation participant will turn disappearing messages on. The first '%@' will be the duration messages will remain and the second '%@' will be whether the countdown starts after the messages are sent or after they are read. */
"FOLLOW_SETTING_EXPLAINATION_TURNING_ON" = "Set your messages to disappear %@ after they have been %@?";

/* Explanation when following the disappearing messages setting from another conversation participant will turn disappearing messages off. */
"FOLLOW_SETTING_EXPLAINATION_TURNING_OFF" = "Messages you send will no longer disappear. Are you sure you want to turn off disappearing messages?";

/* Title for button on a modal which confirms a change. */
"CONFIRM_BUTTON_TITLE" = "Confirm";

/* The subtitle of delete action in long press menu screen indicating the time that a message will disappear */
"DISAPPEARING_MESSAGES_AUTO_DELETES_COUNT_DOWN" = "Auto-deletes in %@";

/* A message indicating how the disappearing messages setting applies in a one-to-one conversation for legacy mode */
"DISAPPERING_MESSAGES_SUBTITLE_LEGACY" = "This setting applies to everyone in this conversation.";
>>>>>>> 7c96dcd5
<|MERGE_RESOLUTION|>--- conflicted
+++ resolved
@@ -357,7 +357,6 @@
 "recoveryPasswordErrorTitle" = "無效的復原片語";
 "dismiss" = "關閉";
 /* Button text which opens the settings app */
-<<<<<<< HEAD
 "sessionSettings" = "設定";
 "callsYouCalled" = "您撥打給 %@";
 "callsCalledYou" = "%@ 來電";
@@ -378,28 +377,6 @@
 "messageRequestsClearAllExplanation" = "您確定要清除所有訊息要求嗎？";
 "clear" = "清除";
 "messageRequestsDelete" = "您確定要刪除這則訊息要求嗎？";
-=======
-"OPEN_SETTINGS_BUTTON" = "設定";
-"call_outgoing" = "您撥打給 %@";
-"call_incoming" = "%@ 來電";
-"call_missed" = "錯過 %@ 的來電";
-"APN_Message" = "你有一條新訊息。";
-"APN_Collapsed_Messages" = "你有 %@ 條新訊息。";
-"PIN_BUTTON_TEXT" = "置頂";
-"UNPIN_BUTTON_TEXT" = "取消置頂";
-"modal_call_missed_tips_title" = "未接來電";
-"modal_call_missed_tips_explanation" = "來自 %@ 的未接來電，您必須從隱私權設定開啟語音和視訊通話的權限。";
-"media_saved" = "%@ 儲存了媒體";
-"screenshot_taken" = "%@ 擷取了螢幕畫面";
-"SEARCH_SECTION_CONTACTS" = "聯絡人和群組";
-"SEARCH_SECTION_MESSAGES" = "訊息";
-"MESSAGE_REQUESTS_TITLE" = "訊息要求";
-"MESSAGE_REQUESTS_EMPTY_TEXT" = "沒有擱置中的訊息要求";
-"MESSAGE_REQUESTS_CLEAR_ALL" = "全部清除";
-"MESSAGE_REQUESTS_CLEAR_ALL_CONFIRMATION_TITLE" = "Are you sure you want to clear all message requests and group invites?";
-"MESSAGE_REQUESTS_CLEAR_ALL_CONFIRMATION_ACTON" = "清除";
-"MESSAGE_REQUESTS_DELETE_CONFIRMATION_ACTON" = "您確定要刪除這則訊息要求嗎？";
->>>>>>> 7c96dcd5
 "MESSAGE_REQUESTS_BLOCK_CONFIRMATION_ACTON" = "您確定要封鎖此聯絡人？";
 "messageRequestsAcceptDescription" = "傳送訊息給這位使用者將自動接受他們的訊息要求並顯示您的 Session ID";
 "messageRequestsAccepted" = "您的訊息要求已被接受。";
@@ -551,16 +528,9 @@
 "modal_permission_camera" = "相機";
 "permissionsMicrophoneAccessRequired" = "麥克風";
 "modal_permission_library" = "資料庫";
-<<<<<<< HEAD
-"off" = "關閉";
 "off" = "關閉";
 "DISAPPEARING_MESSAGES_SUBTITLE_DISAPPEAR_AFTER" = "Disappear After: %@";
 "communityUrlCopy" = "Copy Group URL";
-=======
-"DISAPPEARING_MESSAGES_OFF" = "關閉";
-"DISAPPEARING_MESSAGES_SUBTITLE_OFF" = "關閉";
-"COPY_GROUP_URL" = "Copy Group URL";
->>>>>>> 7c96dcd5
 "NEW_CONVERSATION_CONTACTS_SECTION_TITLE" = "聯絡人";
 "groupCreateErrorNoMembers" = "Please pick at least 1 group member";
 "GROUP_CREATION_PLEASE_WAIT" = "Please wait while the group is created...";
@@ -575,7 +545,6 @@
 "DM_ERROR_INVALID" = "Please check the Session ID or ONS name and try again";
 "communityEnterUrlErrorInvalidDescription" = "Please check the URL you entered and try again.";
 "COMMUNITY_ERROR_GENERIC" = "無法加入";
-<<<<<<< HEAD
 "disappearingMessages" = "Disappearing Messages";
 "disappearingMessagesDeleteType" = "刪除類型";
 "disappearingMessagesDisappearAfterRead" = "閱後即焚";
@@ -590,23 +559,6 @@
 "DISAPPERING_MESSAGES_INFO_ENABLE" = "%@ has set messages to disappear %@ after they have been %@";
 "disappearingMessagesChanged" = "%@ has changed messages to disappear %@ after they have been %@";
 "DISAPPERING_MESSAGES_INFO_DISABLE" = "%@ has turned off disappearing messages";
-=======
-"DISAPPERING_MESSAGES_TITLE" = "Disappearing Messages";
-"DISAPPERING_MESSAGES_TYPE_TITLE" = "刪除類型";
-"DISAPPERING_MESSAGES_TYPE_AFTER_READ_TITLE" = "閱後即焚";
-"DISAPPERING_MESSAGES_TYPE_AFTER_READ_DESCRIPTION" = "Messages delete after they have been read.";
-"DISAPPERING_MESSAGES_TYPE_AFTER_SEND_TITLE" = "Disappear After Send";
-"DISAPPERING_MESSAGES_TYPE_AFTER_SEND_DESCRIPTION" = "Messages delete after they have been sent.";
-"DISAPPERING_MESSAGES_TIMER_TITLE" = "計時器";
-"DISAPPERING_MESSAGES_SAVE_TITLE" = "設定";
-"DISAPPERING_MESSAGES_GROUP_WARNING" = "This setting applies to everyone in this conversation.";
-"DISAPPERING_MESSAGES_GROUP_WARNING_ADMIN_ONLY" = "This setting applies to everyone in this conversation.\nOnly group admins can change this setting.";
-/* Informational message shown when a conversation participant enables disappearing messages. The first '%@' will be the participants name, the second '%@' will be the duration and the third '%@' will indicate whether the countdown should start after the messages are sent or after they are read. */
-"DISAPPERING_MESSAGES_INFO_ENABLE" = "%@ has set their messages to disappear %@ after they have been %@.";
-"DISAPPERING_MESSAGES_INFO_UPDATE" = "%@ has changed messages to disappear %@ after they have been %@";
-/* Informational message shown when a conversation participant enables disappearing messages. The '%@' will be the participants name. */
-"DISAPPERING_MESSAGES_INFO_DISABLE" = "%@ has turned off disappearing messages. Messages they send will no longer disappear.";
->>>>>>> 7c96dcd5
 
 /* context_menu_info */
 "info" = "Info";
@@ -816,21 +768,13 @@
 "DISAPPERING_MESSAGES_SUBTITLE_GROUPS" = "Messages disappear after they have been sent.";
 
 /* A record that appears within the message history to indicate that the current user turned on disappearing messages */
-<<<<<<< HEAD
 "disappearingMessagesSetYou" = "You have set messages to disappear %@ after they have been %@";
-=======
-"YOU_DISAPPEARING_MESSAGES_INFO_ENABLE" = "You set your messages to disappear %@ after they have been %@.";
->>>>>>> 7c96dcd5
 
 /* A record that appears within the message history to indicate that the current user update the disappearing messages setting */
 "YOU_DISAPPEARING_MESSAGES_INFO_UPDATE" = "You have changed messages to disappear %@ after they have been %@";
 
 /* A record that appears within the message history to indicate that the current user has disabled disappearing messages */
-<<<<<<< HEAD
-"disappearingMessagesTurnedOffYou" = "You have turned off disappearing messages";
-=======
-"YOU_DISAPPEARING_MESSAGES_INFO_DISABLE" = "You turned off disappearing messages. Messages you send will no longer disappear.";
->>>>>>> 7c96dcd5
+"disappearingMessagesTurnedOffYou" = "You turned off disappearing messages. Messages you send will no longer disappear.";
 
 /* The title for the legacy type of disappearing messages on the disappearing messages configuration screen */
 "DISAPPEARING_MESSAGES_TYPE_LEGACY_TITLE" = "Legacy";
@@ -1071,10 +1015,7 @@
 "GROUP_MESSAGE_INFO_MULTIPLE_MEMBERS_ADDED_YOU_WITH_HISTORY" = "%@ and %@ others were invited to join the group. Chat history was shared.";
 
 /* Message for the error modal shown when a voice message fails to start recording. */
-<<<<<<< HEAD
 "audioUnableToRecord" = "An error occurred when trying to start recording for the voice message.";
-=======
-"VOICE_MESSAGE_FAILED_TO_START_MESSAGE" = "An error occurred when trying to start recording for the voice message.";
 
 /* Shortcut to copy the disappearing messages setting from another conversation participant. */
 "FOLLOW_SETTING_TITLE" = "Follow Setting";
@@ -1092,5 +1033,4 @@
 "DISAPPEARING_MESSAGES_AUTO_DELETES_COUNT_DOWN" = "Auto-deletes in %@";
 
 /* A message indicating how the disappearing messages setting applies in a one-to-one conversation for legacy mode */
-"DISAPPERING_MESSAGES_SUBTITLE_LEGACY" = "This setting applies to everyone in this conversation.";
->>>>>>> 7c96dcd5
+"DISAPPERING_MESSAGES_SUBTITLE_LEGACY" = "This setting applies to everyone in this conversation.";