--- conflicted
+++ resolved
@@ -414,14 +414,10 @@
 "DEFAULT_OPEN_GROUP_LOAD_ERROR_TITLE" = "Oops, an error occurred";
 "DEFAULT_OPEN_GROUP_LOAD_ERROR_SUBTITLE" = "Please try again later";
 "LOADING_CONVERSATIONS" = "Loading Conversations...";
-<<<<<<< HEAD
-"DATABASE_SETUP_FAILED" = "An error occurred when opening the database, please restart to try again\n\nIf you contineu to see this error you can export your application logs to be able to share for troubleshooting or you can restore your device\n\nWarning: Restoring your device will result in loss of any data older than two weeks";
-=======
 "DATABASE_STARTUP_FAILED" = "An error occurred when opening the database\n\nYou can export your application logs to share for troubleshooting or you can try to restore your device\n\nWarning: Restoring your device will result in loss of any data older than two weeks";
 "APP_STARTUP_TIMEOUT" = "The app is taking a long time to start\n\nYou can continue to wait for the app to start, export your application logs to share for troubleshooting or you can try to open the app again";
 "APP_STARTUP_EXIT" = "Exit";
 "DATABASE_RESTORE_FAILED" = "An error occurred when opening the restored database\n\nYou can export your application logs to share for troubleshooting but to continue to use Session you may need to reinstall";
->>>>>>> 5464d9c9
 "DATABASE_MIGRATION_FAILED" = "An error occurred when optimising the database\n\nYou can export your application logs to be able to share for troubleshooting or you can restore your device\n\nWarning: Restoring your device will result in loss of any data older than two weeks";
 "RECOVERY_PHASE_ERROR_GENERIC" = "Something went wrong. Please check your recovery phrase and try again.";
 "RECOVERY_PHASE_ERROR_LENGTH" = "Looks like you didn't enter enough words. Please check your recovery phrase and try again.";
@@ -650,9 +646,6 @@
 "CONVERSATION_EMPTY_STATE_READ_ONLY" = "There are no messages in %@.";
 "CONVERSATION_EMPTY_STATE_NOTE_TO_SELF" = "You have no messages in %@.";
 "USER_CONFIG_OUTDATED_WARNING" = "Some of your devices are using outdated versions. Syncing may be unreliable until they are updated.";
-<<<<<<< HEAD
-"database_inaccessible_error" = "There is an issue opening the database. Please restart the app and try again.";
-=======
 "LOAD_RECOVERY_PASSWORD_ERROR" = "An error occurred when trying to load your recovery password.\n\nPlease export your logs, then upload the file though Session's Help Desk to help resolve this issue.";
 "FAILED_TO_STORE_OUTGOING_MESSAGE" = "An error occurred when trying to store the outgoing message for sending, you may need to restart the app before you can send messages.";
->>>>>>> 5464d9c9
+"database_inaccessible_error" = "There is an issue opening the database. Please restart the app and try again.";