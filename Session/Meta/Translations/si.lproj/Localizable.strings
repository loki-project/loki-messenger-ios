--- conflicted
+++ resolved
@@ -207,11 +207,7 @@
 /* No comment provided by engineer. */
 "GROUP_MEMBER_JOINED" = "%@ joined the group. ";
 /* No comment provided by engineer. */
-<<<<<<< HEAD
-"GROUP_MEMBER_LEFT" = "%@ left the group. ";
-=======
 "GROUP_MEMBER_LEFT" = " %@ සමූහය හැරගියා. ";
->>>>>>> cf1f1b0e
 /* No comment provided by engineer. */
 "GROUP_MEMBER_REMOVED" = "%@ was removed from the group. ";
 /* No comment provided by engineer. */
