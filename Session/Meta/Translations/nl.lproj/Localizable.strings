--- conflicted
+++ resolved
@@ -702,12 +702,8 @@
 "EMOJI_CATEGORY_SYMBOLS_NAME" = "Symbols";
 /* The name for the emoji category 'Travel & Places' */
 "EMOJI_CATEGORY_TRAVEL_NAME" = "Travel & Places";
-<<<<<<< HEAD
-"EMOJI_REACTS_NOTIFICATION" = "%@ reacts to a message with %@";
-/* New conversation screen*/
-"vc_new_conversation_title" = "New Conversation";
-=======
 "EMOJI_REACTS_NOTIFICATION" = "%@ reacts to a message with %@.";
 "EMOJI_REACTS_MORE_REACTORS_ONE" = "And 1 other has reacted %@ to this message.";
 "EMOJI_REACTS_MORE_REACTORS_MUTIPLE" = "And %@ others have reacted %@ to this message.";
->>>>>>> 57eccd1e
+/* New conversation screen*/
+"vc_new_conversation_title" = "New Conversation";