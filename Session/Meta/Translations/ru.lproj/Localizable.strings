/* No comment provided by engineer. */
"ATTACHMENT" = "Вложение";
/* Title for 'caption' mode of the attachment approval view. */
"ATTACHMENT_APPROVAL_CAPTION_TITLE" = "Подпись";
/* Format string for file extension label in call interstitial view */
"ATTACHMENT_APPROVAL_FILE_EXTENSION_FORMAT" = "Тип файла: %@";
/* Format string for file size label in call interstitial view. Embeds: {{file size as 'N mb' or 'N kb'}}. */
"ATTACHMENT_APPROVAL_FILE_SIZE_FORMAT" = "Размер: %@";
/* One-line label indicating the user can add no more text to the media message field. */
"ATTACHMENT_APPROVAL_MESSAGE_LENGTH_LIMIT_REACHED" = "Достигнут предел сообщений";
/* Label for 'send' button in the 'attachment approval' dialog. */
"ATTACHMENT_APPROVAL_SEND_BUTTON" = "Отправить";
/* Generic filename for an attachment with no known name */
"ATTACHMENT_DEFAULT_FILENAME" = "Вложение";
/* The title of the 'attachment error' alert. */
"ATTACHMENT_ERROR_ALERT_TITLE" = "Ошибка отправки вложения";
/* Attachment error message for image attachments which could not be converted to JPEG */
"ATTACHMENT_ERROR_COULD_NOT_CONVERT_TO_JPEG" = "Невозможно конвертировать изображение.";
/* Attachment error message for video attachments which could not be converted to MP4 */
"ATTACHMENT_ERROR_COULD_NOT_CONVERT_TO_MP4" = "Невозможно обработать видео.";
/* Attachment error message for image attachments which cannot be parsed */
"ATTACHMENT_ERROR_COULD_NOT_PARSE_IMAGE" = "Невозможно распознать изображение.";
/* Attachment error message for image attachments in which metadata could not be removed */
"ATTACHMENT_ERROR_COULD_NOT_REMOVE_METADATA" = "Не удается удалить метаданные из изображения.";
/* Attachment error message for image attachments which could not be resized */
"ATTACHMENT_ERROR_COULD_NOT_RESIZE_IMAGE" = "Невозможно изменить размер изображения.";
/* Attachment error message for attachments whose data exceed file size limits */
"ATTACHMENT_ERROR_FILE_SIZE_TOO_LARGE" = "Вложение слишком большое.";
/* Attachment error message for attachments with invalid data */
"ATTACHMENT_ERROR_INVALID_DATA" = "Вложение содержит неподдерживаемое содержимое.";
/* Attachment error message for attachments with an invalid file format */
"ATTACHMENT_ERROR_INVALID_FILE_FORMAT" = "Вложение имеет неверный формат файла.";
/* Attachment error message for attachments without any data */
"ATTACHMENT_ERROR_MISSING_DATA" = "Вложение без содержимого.";
/* Alert title when picking a document fails for an unknown reason */
"ATTACHMENT_PICKER_DOCUMENTS_FAILED_ALERT_TITLE" = "Не удалось выбрать документ.";
/* Alert body when picking a document fails because user picked a directory/bundle */
"ATTACHMENT_PICKER_DOCUMENTS_PICKED_DIRECTORY_FAILED_ALERT_BODY" = "Пожалуйста, создайте сжатый архив этого файла или папки и попробуйте отправить его.";
/* Alert title when picking a document fails because user picked a directory/bundle */
"ATTACHMENT_PICKER_DOCUMENTS_PICKED_DIRECTORY_FAILED_ALERT_TITLE" = "Неподдерживаемый файл";
/* Short text label for a voice message attachment, used for thread preview and on the lock screen */
"ATTACHMENT_TYPE_VOICE_MESSAGE" = "Голосовое сообщение";
/* Button label for the 'block' button */
"BLOCK_LIST_BLOCK_BUTTON" = "Заблокировать";
/* A format for the 'block user' action sheet title. Embeds {{the blocked user's name or phone number}}. */
"BLOCK_LIST_BLOCK_USER_TITLE_FORMAT" = "Заблокировать %@?";
/* A format for the 'unblock user' action sheet title. Embeds {{the unblocked user's name or phone number}}. */
"BLOCK_LIST_UNBLOCK_TITLE_FORMAT" = "Разблокировать %@?";
/* Button label for the 'unblock' button */
"BLOCK_LIST_UNBLOCK_BUTTON" = "Разблокировать";
/* The message format of the 'conversation blocked' alert. Embeds the {{conversation title}}. */
"BLOCK_LIST_VIEW_BLOCKED_ALERT_MESSAGE_FORMAT" = "Пользователь %@ был заблокирован.";
/* The title of the 'user blocked' alert. */
"BLOCK_LIST_VIEW_BLOCKED_ALERT_TITLE" = "Пользователь заблокирован";
/* Alert title after unblocking a group or 1:1 chat. Embeds the {{conversation title}}. */
"BLOCK_LIST_VIEW_UNBLOCKED_ALERT_TITLE_FORMAT" = "Пользователь %@ был разблокирован.";
/* An explanation of the consequences of blocking another user. */
"BLOCK_USER_BEHAVIOR_EXPLANATION" = "Заблокированные пользователи не смогут звонить или отправлять сообщения Вам.";
/* Label for generic done button. */
"BUTTON_DONE" = "Готово";
/* Button text to enable batch selection mode */
"BUTTON_SELECT" = "Выбрать";
/* keyboard toolbar label when starting to search with no current results */
"CONVERSATION_SEARCH_SEARCHING" = "Поиск...";
/* keyboard toolbar label when no messages match the search string */
"CONVERSATION_SEARCH_NO_RESULTS" = "Нет совпадений";
/* keyboard toolbar label when exactly 1 message matches the search string */
"CONVERSATION_SEARCH_ONE_RESULT" = "1 совпадение";
/* keyboard toolbar label when more than 1 message matches the search string. Embeds {{number/position of the 'currently viewed' result}} and the {{total number of results}} */
"CONVERSATION_SEARCH_RESULTS_FORMAT" = "%d из %d совпадений";
/* table cell label in conversation settings */
"CONVERSATION_SETTINGS_BLOCK_THIS_USER" = "Заблокировать этого пользователя";
/* label for 'mute thread' cell in conversation settings */
"CONVERSATION_SETTINGS_MUTE_LABEL" = "Без звука";
/* Table cell label in conversation settings which returns the user to the conversation with 'search mode' activated */
"CONVERSATION_SETTINGS_SEARCH" = "Искать в разговоре";
/* Title for the 'crop/scale image' dialog. */
"CROP_SCALE_IMAGE_VIEW_TITLE" = "Перемещение и масштабирование";
/* Subtitle shown while the app is updating its database. */
"DATABASE_VIEW_OVERLAY_SUBTITLE" = "Это может занять несколько минут.";
/* Title shown while the app is updating its database. */
"DATABASE_VIEW_OVERLAY_TITLE" = "Оптимизация базы данных";
/* The present; the current time. */
"DATE_NOW" = "Сейчас";
/* table cell label in conversation settings */
"DISAPPEARING_MESSAGES" = "Исчезающие сообщения";
/* table cell label in conversation settings */
"EDIT_GROUP_ACTION" = "Изменить группу";
/* Label indicating media gallery is empty */
"GALLERY_TILES_EMPTY_GALLERY" = "В этой беседе нет медиафайлов.";
/* Label indicating loading is in progress */
"GALLERY_TILES_LOADING_MORE_RECENT_LABEL" = "Загрузка новых медиа…";
/* Label indicating loading is in progress */
"GALLERY_TILES_LOADING_OLDER_LABEL" = "Загрузка старых медиа…";
/* Error displayed when there is a failure fetching a GIF from the remote service. */
"GIF_PICKER_ERROR_FETCH_FAILURE" = "Не удалось получить запрошенный GIF-файл. Убедитесь, что вы подключены к сети.";
/* Generic error displayed when picking a GIF */
"GIF_PICKER_ERROR_GENERIC" = "Произошла неизвестная ошибка.";
/* Shown when selected GIF couldn't be fetched */
"GIF_PICKER_FAILURE_ALERT_TITLE" = "Не удается выбрать GIF";
/* Alert message shown when user tries to search for GIFs without entering any search terms. */
"GIF_PICKER_VIEW_MISSING_QUERY" = "Пожалуйста, введите ваш запрос.";
/* Indicates that an error occurred while searching. */
"GIF_VIEW_SEARCH_ERROR" = "Ошибка. Нажмите, чтобы повторить попытку.";
/* Indicates that the user's search had no results. */
"GIF_VIEW_SEARCH_NO_RESULTS" = "Нет результатов.";
/* No comment provided by engineer. */
"GROUP_CREATED" = "Группа создана.";
/* No comment provided by engineer. */
"GROUP_MEMBER_JOINED" = "%@ вошел в группу. ";
/* No comment provided by engineer. */
"GROUP_MEMBER_LEFT" = "%@ вышел из группы. ";
/* No comment provided by engineer. */
"GROUP_MEMBER_REMOVED" = "%@ удален из группы. ";
/* No comment provided by engineer. */
"GROUP_MEMBERS_REMOVED" = "%@ был удален из группы. ";
/* No comment provided by engineer. */
"GROUP_TITLE_CHANGED" = "Название изменено на «%@». ";
/* No comment provided by engineer. */
"GROUP_UPDATED" = "Группа обновлена.";
/* No comment provided by engineer. */
"GROUP_YOU_LEFT" = "Вы покинули группу.";
/* No comment provided by engineer. */
"YOU_WERE_REMOVED" = " Вы были удалены из группы. ";
/* Momentarily shown to the user when attempting to select more images than is allowed. Embeds {{max number of items}} that can be shared. */
"IMAGE_PICKER_CAN_SELECT_NO_MORE_TOAST_FORMAT" = "Вы не можете поделиться больше, чем %@ элементами.";
/* alert title */
"IMAGE_PICKER_FAILED_TO_PROCESS_ATTACHMENTS" = "Не удалось выбрать вложение.";
/* Message for the alert indicating that an audio file is invalid. */
"INVALID_AUDIO_FILE_ALERT_ERROR_MESSAGE" = "Некорректный аудиофайл.";
/* Confirmation button within contextual alert */
"LEAVE_BUTTON_TITLE" = "Покинуть";
/* table cell label in conversation settings */
"LEAVE_GROUP_ACTION" = "Покинуть группу";
/* nav bar button item */
"MEDIA_DETAIL_VIEW_ALL_MEDIA_BUTTON" = "Все медиа";
/* Confirmation button text to delete selected media from the gallery, embeds {{number of messages}} */
"MEDIA_GALLERY_DELETE_MULTIPLE_MESSAGES_FORMAT" = "Удалить %d сообщений";
/* Confirmation button text to delete selected media message from the gallery */
"MEDIA_GALLERY_DELETE_SINGLE_MESSAGE" = "Удалить сообщение";
/* embeds {{sender name}} and {{sent datetime}}, e.g. 'Sarah on 10/30/18, 3:29' */
"MEDIA_GALLERY_LANDSCAPE_TITLE_FORMAT" = "%@ - %@";
/* Format for the 'more items' indicator for media galleries. Embeds {{the number of additional items}}. */
"MEDIA_GALLERY_MORE_ITEMS_FORMAT" = "+%@";
/* Short sender label for media sent by you */
"MEDIA_GALLERY_SENDER_NAME_YOU" = "Вы";
/* Section header in media gallery collection view */
"MEDIA_GALLERY_THIS_MONTH_HEADER" = "Этот месяц";
/* status message for failed messages */
"MESSAGE_STATUS_FAILED" = "Отправка не удалась";
/* status message for read messages */
"MESSAGE_STATUS_READ" = "Прочитано";
/* message status while message is sending. */
"MESSAGE_STATUS_SENDING" = "Отправка…";
/* status message for sent messages */
"MESSAGE_STATUS_SENT" = "Отправлено";
/* status message while attachment is uploading */
"MESSAGE_STATUS_UPLOADING" = "Загрузка…";
/* notification title. Embeds {{author name}} and {{group name}} */
"NEW_GROUP_MESSAGE_NOTIFICATION_TITLE" = "%@ в %@";
/* Label for 1:1 conversation with yourself. */
"NOTE_TO_SELF" = "Заметка для себя";
/* Lock screen notification text presented after user powers on their device without unlocking. Embeds {{device model}} (either 'iPad' or 'iPhone') */
"NOTIFICATION_BODY_PHONE_LOCKED_FORMAT" = "Возможно, вы получили сообщения во время перезапуска вашего %@.";
/* No comment provided by engineer. */
"BUTTON_OK" = "Ок";
/* Info Message when {{other user}} disables or doesn't support disappearing messages */
"OTHER_DISABLED_DISAPPEARING_MESSAGES_CONFIGURATION" = "%@ отключил(а) исчезающие сообщения.";
/* Info Message when {{other user}} updates message expiration to {{time amount}}, see the *_TIME_AMOUNT strings for context. */
"OTHER_UPDATED_DISAPPEARING_MESSAGES_CONFIGURATION" = "%@ установил(а) время исчезновения сообщений — %@.";
/* alert title, generic error preventing user from capturing a photo */
"PHOTO_CAPTURE_GENERIC_ERROR" = "Невозможно сделать снимок.";
/* alert title */
"PHOTO_CAPTURE_UNABLE_TO_CAPTURE_IMAGE" = "Невозможно сделать снимок.";
/* alert title */
"PHOTO_CAPTURE_UNABLE_TO_INITIALIZE_CAMERA" = "Не удалось настроить камеру.";
/* label for system photo collections which have no name. */
"PHOTO_PICKER_UNNAMED_COLLECTION" = "Безымянный альбом";
/* Notification action button title */
"PUSH_MANAGER_MARKREAD" = "Отметить как прочтенное";
/* Notification action button title */
"PUSH_MANAGER_REPLY" = "Ответить";
/* Description of how and why Session iOS uses Touch ID/Face ID/Phone Passcode to unlock 'screen lock'. */
"SCREEN_LOCK_REASON_UNLOCK_SCREEN_LOCK" = "Аутентификация для открытия Session.";
/* Title for alert indicating that screen lock could not be unlocked. */
"SCREEN_LOCK_UNLOCK_FAILED" = "Ошибка аутентификации";
/* alert title when user attempts to leave the send media flow when they have an in-progress album */
"SEND_MEDIA_ABANDON_TITLE" = "Отклонить медиа?";
/* alert action, confirming the user wants to exit the media flow and abandon any photos they've taken */
"SEND_MEDIA_CONFIRM_ABANDON_ALBUM" = "Отклонить медиа";
/* Format string for the default 'Note' sound. Embeds the system {{sound name}}. */
"SETTINGS_AUDIO_DEFAULT_TONE_LABEL_FORMAT" = "%@ (по умолчанию)";
/* Label for settings view that allows user to change the notification sound. */
"SETTINGS_ITEM_NOTIFICATION_SOUND" = "Звук сообщения";
/* Label for the 'no sound' option that allows users to disable sounds for notifications, etc. */
"SOUNDS_NONE" = "Нет";
/* {{number of days}} embedded in strings, e.g. 'Alice updated disappearing messages expiration to {{5 days}}'. See other *_TIME_AMOUNT strings */
"TIME_AMOUNT_DAYS" = "%@ дней";
/* Label text below navbar button, embeds {{number of days}}. Must be very short, like 1 or 2 characters, The space is intentionally omitted between the text and the embedded duration so that we get, e.g. '5d' not '5 d'. See other *_TIME_AMOUNT strings */
"TIME_AMOUNT_DAYS_SHORT_FORMAT" = "%@д";
/* {{number of hours}} embedded in strings, e.g. 'Alice updated disappearing messages expiration to {{5 hours}}'. See other *_TIME_AMOUNT strings */
"TIME_AMOUNT_HOURS" = "%@ часов";
/* Label text below navbar button, embeds {{number of hours}}. Must be very short, like 1 or 2 characters, The space is intentionally omitted between the text and the embedded duration so that we get, e.g. '5h' not '5 h'. See other *_TIME_AMOUNT strings */
"TIME_AMOUNT_HOURS_SHORT_FORMAT" = "%@ч";
/* {{number of minutes}} embedded in strings, e.g. 'Alice updated disappearing messages expiration to {{5 minutes}}'. See other *_TIME_AMOUNT strings */
"TIME_AMOUNT_MINUTES" = "%@ минут";
/* Label text below navbar button, embeds {{number of minutes}}. Must be very short, like 1 or 2 characters, The space is intentionally omitted between the text and the embedded duration so that we get, e.g. '5m' not '5 m'. See other *_TIME_AMOUNT strings */
"TIME_AMOUNT_MINUTES_SHORT_FORMAT" = "%@м";
/* {{number of seconds}} embedded in strings, e.g. 'Alice updated disappearing messages expiration to {{5 seconds}}'. See other *_TIME_AMOUNT strings */
"TIME_AMOUNT_SECONDS" = "%@ секунд";
/* Label text below navbar button, embeds {{number of seconds}}. Must be very short, like 1 or 2 characters, The space is intentionally omitted between the text and the embedded duration so that we get, e.g. '5s' not '5 s'. See other *_TIME_AMOUNT strings */
"TIME_AMOUNT_SECONDS_SHORT_FORMAT" = "%@с";
/* {{1 day}} embedded in strings, e.g. 'Alice updated disappearing messages expiration to {{1 day}}'. See other *_TIME_AMOUNT strings */
"TIME_AMOUNT_SINGLE_DAY" = "%@ дня";
/* {{1 hour}} embedded in strings, e.g. 'Alice updated disappearing messages expiration to {{1 hour}}'. See other *_TIME_AMOUNT strings */
"TIME_AMOUNT_SINGLE_HOUR" = "%@ часа";
/* {{1 minute}} embedded in strings, e.g. 'Alice updated disappearing messages expiration to {{1 minute}}'. See other *_TIME_AMOUNT strings */
"TIME_AMOUNT_SINGLE_MINUTE" = "%@ минуты";
/* {{1 week}} embedded in strings, e.g. 'Alice updated disappearing messages expiration to {{1 week}}'. See other *_TIME_AMOUNT strings */
"TIME_AMOUNT_SINGLE_WEEK" = "%@ недели";
/* {{number of weeks}}, embedded in strings, e.g. 'Alice updated disappearing messages expiration to {{5 weeks}}'. See other *_TIME_AMOUNT strings */
"TIME_AMOUNT_WEEKS" = "%@ недель";
/* Label text below navbar button, embeds {{number of weeks}}. Must be very short, like 1 or 2 characters, The space is intentionally omitted between the text and the embedded duration so that we get, e.g. '5w' not '5 w'. See other *_TIME_AMOUNT strings */
"TIME_AMOUNT_WEEKS_SHORT_FORMAT" = "%@н";
/* Label for the cancel button in an alert or action sheet. */
"TXT_CANCEL_TITLE" = "Отменить";
/* No comment provided by engineer. */
"TXT_DELETE_TITLE" = "Удалить";
/* Filename for voice messages. */
"VOICE_MESSAGE_FILE_NAME" = "Голосовое сообщение";
/* Message for the alert indicating the 'voice message' needs to be held to be held down to record. */
"VOICE_MESSAGE_TOO_SHORT_ALERT_MESSAGE" = "Нажмите и удерживайте для записи голосового сообщения";
/* Title for the alert indicating the 'voice message' needs to be held to be held down to record. */
"VOICE_MESSAGE_TOO_SHORT_ALERT_TITLE" = "Голосовое сообщение";
/* Info Message when you disable disappearing messages */
"YOU_DISABLED_DISAPPEARING_MESSAGES_CONFIGURATION" = "Вы отключили исчезающие сообщения.";
/* Info message embedding a {{time amount}}, see the *_TIME_AMOUNT strings for context. */
"YOU_UPDATED_DISAPPEARING_MESSAGES_CONFIGURATION" = "Вы установили время исчезновения сообщений — %@.";
// MARK: - Session
"continue_2" = "Продолжить";
"copy" = "Копировать";
"invalid_url" = "Неверная ссылка";
"next" = "Далее";
"share" = "Поделиться";
"invalid_session_id" = "Неверный Session ID";
"cancel" = "Отмена";
"your_session_id" = "Ваш Session ID";
"vc_landing_title_2" = "Здесь начинается Session...";
"vc_landing_register_button_title" = "Создать Session ID";
"vc_landing_restore_button_title" = "Восстановить Session ID";
"vc_landing_link_button_title" = "Привязать к существующему аккаунту";
"view_fake_chat_bubble_1" = "Что такое Session?";
"view_fake_chat_bubble_2" = "Это децентрализованное, зашифрованное приложение для обмена сообщениями";
"view_fake_chat_bubble_3" = "Значит ли это, что оно не собирает мою личную информацию или метаданные моего разговора? Как оно работает?";
"view_fake_chat_bubble_4" = "С использованием комбинации передовых технологий анонимной маршрутизации и сквозного шифрования.";
"view_fake_chat_bubble_5" = "Друзья не позволят друзьям использовать ненадежные мессенджеры. Пользуйтесь на здоровье.";
"vc_register_title" = "Познакомьтесь со своим Session ID";
"vc_register_explanation" = "Ваш Session ID - это уникальный адрес, который другие пользователи могут использовать для связи с вами при помощи Session. Поскольку ваш Session ID никак не связан с вашей настоящей личностью, он по определению является полностью анонимным и конфиденциальным.";
"vc_restore_title" = "Восстановите свой аккаунт";
"vc_restore_explanation" = "Для восстановления учетной записи введите секретную фразу, которая была предоставлена вам при регистрации.";
"vc_restore_seed_text_field_hint" = "Введите секретную фразу для восстановления";
"vc_link_device_title" = "Привязать устройство";
"vc_link_device_scan_qr_code_tab_title" = "Сканировать QR-код";
"vc_display_name_title_2" = "Выберите ваше отображаемое имя";
"vc_display_name_explanation" = "Это имя будет отображаться, когда вы используете Session. Это может быть ваше настоящее имя, псевдоним или что угодно по вашему выбору.";
"vc_display_name_text_field_hint" = "Введите отображаемое имя";
"vc_display_name_display_name_missing_error" = "Пожалуйста, выберите отображаемое имя";
"vc_display_name_display_name_too_long_error" = "Пожалуйста, выберите более короткое отображаемое имя";
"vc_pn_mode_recommended_option_tag" = "Рекомендуется";
"vc_pn_mode_no_option_picked_modal_title" = "Пожалуйста, выберите метод";
"vc_home_empty_state_message" = "У вас еще нет контактов";
"vc_home_empty_state_button_title" = "Начать Сессию";
"vc_seed_title" = "Ваша секретная фраза для восстановления";
"vc_seed_title_2" = "А вот и ваша секретная фраза для восстановления";
"vc_seed_explanation" = "Ваша секретная фраза для восстановления является главным ключом к вашему Session ID. Храните свою ее в надежном месте и никому не передавайте.";
"vc_seed_reveal_button_title" = "Удерживайте, чтобы показать";
"view_seed_reminder_subtitle_1" = "Защитите свой аккаунт, сохранив секретную фразу для восстановления";
"view_seed_reminder_subtitle_2" = "Нажмите и удерживайте сокращенные слова, чтобы открыть секретную фразу, а затем сохраните ее в надежном месте, чтобы защитить свой Session ID.";
"view_seed_reminder_subtitle_3" = "Обязательно сохраните секретную фразу в надежном месте.";
"vc_path_title" = "Маршрут";
"vc_path_explanation" = "Session скрывает ваш IP, перенаправляя ваши сообщения через несколько сервисных узлов своей децентрализованной сети. Вот страны, через которые в данный момент проходит ваш сеанс связи:";
"vc_path_device_row_title" = "Вы";
"vc_path_guard_node_row_title" = "Узел входа";
"vc_path_service_node_row_title" = "Служебный узел";
"vc_path_destination_row_title" = "Место назначения";
"vc_path_learn_more_button_title" = "Узнать больше";
"vc_create_private_chat_title" = "Новое сообщение";
"vc_create_private_chat_enter_session_id_tab_title" = "Введите Session ID";
"vc_create_private_chat_scan_qr_code_tab_title" = "Сканировать QR-код";
"vc_enter_public_key_explanation" = "Введите Session ID собеседника или отправьте ему ваш Session ID чтобы начать новую беседу.";
"vc_scan_qr_code_camera_access_explanation" = "Session нужен доступ к камере для сканирования QR-кодов";
"vc_scan_qr_code_grant_camera_access_button_title" = "Предоставить доступ к камере";
"vc_create_closed_group_title" = "Создать группу";
"vc_create_closed_group_text_field_hint" = "Введите название группы";
"vc_create_closed_group_empty_state_message" = "У вас еще нет контактов";
"vc_create_closed_group_group_name_missing_error" = "Пожалуйста, введите название группы";
"vc_create_closed_group_group_name_too_long_error" = "Пожалуйста, введите более короткое имя группы";
"vc_create_closed_group_too_many_group_members_error" = "В закрытой группе не может быть больше 100 участников";
"vc_join_public_chat_title" = "Присоединиться к сообществу";
"vc_join_public_chat_enter_group_url_tab_title" = "URL сообщества";
"vc_join_public_chat_scan_qr_code_tab_title" = "Сканировать QR-код";
"vc_enter_chat_url_text_field_hint" = "Введите URL сообщества";
"vc_settings_title" = "Настройки";
"vc_group_settings_title" = "Настройки группы";
"vc_settings_display_name_missing_error" = "Пожалуйста, выберите отображаемое имя";
"vc_settings_display_name_too_long_error" = "Пожалуйста, выберите более короткое отображаемое имя";
"vc_settings_privacy_button_title" = "Конфиденциальность";
"vc_settings_notifications_button_title" = "Уведомления";
"vc_settings_recovery_phrase_button_title" = "Секретная фраза";
"vc_settings_clear_all_data_button_title" = "Очистить данные";
"vc_qr_code_title" = "QR-код";
"vc_qr_code_view_my_qr_code_tab_title" = "Посмотреть мой QR-код";
"vc_qr_code_view_scan_qr_code_tab_title" = "Сканировать QR-код";
"vc_qr_code_view_scan_qr_code_explanation" = "Отсканируйте QR-код другого человека, чтобы начать с ним разговор";
"vc_view_my_qr_code_explanation" = "Это ваш QR-код. Другие пользователи могут сканировать его, чтобы начать диалог с вами.";
// MARK: - Not Yet Translated
"fast_mode_explanation" = "Вы будете получать уведомления о новых сообщениях надежно и сразу же с помощью серверов уведомлений Apple.";
"fast_mode" = "Ускоренный режим";
"slow_mode_explanation" = "Время от времени в фоновом режиме будут проверяться новые сообщения.";
"slow_mode" = "Медленный режим";
"vc_pn_mode_title" = "Уведомления о Сообщениях";
"vc_link_device_recovery_phrase_tab_title" = "Секретная фраза";
"vc_link_device_scan_qr_code_explanation" = "Перейдите в Настройки → Секретная фраза на другом устройстве, чтобы показать ваш QR-код.";
"vc_enter_recovery_phrase_title" = "Секретная фраза";
"vc_enter_recovery_phrase_explanation" = "Чтобы связать ваше устройство, введите секретную фразу, которая была предоставлена вам при регистрации.";
"vc_enter_public_key_text_field_hint" = "Введите Session ID или ONS имя";
"admin_group_leave_warning" = "Так как вы являетесь создателем этой группы, она будет удалена для всех. Это нельзя будет отменить.";
"vc_join_open_group_suggestions_title" = "Или присоединитесь к одной из этих...";
"vc_settings_invite_a_friend_button_title" = "Пригласить друга";
"copied" = "Скопировано";
"vc_conversation_settings_copy_session_id_button_title" = "Копировать Session ID";
"vc_conversation_input_prompt" = "Сообщения";
"vc_conversation_voice_message_cancel_message" = "Проведите для отмены";
"modal_download_attachment_title" = "Доверять %@?";
"modal_download_attachment_explanation" = "Вы уверены, что хотите загрузить медиафайлы, присланные %@?";
"modal_download_button_title" = "Скачать";
"modal_open_url_title" = "Открыть ссылку?";
"modal_open_url_explanation" = "Вы уверены, что хотите открыть %@?";
"modal_open_url_button_title" = "Открыть";
"modal_copy_url_button_title" = "Копировать ссылку";
"modal_blocked_title" = "Разблокировать %@?";
"modal_blocked_explanation" = "Вы уверены, что хотите разблокировать %@?";
"modal_blocked_button_title" = "Разблокировать";
"modal_link_previews_title" = "Включить предварительный просмотр ссылок?";
"modal_link_previews_explanation" = "Включение предпросмотра ссылок покажет превью для отправляемых и получаемых ссылок. Это может быть полезно, но Session нужно будет соединиться с сайтами, связанными с ссылками, чтобы сгенерировать предпросмотр. Вы всегда можете отключить предпросмотр ссылок в настройках Session.";
"modal_link_previews_button_title" = "Включить";
"vc_share_title" = "Поделиться в Session";
"vc_share_loading_message" = "Подготовка вложений...";
"vc_share_sending_message" = "Отправка...";
"vc_share_link_previews_unsecure" = "Предпросмотр не загружен для небезопасных ссылок";
"vc_share_link_previews_error" = "Невозможно загрузить предпросмотр";
"vc_share_link_previews_disabled_title" = "Ссылка предпросмотра выключена";
"vc_share_link_previews_disabled_explanation" = "Включение предпросмотра ссылок покажет превью для отправляемых и получаемых ссылок. Это может быть полезно, но Session нужно будет соединиться с сайтами, на которые ведут ссылки, чтобы сгенерировать предпросмотр. \n\nВы всегда можете отключить предпросмотр ссылок в настройках Session.";
"view_open_group_invitation_description" = "Открыть приглашение в группу";
"vc_conversation_settings_invite_button_title" = "Добавить участников";
"modal_send_seed_title" = "Предупреждение";
"modal_send_seed_explanation" = "Это ваша секретная фраза для восстановления. Если вы отправите ее кому-то, он получит полный доступ к вашей учетной записи.";
"modal_send_seed_send_button_title" = "Отправить";
"vc_conversation_settings_notify_for_mentions_only_title" = "Уведомлять только об упоминаниях";
"vc_conversation_settings_notify_for_mentions_only_explanation" = "Когда включено, вы будете уведомлены только о сообщениях, упоминающих вас.";
"view_conversation_title_notify_for_mentions_only" = "Уведомления только для упоминаний";
"message_deleted" = "Это сообщение было удалено";
"delete_message_for_me" = "Удалить только для меня";
"delete_message_for_everyone" = "Удалить для всех";
"delete_message_for_me_and_recipient" = "Удалить для меня и %@";
"context_menu_reply" = "Ответить";
"context_menu_save" = "Сохранить";
"context_menu_ban_user" = "Заблокировать пользователя";
"context_menu_ban_and_delete_all" = "Заблокировать и удалить всех";
"context_menu_ban_user_error_alert_message" = "Не удалось заблокировать пользователя";
"accessibility_expanding_attachments_button" = "Добавить вложения";
"accessibility_gif_button" = "Gif";
"accessibility_document_button" = "Документ";
"accessibility_library_button" = "Библиотека фотографий";
"accessibility_camera_button" = "Камера";
"accessibility_main_button_collapse" = "Свернуть параметры вложений";
"invalid_recovery_phrase" = "Неверная секретная фраза";
"DISMISS_BUTTON_TEXT" = "Закрыть";
/* Button text which opens the settings app */
"OPEN_SETTINGS_BUTTON" = "Настройки";
"call_outgoing" = "Вы позвонили %@";
"call_incoming" = "%@ звонил(а) вам";
"call_missed" = "Пропущенный звонок от %@";
"APN_Message" = "Вы получили новое сообщение";
"APN_Collapsed_Messages" = "Вы получили %@ новых сообщений.";
"PIN_BUTTON_TEXT" = "Закрепить";
"UNPIN_BUTTON_TEXT" = "Открепить";
"modal_call_missed_tips_title" = "Пропущен вызов";
"modal_call_missed_tips_explanation" = "Вызов от '%@' пропущен, вам необходимо включить разрешение 'Голосовые и видео вызовы' в настройках Конфиденциальности.";
"media_saved" = "%@ сохранил(а) медиафайл. ";
"screenshot_taken" = "%@ сделал(а) снимок экрана.";
"SEARCH_SECTION_CONTACTS" = "Контакты и группы";
"SEARCH_SECTION_MESSAGES" = "Сообщения";
"MESSAGE_REQUESTS_TITLE" = "Запросы Сообщений";
"MESSAGE_REQUESTS_EMPTY_TEXT" = "Нет ожидающих запросов";
"MESSAGE_REQUESTS_CLEAR_ALL" = "Очистить всё";
"MESSAGE_REQUESTS_CLEAR_ALL_CONFIRMATION_TITLE" = "Вы уверены, что хотите очистить все запросы сообщений?";
"MESSAGE_REQUESTS_CLEAR_ALL_CONFIRMATION_ACTON" = "Очистить";
"MESSAGE_REQUESTS_DELETE_CONFIRMATION_ACTON" = "Вы уверены, что хотите удалить это сообщение?";
"MESSAGE_REQUESTS_BLOCK_CONFIRMATION_ACTON" = "Вы уверены, что хотите заблокировать контакт?";
"MESSAGE_REQUESTS_INFO" = "Отправив сообщение этому пользователю, вы автоматически примете его запрос на сообщение и отобразите свой идентификатор сеанса.";
"MESSAGE_REQUESTS_ACCEPTED" = "Ваш запрос на переписку был принят.";
"MESSAGE_REQUESTS_NOTIFICATION" = "У вас новый запрос на переписку";
"TXT_HIDE_TITLE" = "Скрыть";
"TXT_DELETE_ACCEPT" = "Да";
"TXT_BLOCK_USER_TITLE" = "Заблокировать пользователя";
"ALERT_ERROR_TITLE" = "Ошибка";
<<<<<<< HEAD
"modal_call_permission_request_title" = "Call Permissions Required";
"modal_call_permission_request_explanation" = "You can enable the 'Voice and video calls' permission in the Privacy Settings.";
"DEFAULT_OPEN_GROUP_LOAD_ERROR_TITLE" = "Oops, an error occurred";
"DEFAULT_OPEN_GROUP_LOAD_ERROR_SUBTITLE" = "Please try again later";
"LOADING_CONVERSATIONS" = "Loading Conversations...";
"DATABASE_STARTUP_FAILED" = "An error occurred when opening the database\n\nYou can export your application logs to share for troubleshooting or you can try to restore your device\n\nWarning: Restoring your device will result in loss of any data older than two weeks";
"APP_STARTUP_TIMEOUT" = "The app is taking a long time to start\n\nYou can continue to wait for the app to start, export your application logs to share for troubleshooting or you can try to open the app again";
"APP_STARTUP_EXIT" = "Exit";
"DATABASE_RESTORE_FAILED" = "An error occurred when opening the restored database\n\nYou can export your application logs to share for troubleshooting but to continue to use Session you may need to reinstall";
"DATABASE_MIGRATION_FAILED" = "An error occurred when optimising the database\n\nYou can export your application logs to be able to share for troubleshooting or you can restore your device\n\nWarning: Restoring your device will result in loss of any data older than two weeks";
"DATABASE_UNSUPPORTED_MIGRATION" = "You are trying to updated from a version which no longer supports upgrading\n\nIn order to continue to use session you need to restore your device\n\nWarning: Restoring your device will result in loss of any data older than two weeks";
"RECOVERY_PHASE_ERROR_GENERIC" = "Something went wrong. Please check your recovery phrase and try again.";
"RECOVERY_PHASE_ERROR_LENGTH" = "Looks like you didn't enter enough words. Please check your recovery phrase and try again.";
"RECOVERY_PHASE_ERROR_LAST_WORD" = "You seem to be missing the last word of your recovery phrase. Please check what you entered and try again.";
"RECOVERY_PHASE_ERROR_INVALID_WORD" = "There appears to be an invalid word in your recovery phrase. Please check what you entered and try again.";
"RECOVERY_PHASE_ERROR_FAILED" = "Your recovery phrase couldn't be verified. Please check what you entered and try again.";
=======
"modal_call_permission_request_title" = "Требуется разрешение для вызова";
"modal_call_permission_request_explanation" = "Вы можете включить разрешение 'Звонки и Видеозвонки' в настройках приватности.";
"DEFAULT_OPEN_GROUP_LOAD_ERROR_TITLE" = "Упс, произошла ошибка";
"DEFAULT_OPEN_GROUP_LOAD_ERROR_SUBTITLE" = "Пожалуйста, попробуйте позже";
"LOADING_CONVERSATIONS" = "﻿Загрузка переписок...";
"DATABASE_MIGRATION_FAILED" = "Произошла ошибка при оптимизации базы данных\n\nВы можете экспортировать журналы приложений, чтобы иметь возможность поделиться для устранения неполадок или вы можете восстановить ваше устройство\n\nПредупреждение: Восстановление вашего устройства приведет к потере данных старше двух недель";
"RECOVERY_PHASE_ERROR_GENERIC" = "Что-то пошло не так. Пожалуйста, проверьте вашу секретную фразу для восстановления и попробуйте снова.";
"RECOVERY_PHASE_ERROR_LENGTH" = "Похоже, вы не ввели достаточное количество слов. Пожалуйста, проверьте вашу секретную фразу для восстановления и повторите попытку.";
"RECOVERY_PHASE_ERROR_LAST_WORD" = "Кажется, вы пропустили последнее слово вашей секретной фразе для восстановления. Пожалуйста, проверьте, что вы ввели и повторите попытку.";
"RECOVERY_PHASE_ERROR_INVALID_WORD" = "В вашей секретной фразе для восстановления обнаружено неправильное слово. Пожалуйста, проверьте введенные вами слова и повторите попытку.";
"RECOVERY_PHASE_ERROR_FAILED" = "Ваша секретная фраза для восстановления не может быть проверена. Пожалуйста, проверьте, что вы ввели и повторите попытку.";
>>>>>>> 34481b7f
/* Indicates that an unknown error occurred while using Touch ID/Face ID/Phone Passcode. */
"SCREEN_LOCK_ENABLE_UNKNOWN_ERROR" = "Не удалось получить доступ к аутентификации.";
/* Indicates that Touch ID/Face ID/Phone Passcode authentication failed. */
"SCREEN_LOCK_ERROR_LOCAL_AUTHENTICATION_FAILED" = "Ошибка аутентификации.";
/* Indicates that Touch ID/Face ID/Phone Passcode is 'locked out' on this device due to authentication failures. */
"SCREEN_LOCK_ERROR_LOCAL_AUTHENTICATION_LOCKOUT" = "Слишком много неудачных попыток аутентификации. Пожалуйста, повторите попытку позже.";
/* Indicates that Touch ID/Face ID/Phone Passcode are not available on this device. */
"SCREEN_LOCK_ERROR_LOCAL_AUTHENTICATION_NOT_AVAILABLE" = "Вы должны включить код доступа в настройках iOS, чтобы использовать блокировку экрана.";
/* Indicates that Touch ID/Face ID/Phone Passcode is not configured on this device. */
"SCREEN_LOCK_ERROR_LOCAL_AUTHENTICATION_NOT_ENROLLED" = "Вы должны включить код доступа в настройках iOS, чтобы использовать блокировку экрана.";
/* Indicates that Touch ID/Face ID/Phone Passcode passcode is not set. */
"SCREEN_LOCK_ERROR_LOCAL_AUTHENTICATION_PASSCODE_NOT_SET" = "Вы должны включить код доступа в настройках iOS, чтобы использовать блокировку экрана.";
/* Label for the button to send a message */
"SEND_BUTTON_TITLE" = "Отправить";
/* Generic text for button that retries whatever the last action was. */
"RETRY_BUTTON_TEXT" = "Повторить";
/* notification action */
"SHOW_THREAD_BUTTON_TITLE" = "Показать чат";
/* notification body */
"SEND_FAILED_NOTIFICATION_BODY" = "Ваше сообщение не было отправлено.";
"INVALID_SESSION_ID_MESSAGE" = "Пожалуйста, проверьте Session ID или ONS имя и попробуйте снова.";
"INVALID_RECOVERY_PHRASE_MESSAGE" = "Пожалуйста, проверьте секретную фразу для восстановления и повторите попытку.";
"MEDIA_TAB_TITLE" = "Медиа";
"DOCUMENT_TAB_TITLE" = "Документы";
"DOCUMENT_TILES_EMPTY_DOCUMENT" = "В этом разговоре нет документов.";
"DOCUMENT_TILES_LOADING_MORE_RECENT_LABEL" = "Загрузка нового документа…";
"DOCUMENT_TILES_LOADING_OLDER_LABEL" = "Загрузка старого документа…";
/* The name for the emoji category 'Activities' */
"EMOJI_CATEGORY_ACTIVITIES_NAME" = "Активности";
/* The name for the emoji category 'Animals & Nature' */
"EMOJI_CATEGORY_ANIMALS_NAME" = "Животные и природа";
/* The name for the emoji category 'Flags' */
"EMOJI_CATEGORY_FLAGS_NAME" = "Флаги";
/* The name for the emoji category 'Food & Drink' */
"EMOJI_CATEGORY_FOOD_NAME" = "Еда и напитки";
/* The name for the emoji category 'Objects' */
"EMOJI_CATEGORY_OBJECTS_NAME" = "Объекты";
/* The name for the emoji category 'Recents' */
"EMOJI_CATEGORY_RECENTS_NAME" = "Недавние";
/* The name for the emoji category 'Smileys & People' */
"EMOJI_CATEGORY_SMILEYSANDPEOPLE_NAME" = "Улыбки и люди";
/* The name for the emoji category 'Symbols' */
"EMOJI_CATEGORY_SYMBOLS_NAME" = "Символы";
/* The name for the emoji category 'Travel & Places' */
"EMOJI_CATEGORY_TRAVEL_NAME" = "Путешествия и места";
"EMOJI_REACTS_NOTIFICATION" = "%@ отправил сообщение: %@.";
"EMOJI_REACTS_MORE_REACTORS_ONE" = "И еще 1 человек отправил %@ этому сообщению.";
"EMOJI_REACTS_MORE_REACTORS_MUTIPLE" = "И %@ других ответили %@ на это сообщение.";
"EMOJI_REACTS_RATE_LIMIT_TOAST" = "Помедленнее! Вы отправили слишком много эмодзи-реакций. Попробуйте еще раз в ближайшее время.";
/* New conversation screen*/
"vc_new_conversation_title" = "Новая беседа";
"CREATE_GROUP_BUTTON_TITLE" = "Создать";
"JOIN_COMMUNITY_BUTTON_TITLE" = "Присоединиться";
"PRIVACY_TITLE" = "Конфиденциальность";
"PRIVACY_SECTION_SCREEN_SECURITY" = "Защита экрана";
"PRIVACY_SCREEN_SECURITY_LOCK_SESSION_TITLE" = "Заблокировать Session";
"PRIVACY_SCREEN_SECURITY_LOCK_SESSION_DESCRIPTION" = "Требовать Touch ID, Face ID или ваш пароль для разблокировки Session.";
"PRIVACY_SECTION_READ_RECEIPTS" = "Уведомления о прочтении";
"PRIVACY_READ_RECEIPTS_TITLE" = "Уведомления о прочтении";
"PRIVACY_READ_RECEIPTS_DESCRIPTION" = "Отправлять уведомления о прочтении в личных беседах.";
"PRIVACY_SECTION_TYPING_INDICATORS" = "Индикаторы ввода текста";
"PRIVACY_TYPING_INDICATORS_TITLE" = "Индикаторы ввода текста";
"PRIVACY_TYPING_INDICATORS_DESCRIPTION" = "Просмотр и передача индикатора о наборе в личных беседах.";
"PRIVACY_SECTION_LINK_PREVIEWS" = "Предпросмотры ссылок";
"PRIVACY_LINK_PREVIEWS_TITLE" = "Отправлять предпросмотр ссылки";
"PRIVACY_LINK_PREVIEWS_DESCRIPTION" = "Генерировать предпросмотр ссылок для поддерживаемых URL.";
"PRIVACY_SECTION_CALLS" = "Вызовы (бета)";
"PRIVACY_CALLS_TITLE" = "Голосовые и видео вызовы";
"PRIVACY_CALLS_DESCRIPTION" = "Позволяет осуществлять голосовые и видеовызовы другим пользователям.";
"PRIVACY_CALLS_WARNING_TITLE" = "Голосовые и видео вызовы (бета)";
"PRIVACY_CALLS_WARNING_DESCRIPTION" = "IP-адрес виден вашему собеседнику и серверу Oxen Foundation во время бета-вызовов. Вы уверены, что хотите включить голосовые и видео вызовы?";
"NOTIFICATIONS_TITLE" = "Уведомления";
"NOTIFICATIONS_SECTION_STRATEGY" = "Метод уведомлений";
"NOTIFICATIONS_STRATEGY_FAST_MODE_TITLE" = "Использовать быстрый режим";
"NOTIFICATIONS_STRATEGY_FAST_MODE_DESCRIPTION" = "Вы будете получать уведомления о новых сообщениях надежно и немедленно с помощью серверов уведомлений Apple.";
"NOTIFICATIONS_STRATEGY_FAST_MODE_ACTION" = "Перейти в системные настройки уведомлений";
"NOTIFICATIONS_SECTION_STYLE" = "Стиль уведомлений";
"NOTIFICATIONS_STYLE_SOUND_TITLE" = "Звук";
"NOTIFICATIONS_STYLE_SOUND_WHEN_OPEN_TITLE" = "Звук, когда приложение открыто";
"NOTIFICATIONS_STYLE_CONTENT_TITLE" = "Содержание уведомления";
"NOTIFICATIONS_STYLE_CONTENT_DESCRIPTION" = "Информация, отображаемая в уведомлениях.";
"NOTIFICATIONS_STYLE_CONTENT_OPTION_NAME_AND_CONTENT" = "Имя и содержимое";
"NOTIFICATIONS_STYLE_CONTENT_OPTION_NAME_ONLY" = "Только имя";
"NOTIFICATIONS_STYLE_CONTENT_OPTION_NO_NAME_OR_CONTENT" = "Ни имени, ни содержимого";
"CONVERSATION_SETTINGS_TITLE" = "Беседы";
"CONVERSATION_SETTINGS_SECTION_MESSAGE_TRIMMING" = "Обрезка сообщений";
"CONVERSATION_SETTINGS_MESSAGE_TRIMMING_TITLE" = "Обрезать Сообщества";
"CONVERSATION_SETTINGS_MESSAGE_TRIMMING_DESCRIPTION" = "Удалять сообщения старше 6 месяцев из сообществ, у которых более 2000 сообщений.";
"CONVERSATION_SETTINGS_SECTION_AUDIO_MESSAGES" = "Аудиосообщения";
"CONVERSATION_SETTINGS_AUDIO_MESSAGES_AUTOPLAY_TITLE" = "Автовоспроизведение аудиосообщений";
"CONVERSATION_SETTINGS_AUDIO_MESSAGES_AUTOPLAY_DESCRIPTION" = "Автовоспроизведение последовательных аудиосообщений.";
"CONVERSATION_SETTINGS_BLOCKED_CONTACTS_TITLE" = "Заблокированные контакты";
"CONVERSATION_SETTINGS_BLOCKED_CONTACTS_EMPTY_STATE" = "У вас нет заблокированных контактов.";
"CONVERSATION_SETTINGS_BLOCKED_CONTACTS_UNBLOCK" = "Разблокировать";
"CONVERSATION_SETTINGS_BLOCKED_CONTACTS_UNBLOCK_CONFIRMATION_TITLE_SINGLE" = "Вы уверены, что хотите разблокировать %@?";
"CONVERSATION_SETTINGS_BLOCKED_CONTACTS_UNBLOCK_CONFIRMATION_TITLE_FALLBACK" = "этот контакт";
"CONVERSATION_SETTINGS_BLOCKED_CONTACTS_UNBLOCK_CONFIRMATION_TITLE_MULTIPLE_1" = "Вы уверены, что хотите разблокировать %@";
"CONVERSATION_SETTINGS_BLOCKED_CONTACTS_UNBLOCK_CONFIRMATION_TITLE_MULTIPLE_2_SINGLE" = "и %@?";
"CONVERSATION_SETTINGS_BLOCKED_CONTACTS_UNBLOCK_CONFIRMATION_TITLE_MULTIPLE_3" = "и еще %d?";
"CONVERSATION_SETTINGS_BLOCKED_CONTACTS_UNBLOCK_CONFIRMATION_ACTON" = "Разблокировать";
"APPEARANCE_TITLE" = "Внешний вид";
"APPEARANCE_THEMES_TITLE" = "Темы оформления";
"APPEARANCE_PRIMARY_COLOR_TITLE" = "Основной цвет";
"APPEARANCE_PRIMARY_COLOR_PREVIEW_INC_QUOTE" = "Как дела?";
"APPEARANCE_PRIMARY_COLOR_PREVIEW_INC_MESSAGE" = "Я в порядке, спасибо, а ты?";
"APPEARANCE_PRIMARY_COLOR_PREVIEW_OUT_MESSAGE" = "У меня все отлично, спасибо.";
"APPEARANCE_NIGHT_MODE_TITLE" = "Автоматический ночной режим";
"APPEARANCE_NIGHT_MODE_TOGGLE" = "Использовать настройку системы";
"HELP_TITLE" = "Помощь";
"HELP_REPORT_BUG_TITLE" = "Сообщить об ошибке";
"HELP_REPORT_BUG_DESCRIPTION" = "Экспортируйте свои логи, затем загрузите файл через службу поддержки Session.";
"HELP_REPORT_BUG_ACTION_TITLE" = "Экспортировать логи";
"HELP_TRANSLATE_TITLE" = "Перевод Session";
"HELP_FEEDBACK_TITLE" = "Мы будем рады вашим отзывам";
"HELP_FAQ_TITLE" = "Часто задаваемые вопросы";
"HELP_SUPPORT_TITLE" = "Поддержка";
"modal_clear_all_data_title" = "Очистить все данные";
"modal_clear_all_data_explanation" = "Это приведет к окончательному удалению сообщений и контактов. Вы хотите очистить только это устройство или также удалить данные из сети?";
"modal_clear_all_data_explanation_2" = "Вы уверены, что хотите удалить свои данные из сети?   Если вы продолжите, вы не сможете восстановить свои сообщения или контакты.";
"modal_clear_all_data_device_only_button_title" = "Очистить только устройство";
"modal_clear_all_data_entire_account_button_title" = "Очистить устройство и сеть";
"dialog_clear_all_data_deletion_failed_1" = "Данные не удалены 1 узлом сервиса. Номер узла: %@.";
"dialog_clear_all_data_deletion_failed_2" = "Данные не удалены %@ узлами сервиса. Номера узлов: %@.";
"modal_clear_all_data_confirm" = "Очистить";
"modal_seed_title" = "Ваша секретная фраза";
<<<<<<< HEAD
"modal_seed_explanation" = "You can use your recovery phrase to restore your account or link a device.";
"modal_permission_explanation" = "Session needs %@ access to continue. You can enable access in the iOS settings.";
"modal_permission_settings_title" = "Settings";
"modal_permission_camera" = "camera";
"modal_permission_microphone" = "microphone";
"modal_permission_library" = "library";
"DISAPPEARING_MESSAGES_OFF" = "Off";
"DISAPPEARING_MESSAGES_SUBTITLE_OFF" = "Off";
"DISAPPEARING_MESSAGES_SUBTITLE_DISAPPEAR_AFTER" = "Disappear After: %@";
"COPY_GROUP_URL" = "Copy Group URL";
"NEW_CONVERSATION_CONTACTS_SECTION_TITLE" = "Contacts";
"GROUP_ERROR_NO_MEMBER_SELECTION" = "Please pick at least 1 group member";
"GROUP_CREATION_PLEASE_WAIT" = "Please wait while the group is created...";
"GROUP_CREATION_ERROR_TITLE" = "Couldn't Create Group";
"GROUP_CREATION_ERROR_MESSAGE" = "Please check your internet connection and try again.";
"GROUP_UPDATE_ERROR_TITLE" = "Couldn't Update Group";
"GROUP_UPDATE_ERROR_MESSAGE" = "Can't leave while adding or removing other members.";
"GROUP_ACTION_REMOVE" = "Remove";
"GROUP_TITLE_MEMBERS" = "Members";
"GROUP_TITLE_FALLBACK" = "Group";
"DM_ERROR_DIRECT_BLINDED_ID" = "You can only send messages to Blinded IDs from within a Community";
"DM_ERROR_INVALID" = "Please check the Session ID or ONS name and try again";
"COMMUNITY_ERROR_INVALID_URL" = "Please check the URL you entered and try again.";
"COMMUNITY_ERROR_GENERIC" = "Couldn't Join";
"DISAPPERING_MESSAGES_TITLE" = "Disappearing Messages";
"DISAPPERING_MESSAGES_SUBTITLE_CONTACTS" = "This setting applies to everyone in this conversation.";
"DISAPPERING_MESSAGES_SUBTITLE_GROUPS" = "Messages disappear after they have been sent.";
"DISAPPERING_MESSAGES_TYPE_TITLE" = "Delete Type";
"DISAPPERING_MESSAGES_TYPE_AFTER_READ_TITLE" = "Disappear After Read";
"DISAPPERING_MESSAGES_TYPE_AFTER_READ_DESCRIPTION" = "Messages delete after they have been read.";
"DISAPPERING_MESSAGES_TYPE_AFTER_SEND_TITLE" = "Disappear After Send";
"DISAPPERING_MESSAGES_TYPE_AFTER_SEND_DESCRIPTION" = "Messages delete after they have been sent.";
"DISAPPERING_MESSAGES_TIMER_TITLE" = "Timer";
"DISAPPERING_MESSAGES_SAVE_TITLE" = "Set";
"DISAPPERING_MESSAGES_GROUP_WARNING" = "This setting applies to everyone in this conversation.";
"DISAPPERING_MESSAGES_GROUP_WARNING_ADMIN_ONLY" = "This setting applies to everyone in this conversation.\nOnly group admins can change this setting.";
"DISAPPERING_MESSAGES_SUMMARY" = "Disappear After %@ - %@";
"DISAPPERING_MESSAGES_INFO_ENABLE" = "%@ has set messages to disappear %@ after they have been %@";
"DISAPPERING_MESSAGES_INFO_UPDATE" = "%@ has changed messages to disappear %@ after they have been %@";
"DISAPPERING_MESSAGES_INFO_DISABLE" = "%@ has turned off disappearing messages";
"MESSAGE_STATE_READ" = "read";
"MESSAGE_STATE_SENT" = "sent";
"YOU_DISAPPEARING_MESSAGES_INFO_ENABLE" = "You have set messages to disappear %@ after they have been %@";
"YOU_DISAPPEARING_MESSAGES_INFO_UPDATE" = "You have changed messages to disappear %@ after they have been %@";
"YOU_DISAPPEARING_MESSAGES_INFO_DISABLE" = "You have turned off disappearing messages";
"MESSAGE_REQUEST_PENDING_APPROVAL_INFO" = "You will be able to send voice messages and attachments once the recipient has approved this message request";
"DISAPPEARING_MESSAGES_TYPE_LEGACY_TITLE" = "Legacy";
"DISAPPEARING_MESSAGES_TYPE_LEGACY_DESCRIPTION" = "Original version of disappearing messages.";
"DISAPPEARING_MESSAGES_OUTDATED_CLIENT_BANNER" = "%@ is using an outdated client. Disappearing messages may not work as expected.";
=======
"modal_seed_explanation" = "Вы можете использовать вашу секретную фразу для восстановления вашей учетной записи или привязки устройства.";
"modal_permission_explanation" = "Session необходим доступ к %@ для продолжения. Вы можете включить доступ в настройках iOS.";
"modal_permission_settings_title" = "Настройки";
"modal_permission_camera" = "камера";
"modal_permission_microphone" = "микрофон";
"modal_permission_library" = "библиотека";
"DISAPPEARING_MESSAGES_OFF" = "Выключено";
"DISAPPEARING_MESSAGES_SUBTITLE_OFF" = "Выключено";
"DISAPPEARING_MESSAGES_SUBTITLE_DISAPPEAR_AFTER" = "Удалить через: %@";
"COPY_GROUP_URL" = "Скопировать URL-адрес группы";
"NEW_CONVERSATION_CONTACTS_SECTION_TITLE" = "Контакты";
"GROUP_ERROR_NO_MEMBER_SELECTION" = "Пожалуйста, выберите как минимум 1 участника группы";
"GROUP_CREATION_PLEASE_WAIT" = "Пожалуйста, подождите, пока группа будет создана...";
"GROUP_CREATION_ERROR_TITLE" = "Не удалось создать группу";
"GROUP_CREATION_ERROR_MESSAGE" = "Пожалуйста, проверьте подключение к интернету и повторите попытку.";
"GROUP_UPDATE_ERROR_TITLE" = "Не удалось обновить группу";
"GROUP_UPDATE_ERROR_MESSAGE" = "Нельзя покинуть, пока добавляются или удаляются другие участники.";
"GROUP_ACTION_REMOVE" = "Удалить";
"GROUP_TITLE_MEMBERS" = "Участники";
"GROUP_TITLE_FALLBACK" = "Группа";
"DM_ERROR_DIRECT_BLINDED_ID" = "Вы можете отправлять сообщения только тем скрытым идентификаторам, которые находятся внутри сообщества";
"DM_ERROR_INVALID" = "Пожалуйста, проверьте Session ID или ONS имя и попробуйте снова";
"COMMUNITY_ERROR_INVALID_URL" = "Пожалуйста, проверьте введенный URL и повторите попытку.";
"COMMUNITY_ERROR_GENERIC" = "Не удалось подключиться";
"DISAPPERING_MESSAGES_TITLE" = "Исчезающие сообщения";
"DISAPPERING_MESSAGES_TYPE_TITLE" = "Тип удаления";
"DISAPPERING_MESSAGES_TYPE_AFTER_READ_TITLE" = "Исчезают после прочтения";
"DISAPPERING_MESSAGES_TYPE_AFTER_READ_DESCRIPTION" = "Сообщения удаляются после их прочтения.";
"DISAPPERING_MESSAGES_TYPE_AFTER_SEND_TITLE" = "Исчезают после отправки";
"DISAPPERING_MESSAGES_TYPE_AFTER_SEND_DESCRIPTION" = "Сообщения удаляются после их отправки.";
"DISAPPERING_MESSAGES_TIMER_TITLE" = "Таймер";
"DISAPPERING_MESSAGES_SAVE_TITLE" = "Задать";
"DISAPPERING_MESSAGES_GROUP_WARNING" = "Эта настройка применяется ко всем участникам беседы.";
"DISAPPERING_MESSAGES_GROUP_WARNING_ADMIN_ONLY" = "Этот параметр применим ко всем в этой беседе. Только администраторы групп могут изменить этот параметр.";
"DISAPPERING_MESSAGES_SUMMARY" = "Удалить через %@ - %@";
"DISAPPERING_MESSAGES_INFO_ENABLE" = "%@ поставил сообщения на удаление %@ после того, как они были %@";
"DISAPPERING_MESSAGES_INFO_UPDATE" = "%@ изменил сообщения, чтобы они удалялись %@ после того, как они были %@";
"DISAPPERING_MESSAGES_INFO_DISABLE" = "%@ отключил удаление сообщений";

/* context_menu_info */
"context_menu_info" = "Info";

/* An error that is displayed when the application fails for create it's initial connection to the database */
"DATABASE_STARTUP_FAILED" = "An error occurred when opening the database\n\nYou can export your application logs to share for troubleshooting or you can try to restore your device\n\nWarning: Restoring your device will result in loss of any data older than two weeks";

/* A warning displayed to the user when the application takes too long to launch */
"APP_STARTUP_TIMEOUT" = "The app is taking a long time to start\n\nYou can continue to wait for the app to start, export your application logs to share for troubleshooting or you can try to open the app again";

/* The title of a button on a modal shown when the application fails to start, pressing the button closes the application */
"APP_STARTUP_EXIT" = "Exit";

/* An error which occurs if the user tries to restore the database after an initial failure and it fails to restore */
"DATABASE_RESTORE_FAILED" = "An error occurred when opening the restored database\n\nYou can export your application logs to share for troubleshooting but to continue to use Session you may need to reinstall";

/* Text displayed in place of a quoted message when the original message is not on the device */
"QUOTED_MESSAGE_NOT_FOUND" = "Original message not found.";

/* EMOJI_REACTS_SHOW_LESS */
"EMOJI_REACTS_SHOW_LESS" = "Show less";

/* PRIVACY_SECTION_MESSAGE_REQUESTS */
"PRIVACY_SECTION_MESSAGE_REQUESTS" = "Message Requests";

/* PRIVACY_SCREEN_MESSAGE_REQUESTS_COMMUNITY_TITLE */
"PRIVACY_SCREEN_MESSAGE_REQUESTS_COMMUNITY_TITLE" = "Community Message Requests";

/* PRIVACY_SCREEN_MESSAGE_REQUESTS_COMMUNITY_DESCRIPTION */
"PRIVACY_SCREEN_MESSAGE_REQUESTS_COMMUNITY_DESCRIPTION" = "Allow message requests from Community conversations.";

/* Information displayed above the input when sending a message to a new user for the first time explaining limitations around the types of messages which can be sent before being approved */
"MESSAGE_REQUEST_PENDING_APPROVAL_INFO" = "You will be able to send voice messages and attachments once the recipient has approved this message request";

/* State of a message while it's still in the process of being sent */
>>>>>>> 34481b7f
"MESSAGE_DELIVERY_STATUS_SENDING" = "Sending";

/* State of a message once it has been sent */
"MESSAGE_DELIVERY_STATUS_SENT" = "Sent";

/* State of a message after the recipient has read the message */
"MESSAGE_DELIVERY_STATUS_READ" = "Read";

/* State of a message if it failed to be sent */
"MESSAGE_DELIVERY_STATUS_FAILED" = "Failed to send";

/* Title of the message information screen describing the date/time a message was sent */
"MESSAGE_INFO_SENT" = "Sent";

/* Title of the message information screen describing the date/time a message was received on a specific device */
"MESSAGE_INFO_RECEIVED" = "Received";

/* Title of the message information screen describing the sender of the message */
"MESSAGE_INFO_FROM" = "From";

/* Title of the message information screen describing the identifier of the attachment */
"ATTACHMENT_INFO_FILE_ID" = "File ID";

/* Title of the message information screen describing the file type of the attachment */
"ATTACHMENT_INFO_FILE_TYPE" = "File Type";

/* Title of the message information screen describing the size of the attachment */
"ATTACHMENT_INFO_FILE_SIZE" = "File Size";

/* Title on the message information screen describing the resolution of a media attachment */
"ATTACHMENT_INFO_RESOLUTION" = "Resolution";

/* Title on the message information screen describing the duration of a media attachment */
"ATTACHMENT_INFO_DURATION" = "Duration";

/* State of a message after it failed to sync to the current users other devices */
"MESSAGE_DELIVERY_STATUS_FAILED_SYNC" = "Failed to sync";

/* State of a message while it's in the process of being synced to the users other devices */
"MESSAGE_DELIVERY_STATUS_SYNCING" = "Syncing";

/* Title of the modal that appears after a user taps on the state of a message which failed to send */
"MESSAGE_DELIVERY_FAILED_TITLE" = "Failed to send message";

/* Title of the modal that appears after a user taps on the state of a message which failed to sync to the users other devices */
"MESSAGE_DELIVERY_FAILED_SYNC_TITLE" = "Failed to sync message to your other devices";

/* Action for the modal shown when asking the user whether they want to delete from all of their devices */
"delete_message_for_me_and_my_devices" = "Delete from all of my devices";

/* Action in the long-press menu to trigger a message to be sent again after it has failed */
"context_menu_resend" = "Resend";

/* Action in the long-press menu to trigger a message to be synced again after it has failed */
"context_menu_resync" = "Resync";

/* Title of a modal show the first time a user tries to search for GIFs */
"GIPHY_PERMISSION_TITLE" = "Search GIFs?";

/* Message of a modal show the first time a user tries to search for GIFs */
"GIPHY_PERMISSION_MESSAGE" = "Session will connect to Giphy to provide search results. You will not have full metadata protection when sending GIFs.";

/* Action in the long-press menu to view more information about a specific message */
"message_info_title" = "Message Info";

/* Action to mute a conversation in the swipe menu */
"mute_button_text" = "Mute";

/* Action in the swipe menu to unmute a conversation */
"unmute_button_text" = "Unmute";

/* Action in the swipe menu to mark a conversation as read */
"MARK_AS_READ" = "Mark read";

/* Action in the swipe menu to mark a conversation as unread */
"MARK_AS_UNREAD" = "Mark unread";

/* Title of the confirmation modal show when attempting to leave a group conversation */
"leave_group_confirmation_alert_title" = "Leave Group";

/* Title of the confirmation modal show when attempting to leave a community conversation */
"leave_community_confirmation_alert_title" = "Leave Community";

/* Message in the confirmation modal when leaving a community conversation */
"leave_community_confirmation_alert_message" = "Are you sure you want to leave %@?";

/* Conversation subtitle while the user in the process of leaving */
"group_you_leaving" = "Leaving...";

/* Conversation subtitle if the user in the failed to leave */
"group_leave_error" = "Failed to leave Group!";

/* Message within a conversation indicating the device was unable to leave a group conversation */
"group_unable_to_leave" = "Unable to leave the Group, please try again";

/* Title in the confirmation modal to delete a group */
"delete_group_confirmation_alert_title" = "Delete Group";

/* Message in the confirmation modal to delete a group */
"delete_group_confirmation_alert_message" = "Are you sure you want to delete %@?";

/* Title in the confirmation modal when the user tries to delete a one-to-one conversation */
"delete_conversation_confirmation_alert_title" = "Delete Conversation";

/* Message in the confirmation modal when the user tries to delete a one-to-one conversation */
"delete_conversation_confirmation_alert_message" = "Are you sure you want to delete your conversation with %@?";

/* Title in the confirmation modal when the user tries to hide the 'Note to Self' conversation */
"hide_note_to_self_confirmation_alert_title" = "Hide Note to Self";

/* Message in the confirmation modal when the user tries to hide the 'Note to Self' conversation */
"hide_note_to_self_confirmation_alert_message" = "Are you sure you want to hide %@?";

/* Title in the modal for updating the users profile display picture */
"update_profile_modal_title" = "Set Display Picture";

/* Save action in the modal for updating the users profile display picture */
"update_profile_modal_save" = "Save";

/* Remove action in the modal for updating the users profile display picture */
"update_profile_modal_remove" = "Remove";

/* Title for the error when failing to remove the users profile display picture */
"update_profile_modal_remove_error_title" = "Unable to remove avatar image";

/* Title for the error when the user selects a profile display picture that is too large */
"update_profile_modal_max_size_error_title" = "Maximum File Size Exceeded";

/* Message for the error when the user selects a profile display picture that is too large */
"update_profile_modal_max_size_error_message" = "Please select a smaller photo and try again";

/* Title for the error when the user fails to update their profile display picture */
"update_profile_modal_error_title" = "Couldn't Update Profile";

/* Message for the error when the user fails to update their profile display picture */
"update_profile_modal_error_message" = "Please check your internet connection and try again";

/* Placeholder when entering a nickname for a contact */
"CONTACT_NICKNAME_PLACEHOLDER" = "Enter a name";

/* The separator within a conversation indicating that following messages are unread */
"UNREAD_MESSAGES" = "Unread Messages";

/* Empty state for a conversation */
"CONVERSATION_EMPTY_STATE" = "You have no messages from %@. Send a message to start the conversation!";

/* Empty state for a read-only conversation */
"CONVERSATION_EMPTY_STATE_READ_ONLY" = "There are no messages in %@.";

/* Empty state for the 'Note to Self' conversation */
"CONVERSATION_EMPTY_STATE_NOTE_TO_SELF" = "You have no messages in %@.";

/* Message to indicate a user has Community Message Requests disabled */
"COMMUNITY_MESSAGE_REQUEST_DISABLED_EMPTY_STATE" = "%@ has message requests from Community conversations turned off, so you cannot send them a message.";

/* Warning to indicate one of the users devices is running an old version of Session */
"USER_CONFIG_OUTDATED_WARNING" = "Some of your devices are using outdated versions. Syncing may be unreliable until they are updated.";

/* Ann error displayed if the device is unable to retrieve the users recovery password */
"LOAD_RECOVERY_PASSWORD_ERROR" = "An error occurred when trying to load your recovery password.\n\nPlease export your logs, then upload the file though Session's Help Desk to help resolve this issue.";

/* An error displayed when trying to send a message if the device is unable to save it to the database */
"FAILED_TO_STORE_OUTGOING_MESSAGE" = "An error occurred when trying to store the outgoing message for sending, you may need to restart the app before you can send messages.";

/* An error indicating that the device was unable to access the database for some reason */
"database_inaccessible_error" = "There is an issue opening the database. Please restart the app and try again.";

/* A message indicating how the disappearing messages setting applies in a one-to-one conversation */
"DISAPPERING_MESSAGES_SUBTITLE_CONTACTS" = "This setting applies to everyone in this conversation.";

/* A message indicating how the disappearing messages setting applies in a group conversation */
"DISAPPERING_MESSAGES_SUBTITLE_GROUPS" = "Messages disappear after they have been sent.";

/* A record that appears within the message history to indicate that the current user turned on disappearing messages */
"YOU_DISAPPEARING_MESSAGES_INFO_ENABLE" = "You have set messages to disappear %@ after they have been %@";

/* A record that appears within the message history to indicate that the current user update the disappearing messages setting */
"YOU_DISAPPEARING_MESSAGES_INFO_UPDATE" = "You have changed messages to disappear %@ after they have been %@";

/* A record that appears within the message history to indicate that the current user has disabled disappearing messages */
"YOU_DISAPPEARING_MESSAGES_INFO_DISABLE" = "You have turned off disappearing messages";

/* The title for the legacy type of disappearing messages on the disappearing messages configuration screen */
"DISAPPEARING_MESSAGES_TYPE_LEGACY_TITLE" = "Legacy";

/* The description for the legacy type of disappearing messages on the disappearing messages configuration screen */
"DISAPPEARING_MESSAGES_TYPE_LEGACY_DESCRIPTION" = "Original version of disappearing messages.";

/* A warning shown at the top of a conversation to indicate a participant is using an old version of Session which may not support the updated disappearing messages functionality */
"DISAPPEARING_MESSAGES_OUTDATED_CLIENT_BANNER" = "%@ is using an outdated client. Disappearing messages may not work as expected.";

/* An error which can occur when a user tries to update from a version that Session no longer supports updating from */
"DATABASE_UNSUPPORTED_MIGRATION" = "You are trying to updated from a version which no longer supports upgrading\n\nIn order to continue to use session you need to restore your device\n\nWarning: Restoring your device will result in loss of any data older than two weeks";<|MERGE_RESOLUTION|>--- conflicted
+++ resolved
@@ -405,24 +405,6 @@
 "TXT_DELETE_ACCEPT" = "Да";
 "TXT_BLOCK_USER_TITLE" = "Заблокировать пользователя";
 "ALERT_ERROR_TITLE" = "Ошибка";
-<<<<<<< HEAD
-"modal_call_permission_request_title" = "Call Permissions Required";
-"modal_call_permission_request_explanation" = "You can enable the 'Voice and video calls' permission in the Privacy Settings.";
-"DEFAULT_OPEN_GROUP_LOAD_ERROR_TITLE" = "Oops, an error occurred";
-"DEFAULT_OPEN_GROUP_LOAD_ERROR_SUBTITLE" = "Please try again later";
-"LOADING_CONVERSATIONS" = "Loading Conversations...";
-"DATABASE_STARTUP_FAILED" = "An error occurred when opening the database\n\nYou can export your application logs to share for troubleshooting or you can try to restore your device\n\nWarning: Restoring your device will result in loss of any data older than two weeks";
-"APP_STARTUP_TIMEOUT" = "The app is taking a long time to start\n\nYou can continue to wait for the app to start, export your application logs to share for troubleshooting or you can try to open the app again";
-"APP_STARTUP_EXIT" = "Exit";
-"DATABASE_RESTORE_FAILED" = "An error occurred when opening the restored database\n\nYou can export your application logs to share for troubleshooting but to continue to use Session you may need to reinstall";
-"DATABASE_MIGRATION_FAILED" = "An error occurred when optimising the database\n\nYou can export your application logs to be able to share for troubleshooting or you can restore your device\n\nWarning: Restoring your device will result in loss of any data older than two weeks";
-"DATABASE_UNSUPPORTED_MIGRATION" = "You are trying to updated from a version which no longer supports upgrading\n\nIn order to continue to use session you need to restore your device\n\nWarning: Restoring your device will result in loss of any data older than two weeks";
-"RECOVERY_PHASE_ERROR_GENERIC" = "Something went wrong. Please check your recovery phrase and try again.";
-"RECOVERY_PHASE_ERROR_LENGTH" = "Looks like you didn't enter enough words. Please check your recovery phrase and try again.";
-"RECOVERY_PHASE_ERROR_LAST_WORD" = "You seem to be missing the last word of your recovery phrase. Please check what you entered and try again.";
-"RECOVERY_PHASE_ERROR_INVALID_WORD" = "There appears to be an invalid word in your recovery phrase. Please check what you entered and try again.";
-"RECOVERY_PHASE_ERROR_FAILED" = "Your recovery phrase couldn't be verified. Please check what you entered and try again.";
-=======
 "modal_call_permission_request_title" = "Требуется разрешение для вызова";
 "modal_call_permission_request_explanation" = "Вы можете включить разрешение 'Звонки и Видеозвонки' в настройках приватности.";
 "DEFAULT_OPEN_GROUP_LOAD_ERROR_TITLE" = "Упс, произошла ошибка";
@@ -434,7 +416,6 @@
 "RECOVERY_PHASE_ERROR_LAST_WORD" = "Кажется, вы пропустили последнее слово вашей секретной фразе для восстановления. Пожалуйста, проверьте, что вы ввели и повторите попытку.";
 "RECOVERY_PHASE_ERROR_INVALID_WORD" = "В вашей секретной фразе для восстановления обнаружено неправильное слово. Пожалуйста, проверьте введенные вами слова и повторите попытку.";
 "RECOVERY_PHASE_ERROR_FAILED" = "Ваша секретная фраза для восстановления не может быть проверена. Пожалуйста, проверьте, что вы ввели и повторите попытку.";
->>>>>>> 34481b7f
 /* Indicates that an unknown error occurred while using Touch ID/Face ID/Phone Passcode. */
 "SCREEN_LOCK_ENABLE_UNKNOWN_ERROR" = "Не удалось получить доступ к аутентификации.";
 /* Indicates that Touch ID/Face ID/Phone Passcode authentication failed. */
@@ -560,57 +541,6 @@
 "dialog_clear_all_data_deletion_failed_2" = "Данные не удалены %@ узлами сервиса. Номера узлов: %@.";
 "modal_clear_all_data_confirm" = "Очистить";
 "modal_seed_title" = "Ваша секретная фраза";
-<<<<<<< HEAD
-"modal_seed_explanation" = "You can use your recovery phrase to restore your account or link a device.";
-"modal_permission_explanation" = "Session needs %@ access to continue. You can enable access in the iOS settings.";
-"modal_permission_settings_title" = "Settings";
-"modal_permission_camera" = "camera";
-"modal_permission_microphone" = "microphone";
-"modal_permission_library" = "library";
-"DISAPPEARING_MESSAGES_OFF" = "Off";
-"DISAPPEARING_MESSAGES_SUBTITLE_OFF" = "Off";
-"DISAPPEARING_MESSAGES_SUBTITLE_DISAPPEAR_AFTER" = "Disappear After: %@";
-"COPY_GROUP_URL" = "Copy Group URL";
-"NEW_CONVERSATION_CONTACTS_SECTION_TITLE" = "Contacts";
-"GROUP_ERROR_NO_MEMBER_SELECTION" = "Please pick at least 1 group member";
-"GROUP_CREATION_PLEASE_WAIT" = "Please wait while the group is created...";
-"GROUP_CREATION_ERROR_TITLE" = "Couldn't Create Group";
-"GROUP_CREATION_ERROR_MESSAGE" = "Please check your internet connection and try again.";
-"GROUP_UPDATE_ERROR_TITLE" = "Couldn't Update Group";
-"GROUP_UPDATE_ERROR_MESSAGE" = "Can't leave while adding or removing other members.";
-"GROUP_ACTION_REMOVE" = "Remove";
-"GROUP_TITLE_MEMBERS" = "Members";
-"GROUP_TITLE_FALLBACK" = "Group";
-"DM_ERROR_DIRECT_BLINDED_ID" = "You can only send messages to Blinded IDs from within a Community";
-"DM_ERROR_INVALID" = "Please check the Session ID or ONS name and try again";
-"COMMUNITY_ERROR_INVALID_URL" = "Please check the URL you entered and try again.";
-"COMMUNITY_ERROR_GENERIC" = "Couldn't Join";
-"DISAPPERING_MESSAGES_TITLE" = "Disappearing Messages";
-"DISAPPERING_MESSAGES_SUBTITLE_CONTACTS" = "This setting applies to everyone in this conversation.";
-"DISAPPERING_MESSAGES_SUBTITLE_GROUPS" = "Messages disappear after they have been sent.";
-"DISAPPERING_MESSAGES_TYPE_TITLE" = "Delete Type";
-"DISAPPERING_MESSAGES_TYPE_AFTER_READ_TITLE" = "Disappear After Read";
-"DISAPPERING_MESSAGES_TYPE_AFTER_READ_DESCRIPTION" = "Messages delete after they have been read.";
-"DISAPPERING_MESSAGES_TYPE_AFTER_SEND_TITLE" = "Disappear After Send";
-"DISAPPERING_MESSAGES_TYPE_AFTER_SEND_DESCRIPTION" = "Messages delete after they have been sent.";
-"DISAPPERING_MESSAGES_TIMER_TITLE" = "Timer";
-"DISAPPERING_MESSAGES_SAVE_TITLE" = "Set";
-"DISAPPERING_MESSAGES_GROUP_WARNING" = "This setting applies to everyone in this conversation.";
-"DISAPPERING_MESSAGES_GROUP_WARNING_ADMIN_ONLY" = "This setting applies to everyone in this conversation.\nOnly group admins can change this setting.";
-"DISAPPERING_MESSAGES_SUMMARY" = "Disappear After %@ - %@";
-"DISAPPERING_MESSAGES_INFO_ENABLE" = "%@ has set messages to disappear %@ after they have been %@";
-"DISAPPERING_MESSAGES_INFO_UPDATE" = "%@ has changed messages to disappear %@ after they have been %@";
-"DISAPPERING_MESSAGES_INFO_DISABLE" = "%@ has turned off disappearing messages";
-"MESSAGE_STATE_READ" = "read";
-"MESSAGE_STATE_SENT" = "sent";
-"YOU_DISAPPEARING_MESSAGES_INFO_ENABLE" = "You have set messages to disappear %@ after they have been %@";
-"YOU_DISAPPEARING_MESSAGES_INFO_UPDATE" = "You have changed messages to disappear %@ after they have been %@";
-"YOU_DISAPPEARING_MESSAGES_INFO_DISABLE" = "You have turned off disappearing messages";
-"MESSAGE_REQUEST_PENDING_APPROVAL_INFO" = "You will be able to send voice messages and attachments once the recipient has approved this message request";
-"DISAPPEARING_MESSAGES_TYPE_LEGACY_TITLE" = "Legacy";
-"DISAPPEARING_MESSAGES_TYPE_LEGACY_DESCRIPTION" = "Original version of disappearing messages.";
-"DISAPPEARING_MESSAGES_OUTDATED_CLIENT_BANNER" = "%@ is using an outdated client. Disappearing messages may not work as expected.";
-=======
 "modal_seed_explanation" = "Вы можете использовать вашу секретную фразу для восстановления вашей учетной записи или привязки устройства.";
 "modal_permission_explanation" = "Session необходим доступ к %@ для продолжения. Вы можете включить доступ в настройках iOS.";
 "modal_permission_settings_title" = "Настройки";
@@ -684,7 +614,6 @@
 "MESSAGE_REQUEST_PENDING_APPROVAL_INFO" = "You will be able to send voice messages and attachments once the recipient has approved this message request";
 
 /* State of a message while it's still in the process of being sent */
->>>>>>> 34481b7f
 "MESSAGE_DELIVERY_STATUS_SENDING" = "Sending";
 
 /* State of a message once it has been sent */
