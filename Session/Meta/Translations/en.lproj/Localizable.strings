/* Label for the 'dismiss' button in the 'new app version available' alert. */
"APP_UPDATE_NAG_ALERT_DISMISS_BUTTON" = "Not Now";
/* Message format for the 'new app version available' alert. Embeds: {{The latest app version number}} */
"APP_UPDATE_NAG_ALERT_MESSAGE_FORMAT" = "Version %@ is now available in the App Store.";
/* Title for the 'new app version available' alert. */
"APP_UPDATE_NAG_ALERT_TITLE" = "A New Version of Session Is Available";
/* Label for the 'update' button in the 'new app version available' alert. */
"APP_UPDATE_NAG_ALERT_UPDATE_BUTTON" = "Update";
/* No comment provided by engineer. */
"ATTACHMENT" = "Attachment";
/* One-line label indicating the user can add no more text to the attachment caption. */
"ATTACHMENT_APPROVAL_CAPTION_LENGTH_LIMIT_REACHED" = "Caption limit reached.";
/* placeholder text for an empty captioning field */
"ATTACHMENT_APPROVAL_CAPTION_PLACEHOLDER" = "Add a caption…";
/* Title for 'caption' mode of the attachment approval view. */
"ATTACHMENT_APPROVAL_CAPTION_TITLE" = "Caption";
/* Format string for file extension label in call interstitial view */
"ATTACHMENT_APPROVAL_FILE_EXTENSION_FORMAT" = "File type: %@";
/* Format string for file size label in call interstitial view. Embeds: {{file size as 'N mb' or 'N kb'}}. */
"ATTACHMENT_APPROVAL_FILE_SIZE_FORMAT" = "Size: %@";
/* One-line label indicating the user can add no more text to the media message field. */
"ATTACHMENT_APPROVAL_MESSAGE_LENGTH_LIMIT_REACHED" = "Message limit reached";
/* Label for 'send' button in the 'attachment approval' dialog. */
"ATTACHMENT_APPROVAL_SEND_BUTTON" = "Send";
/* Generic filename for an attachment with no known name */
"ATTACHMENT_DEFAULT_FILENAME" = "Attachment";
/* The title of the 'attachment error' alert. */
"ATTACHMENT_ERROR_ALERT_TITLE" = "Error Sending Attachment";
/* Attachment error message for image attachments which could not be converted to JPEG */
"ATTACHMENT_ERROR_COULD_NOT_CONVERT_TO_JPEG" = "Unable to convert image.";
/* Attachment error message for video attachments which could not be converted to MP4 */
"ATTACHMENT_ERROR_COULD_NOT_CONVERT_TO_MP4" = "Unable to process video.";
/* Attachment error message for image attachments which cannot be parsed */
"ATTACHMENT_ERROR_COULD_NOT_PARSE_IMAGE" = "Unable to parse image.";
/* Attachment error message for image attachments in which metadata could not be removed */
"ATTACHMENT_ERROR_COULD_NOT_REMOVE_METADATA" = "Unable to remove metadata from image.";
/* Attachment error message for image attachments which could not be resized */
"ATTACHMENT_ERROR_COULD_NOT_RESIZE_IMAGE" = "Unable to resize image.";
/* Attachment error message for attachments whose data exceed file size limits */
"ATTACHMENT_ERROR_FILE_SIZE_TOO_LARGE" = "Attachment is too large.";
/* Attachment error message for attachments with invalid data */
"ATTACHMENT_ERROR_INVALID_DATA" = "Attachment includes invalid content.";
/* Attachment error message for attachments with an invalid file format */
"ATTACHMENT_ERROR_INVALID_FILE_FORMAT" = "Attachment has an invalid file format.";
/* Attachment error message for attachments without any data */
"ATTACHMENT_ERROR_MISSING_DATA" = "Attachment is empty.";
/* Alert title when picking a document fails for an unknown reason */
"ATTACHMENT_PICKER_DOCUMENTS_FAILED_ALERT_TITLE" = "Failed to choose document.";
/* Alert body when picking a document fails because user picked a directory/bundle */
"ATTACHMENT_PICKER_DOCUMENTS_PICKED_DIRECTORY_FAILED_ALERT_BODY" = "Please create a compressed archive of this file or directory and try sending that instead.";
/* Alert title when picking a document fails because user picked a directory/bundle */
"ATTACHMENT_PICKER_DOCUMENTS_PICKED_DIRECTORY_FAILED_ALERT_TITLE" = "Unsupported File";
/* Short text label for a voice message attachment, used for thread preview and on the lock screen */
"ATTACHMENT_TYPE_VOICE_MESSAGE" = "Voice Message";
/* Error indicating the backup export could not export the user's data. */
"BACKUP_EXPORT_ERROR_COULD_NOT_EXPORT" = "Backup data could not be exported.";
/* Error indicating that the app received an invalid response from CloudKit. */
"BACKUP_EXPORT_ERROR_INVALID_CLOUDKIT_RESPONSE" = "Invalid Service Response";
/* Indicates that the cloud is being cleaned up. */
"BACKUP_EXPORT_PHASE_CLEAN_UP" = "Cleaning Up Backup";
/* Indicates that the backup export is being configured. */
"BACKUP_EXPORT_PHASE_CONFIGURATION" = "Initializing Backup";
/* Indicates that the database data is being exported. */
"BACKUP_EXPORT_PHASE_DATABASE_EXPORT" = "Exporting Data";
/* Indicates that the backup export data is being exported. */
"BACKUP_EXPORT_PHASE_EXPORT" = "Exporting Backup";
/* Indicates that the backup export data is being uploaded. */
"BACKUP_EXPORT_PHASE_UPLOAD" = "Uploading Backup";
/* Error indicating the backup import could not import the user's data. */
"BACKUP_IMPORT_ERROR_COULD_NOT_IMPORT" = "Backup could not be imported.";
/* Indicates that the backup import is being configured. */
"BACKUP_IMPORT_PHASE_CONFIGURATION" = "Configuring Backup";
/* Indicates that the backup import data is being downloaded. */
"BACKUP_IMPORT_PHASE_DOWNLOAD" = "Downloading Backup Data";
/* Indicates that the backup import data is being finalized. */
"BACKUP_IMPORT_PHASE_FINALIZING" = "Finalizing Backup";
/* Indicates that the backup import data is being imported. */
"BACKUP_IMPORT_PHASE_IMPORT" = "Importing backup.";
/* Indicates that the backup database is being restored. */
"BACKUP_IMPORT_PHASE_RESTORING_DATABASE" = "Restoring Database";
/* Indicates that the backup import data is being restored. */
"BACKUP_IMPORT_PHASE_RESTORING_FILES" = "Restoring Files";
/* Label for the backup restore decision section. */
"BACKUP_RESTORE_DECISION_TITLE" = "Backup Available";
/* Label for the backup restore description. */
"BACKUP_RESTORE_DESCRIPTION" = "Restoring Backup";
/* Label for the backup restore progress. */
"BACKUP_RESTORE_PROGRESS" = "Progress";
/* Label for the backup restore status. */
"BACKUP_RESTORE_STATUS" = "Status";
/* Error shown when backup fails due to an unexpected error. */
"BACKUP_UNEXPECTED_ERROR" = "Unexpected Backup Error";
/* Button label for the 'block' button */
"BLOCK_LIST_BLOCK_BUTTON" = "Block";
/* A format for the 'block user' action sheet title. Embeds {{the blocked user's name or phone number}}. */
"BLOCK_LIST_BLOCK_USER_TITLE_FORMAT" = "Block %@?";
/* A format for the 'unblock user' action sheet title. Embeds {{the unblocked user's name or phone number}}. */
"BLOCK_LIST_UNBLOCK_TITLE_FORMAT" = "Unblock %@?";
/* Button label for the 'unblock' button */
"BLOCK_LIST_UNBLOCK_BUTTON" = "Unblock";
/* The message format of the 'conversation blocked' alert. Embeds the {{conversation title}}. */
"BLOCK_LIST_VIEW_BLOCKED_ALERT_MESSAGE_FORMAT" = "%@ has been blocked.";
/* The title of the 'user blocked' alert. */
"BLOCK_LIST_VIEW_BLOCKED_ALERT_TITLE" = "User Blocked";
/* Alert title after unblocking a group or 1:1 chat. Embeds the {{conversation title}}. */
"BLOCK_LIST_VIEW_UNBLOCKED_ALERT_TITLE_FORMAT" = "%@ has been unblocked.";
/* Alert body after unblocking a group. */
"BLOCK_LIST_VIEW_UNBLOCKED_GROUP_ALERT_BODY" = "Existing members can now add you to the group again.";
/* An explanation of the consequences of blocking another user. */
"BLOCK_USER_BEHAVIOR_EXPLANATION" = "Blocked users will not be able to call you or send you messages.";
/* Label for generic done button. */
"BUTTON_DONE" = "Done";
/* Button text to enable batch selection mode */
"BUTTON_SELECT" = "Select";
/* The label for the 'do not restore backup' button. */
"CHECK_FOR_BACKUP_DO_NOT_RESTORE" = "Do Not Restore";
/* The label for the 'restore backup' button. */
"CHECK_FOR_BACKUP_RESTORE" = "Restore";
/* Error indicating that the app could not determine that user's iCloud account status */
"CLOUDKIT_STATUS_COULD_NOT_DETERMINE" = "Session could not determine your iCloud account status. Sign in to your iCloud Account in the iOS settings app to backup your Session data.";
/* Error indicating that user does not have an iCloud account. */
"CLOUDKIT_STATUS_NO_ACCOUNT" = "No iCloud Account. Sign in to your iCloud Account in the iOS settings app to backup your Session data.";
/* Error indicating that the app was prevented from accessing the user's iCloud account. */
"CLOUDKIT_STATUS_RESTRICTED" = "Session was denied access your iCloud account for backups. Grant Session access to your iCloud Account in the iOS settings app to backup your Session data.";
/* Alert body */
"CONFIRM_LEAVE_GROUP_DESCRIPTION" = "You will no longer be able to send or receive messages in this group.";
/* Alert title */
"CONFIRM_LEAVE_GROUP_TITLE" = "Do you really want to leave?";
/* Message for the 'conversation delete confirmation' alert. */
"CONVERSATION_DELETE_CONFIRMATION_ALERT_MESSAGE" = "This cannot be undone.";
/* Title for the 'conversation delete confirmation' alert. */
"CONVERSATION_DELETE_CONFIRMATION_ALERT_TITLE" = "Delete Conversation?";
/* keyboard toolbar label when no messages match the search string */
"CONVERSATION_SEARCH_NO_RESULTS" = "No matches";
/* keyboard toolbar label when exactly 1 message matches the search string */
"CONVERSATION_SEARCH_ONE_RESULT" = "1 match";
/* keyboard toolbar label when more than 1 message matches the search string. Embeds {{number/position of the 'currently viewed' result}} and the {{total number of results}} */
"CONVERSATION_SEARCH_RESULTS_FORMAT" = "%d of %d matches";
/* title for conversation settings screen */
"CONVERSATION_SETTINGS" = "Conversation Settings";
/* table cell label in conversation settings */
"CONVERSATION_SETTINGS_BLOCK_THIS_USER" = "Block This User";
/* Title of the 'mute this thread' action sheet. */
"CONVERSATION_SETTINGS_MUTE_ACTION_SHEET_TITLE" = "Mute";
/* label for 'mute thread' cell in conversation settings */
"CONVERSATION_SETTINGS_MUTE_LABEL" = "Mute";
/* Indicates that the current thread is not muted. */
"CONVERSATION_SETTINGS_MUTE_NOT_MUTED" = "Not muted";
/* Label for button to mute a thread for a day. */
"CONVERSATION_SETTINGS_MUTE_ONE_DAY_ACTION" = "Mute for one day";
/* Label for button to mute a thread for a hour. */
"CONVERSATION_SETTINGS_MUTE_ONE_HOUR_ACTION" = "Mute for one hour";
/* Label for button to mute a thread for a minute. */
"CONVERSATION_SETTINGS_MUTE_ONE_MINUTE_ACTION" = "Mute for one minute";
/* Label for button to mute a thread for a week. */
"CONVERSATION_SETTINGS_MUTE_ONE_WEEK_ACTION" = "Mute for one week";
/* Label for button to mute a thread for a year. */
"CONVERSATION_SETTINGS_MUTE_ONE_YEAR_ACTION" = "Mute for one year";
/* Indicates that this thread is muted until a given date or time. Embeds {{The date or time which the thread is muted until}}. */
"CONVERSATION_SETTINGS_MUTED_UNTIL_FORMAT" = "until %@";
/* Table cell label in conversation settings which returns the user to the conversation with 'search mode' activated */
"CONVERSATION_SETTINGS_SEARCH" = "Search Conversation";
/* Label for button to unmute a thread. */
"CONVERSATION_SETTINGS_UNMUTE_ACTION" = "Unmute";
/* Title for the 'crop/scale image' dialog. */
"CROP_SCALE_IMAGE_VIEW_TITLE" = "Move and Scale";
/* Subtitle shown while the app is updating its database. */
"DATABASE_VIEW_OVERLAY_SUBTITLE" = "This can take a few minutes.";
/* Title shown while the app is updating its database. */
"DATABASE_VIEW_OVERLAY_TITLE" = "Optimizing Database";
/* Format string for a relative time, expressed as a certain number of hours in the past. Embeds {{The number of hours}}. */
"DATE_HOURS_AGO_FORMAT" = "%@ Hr Ago";
/* Format string for a relative time, expressed as a certain number of minutes in the past. Embeds {{The number of minutes}}. */
"DATE_MINUTES_AGO_FORMAT" = "%@ Min Ago";
/* The present; the current time. */
"DATE_NOW" = "Now";
/* The current day. */
"DATE_TODAY" = "Today";
/* The day before today. */
"DATE_YESTERDAY" = "Yesterday";
/* table cell label in conversation settings */
"DISAPPEARING_MESSAGES" = "Disappearing Messages";
/* Info Message when added to a group which has enabled disappearing messages. Embeds {{time amount}} before messages disappear, see the *_TIME_AMOUNT strings for context. */
"DISAPPEARING_MESSAGES_CONFIGURATION_GROUP_EXISTING_FORMAT" = "Messages in this conversation will disappear after %@.";
/* table cell label in conversation settings */
"EDIT_GROUP_ACTION" = "Edit Group";
/* Label indicating media gallery is empty */
"GALLERY_TILES_EMPTY_GALLERY" = "You don't have any media in this conversation.";
/* Label indicating loading is in progress */
"GALLERY_TILES_LOADING_MORE_RECENT_LABEL" = "Loading Newer Media…";
/* Label indicating loading is in progress */
"GALLERY_TILES_LOADING_OLDER_LABEL" = "Loading Older Media…";
/* Error displayed when there is a failure fetching a GIF from the remote service. */
"GIF_PICKER_ERROR_FETCH_FAILURE" = "Failed to fetch the requested GIF. Please verify you are online.";
/* Generic error displayed when picking a GIF */
"GIF_PICKER_ERROR_GENERIC" = "An unknown error occurred.";
/* Shown when selected GIF couldn't be fetched */
"GIF_PICKER_FAILURE_ALERT_TITLE" = "Unable to Choose GIF";
/* Alert message shown when user tries to search for GIFs without entering any search terms. */
"GIF_PICKER_VIEW_MISSING_QUERY" = "Please enter your search.";
/* Indicates that an error occurred while searching. */
"GIF_VIEW_SEARCH_ERROR" = "Error. Tap to Retry.";
/* Indicates that the user's search had no results. */
"GIF_VIEW_SEARCH_NO_RESULTS" = "No Results.";
/* No comment provided by engineer. */
"GROUP_CREATED" = "Group created";
/* No comment provided by engineer. */
"GROUP_MEMBER_JOINED" = "%@ joined the group. ";
/* No comment provided by engineer. */
"GROUP_MEMBER_LEFT" = "%@ left the group. ";
/* No comment provided by engineer. */
"GROUP_MEMBER_REMOVED" = "%@ was removed from the group. ";
/* No comment provided by engineer. */
"GROUP_MEMBERS_REMOVED" = "%@ were removed from the group. ";
/* No comment provided by engineer. */
"GROUP_TITLE_CHANGED" = "Title is now '%@'. ";
/* No comment provided by engineer. */
"GROUP_UPDATED" = "Group updated.";
/* No comment provided by engineer. */
"GROUP_YOU_LEFT" = "You have left the group.";
/* No comment provided by engineer. */
"YOU_WERE_REMOVED" = " You were removed from the group. ";
/* Momentarily shown to the user when attempting to select more images than is allowed. Embeds {{max number of items}} that can be shared. */
"IMAGE_PICKER_CAN_SELECT_NO_MORE_TOAST_FORMAT" = "You can't share more than %@ items.";
/* alert title */
"IMAGE_PICKER_FAILED_TO_PROCESS_ATTACHMENTS" = "Failed to select attachment.";
/* Message for the alert indicating that an audio file is invalid. */
"INVALID_AUDIO_FILE_ALERT_ERROR_MESSAGE" = "Invalid audio file.";
/* Slider label when disappearing messages is off */
"KEEP_MESSAGES_FOREVER" = "Messages do not disappear.";
/* Confirmation button within contextual alert */
"LEAVE_BUTTON_TITLE" = "Leave";
/* table cell label in conversation settings */
"LEAVE_GROUP_ACTION" = "Leave Group";
/* Title for the 'long text message' view. */
"LONG_TEXT_VIEW_TITLE" = "Message";
/* nav bar button item */
"MEDIA_DETAIL_VIEW_ALL_MEDIA_BUTTON" = "All Media";
/* media picker option to choose from library */
"MEDIA_FROM_LIBRARY_BUTTON" = "Photo Library";
/* Confirmation button text to delete selected media from the gallery, embeds {{number of messages}} */
"MEDIA_GALLERY_DELETE_MULTIPLE_MESSAGES_FORMAT" = "Delete %d Messages";
/* Confirmation button text to delete selected media message from the gallery */
"MEDIA_GALLERY_DELETE_SINGLE_MESSAGE" = "Delete Message";
/* embeds {{sender name}} and {{sent datetime}}, e.g. 'Sarah on 10/30/18, 3:29' */
"MEDIA_GALLERY_LANDSCAPE_TITLE_FORMAT" = "%@ on %@";
/* Format for the 'more items' indicator for media galleries. Embeds {{the number of additional items}}. */
"MEDIA_GALLERY_MORE_ITEMS_FORMAT" = "+%@";
/* Short sender label for media sent by you */
"MEDIA_GALLERY_SENDER_NAME_YOU" = "You";
/* Section header in media gallery collection view */
"MEDIA_GALLERY_THIS_MONTH_HEADER" = "This Month";
/* message status for message delivered to their recipient. */
"MESSAGE_STATUS_DELIVERED" = "Delivered";
/* status message for failed messages */
"MESSAGE_STATUS_FAILED" = "Sending failed.";
/* status message for failed messages */
"MESSAGE_STATUS_FAILED_SHORT" = "Failed";
/* status message for read messages */
"MESSAGE_STATUS_READ" = "Read";
/* message status if message delivery to a recipient is skipped. We skip delivering group messages to users who have left the group or unregistered their Session account. */
"MESSAGE_STATUS_RECIPIENT_SKIPPED" = "Skipped";
/* message status while message is sending. */
"MESSAGE_STATUS_SENDING" = "Sending…";
/* status message for sent messages */
"MESSAGE_STATUS_SENT" = "Sent";
/* status message while attachment is uploading */
"MESSAGE_STATUS_UPLOADING" = "Uploading…";
/* Alert body when user has previously denied media library access */
"MISSING_MEDIA_LIBRARY_PERMISSION_MESSAGE" = "You can enable this permission in the iOS Settings app.";
/* Alert title when user has previously denied media library access */
"MISSING_MEDIA_LIBRARY_PERMISSION_TITLE" = "Session requires access to your photos for this feature.";
/* An explanation of the consequences of muting a thread. */
"MUTE_BEHAVIOR_EXPLANATION" = "You will not receive notifications for muted conversations.";
/* notification title. Embeds {{author name}} and {{group name}} */
"NEW_GROUP_MESSAGE_NOTIFICATION_TITLE" = "%@ to %@";
/* Label for 1:1 conversation with yourself. */
"NOTE_TO_SELF" = "Note to Self";
/* Lock screen notification text presented after user powers on their device without unlocking. Embeds {{device model}} (either 'iPad' or 'iPhone') */
"NOTIFICATION_BODY_PHONE_LOCKED_FORMAT" = "You may have received messages while your %@ was restarting.";
/* No comment provided by engineer. */
"NOTIFICATIONS_FOOTER_WARNING" = "Due to known bugs in Apple's push framework, message previews will only be shown if the message is retrieved within 30 seconds after being sent. The application badge might be inaccurate as a result.";
/* Table cell switch label. When disabled, Session will not play notification sounds while the app is in the foreground. */
"NOTIFICATIONS_SECTION_INAPP" = "Play While App is Open";
/* Label for settings UI that allows user to change the notification sound. */
"NOTIFICATIONS_SECTION_SOUNDS" = "Sounds";
/* No comment provided by engineer. */
"NOTIFICATIONS_SENDER_AND_MESSAGE" = "Name and Content";
/* No comment provided by engineer. */
"NOTIFICATIONS_SENDER_ONLY" = "Name Only";
/* No comment provided by engineer. */
"NOTIFICATIONS_NONE" = "No Name or Content";
/* No comment provided by engineer. */
"NOTIFICATIONS_SHOW" = "Show";
/* No comment provided by engineer. */
"BUTTON_OK" = "OK";
/* Info Message when {{other user}} disables or doesn't support disappearing messages */
"OTHER_DISABLED_DISAPPEARING_MESSAGES_CONFIGURATION" = "%@ disabled disappearing messages.";
/* Info Message when {{other user}} updates message expiration to {{time amount}}, see the *_TIME_AMOUNT strings for context. */
"OTHER_UPDATED_DISAPPEARING_MESSAGES_CONFIGURATION" = "%@ set disappearing message time to %@";
/* alert title, generic error preventing user from capturing a photo */
"PHOTO_CAPTURE_GENERIC_ERROR" = "Unable to capture image.";
/* alert title */
"PHOTO_CAPTURE_UNABLE_TO_CAPTURE_IMAGE" = "Unable to capture image.";
/* alert title */
"PHOTO_CAPTURE_UNABLE_TO_INITIALIZE_CAMERA" = "Failed to configure camera.";
/* label for system photo collections which have no name. */
"PHOTO_PICKER_UNNAMED_COLLECTION" = "Unnamed Album";
/* Notification action button title */
"PUSH_MANAGER_MARKREAD" = "Mark as Read";
/* Notification action button title */
"PUSH_MANAGER_REPLY" = "Reply";
/* alert body during registration */
"REGISTRATION_ERROR_BLANK_VERIFICATION_CODE" = "We can't activate your account until you verify the code we sent you.";
/* Indicates a delay of zero seconds, and that 'screen lock activity' will timeout immediately. */
"SCREEN_LOCK_ACTIVITY_TIMEOUT_NONE" = "Instant";
/* Description of how and why Session iOS uses Touch ID/Face ID/Phone Passcode to unlock 'screen lock'. */
"SCREEN_LOCK_REASON_UNLOCK_SCREEN_LOCK" = "Authenticate to open Session.";
/* Title for alert indicating that screen lock could not be unlocked. */
"SCREEN_LOCK_UNLOCK_FAILED" = "Authentication Failed";
/* alert title when user attempts to leave the send media flow when they have an in-progress album */
"SEND_MEDIA_ABANDON_TITLE" = "Discard Media?";
/* alert action, confirming the user wants to exit the media flow and abandon any photos they've taken */
"SEND_MEDIA_CONFIRM_ABANDON_ALBUM" = "Discard Media";
/* alert action when the user decides not to cancel the media flow after all. */
"SEND_MEDIA_RETURN_TO_CAMERA" = "Return to Camera";
/* alert action when the user decides not to cancel the media flow after all. */
"SEND_MEDIA_RETURN_TO_MEDIA_LIBRARY" = "Return to Media Library";
/* Format string for the default 'Note' sound. Embeds the system {{sound name}}. */
"SETTINGS_AUDIO_DEFAULT_TONE_LABEL_FORMAT" = "%@ (default)";
/* Label for the backup view in app settings. */
"SETTINGS_BACKUP" = "Backup";
/* Label for 'backup now' button in the backup settings view. */
"SETTINGS_BACKUP_BACKUP_NOW" = "Backup Now";
/* Label for 'cancel backup' button in the backup settings view. */
"SETTINGS_BACKUP_CANCEL_BACKUP" = "Cancel Backup";
/* Label for switch in settings that controls whether or not backup is enabled. */
"SETTINGS_BACKUP_ENABLING_SWITCH" = "Backup Enabled";
/* Label for iCloud status row in the in the backup settings view. */
"SETTINGS_BACKUP_ICLOUD_STATUS" = "iCloud Status";
/* Indicates that the last backup restore failed. */
"SETTINGS_BACKUP_IMPORT_STATUS_FAILED" = "Backup Restore Failed";
/* Indicates that app is not restoring up. */
"SETTINGS_BACKUP_IMPORT_STATUS_IDLE" = "Backup Restore Idle";
/* Indicates that app is restoring up. */
"SETTINGS_BACKUP_IMPORT_STATUS_IN_PROGRESS" = "Backup Restore In Progress";
/* Indicates that the last backup restore succeeded. */
"SETTINGS_BACKUP_IMPORT_STATUS_SUCCEEDED" = "Backup Restore Succeeded";
/* Label for phase row in the in the backup settings view. */
"SETTINGS_BACKUP_PHASE" = "Phase";
/* Label for phase row in the in the backup settings view. */
"SETTINGS_BACKUP_PROGRESS" = "Progress";
/* Label for backup status row in the in the backup settings view. */
"SETTINGS_BACKUP_STATUS" = "Status";
/* Indicates that the last backup failed. */
"SETTINGS_BACKUP_STATUS_FAILED" = "Backup Failed";
/* Indicates that app is not backing up. */
"SETTINGS_BACKUP_STATUS_IDLE" = "Waiting";
/* Indicates that app is backing up. */
"SETTINGS_BACKUP_STATUS_IN_PROGRESS" = "Backing Up";
/* Indicates that the last backup succeeded. */
"SETTINGS_BACKUP_STATUS_SUCCEEDED" = "Backup Successful";
/* No comment provided by engineer. */
"SETTINGS_CLEAR_HISTORY" = "Clear Conversation History";
/* Confirmation text for button which deletes all message, calling, attachments, etc. */
"SETTINGS_DELETE_HISTORYLOG_CONFIRMATION_BUTTON" = "Delete Everything";
/* Section header */
"SETTINGS_HISTORYLOG_TITLE" = "Clear Conversation History";
/* Label for settings view that allows user to change the notification sound. */
"SETTINGS_ITEM_NOTIFICATION_SOUND" = "Message Sound";
/* Setting for enabling & disabling link previews. */
"SETTINGS_LINK_PREVIEWS" = "Send Link Previews";
/* Footer for setting for enabling & disabling link previews. */
"SETTINGS_LINK_PREVIEWS_FOOTER" = "Previews are supported for most urls.";
/* Header for setting for enabling & disabling link previews. */
"SETTINGS_LINK_PREVIEWS_HEADER" = "Link Previews";
/* Setting for enabling & disabling voice & video calls. */
"SETTINGS_CALLS" = "Voice and video calls";
/* Footer for setting for enabling & disabling voice & video calls. */
"SETTINGS_CALLS_FOOTER" = "Allow access to accept voice and video calls from other users.";
/* Header for setting for enabling & disabling voice & video calls. */
"SETTINGS_CALLS_HEADER" = "Calls";
/* table section header */
"SETTINGS_NOTIFICATION_CONTENT_TITLE" = "Notification Content";
/* Label for the 'read receipts' setting. */
"SETTINGS_READ_RECEIPT" = "Read Receipts";
/* An explanation of the 'read receipts' setting. */
"SETTINGS_READ_RECEIPTS_SECTION_FOOTER" = "See and share when messages have been read. This setting is optional and applies to all conversations.";
/* Label for the 'screen lock activity timeout' setting of the privacy settings. */
"SETTINGS_SCREEN_LOCK_ACTIVITY_TIMEOUT" = "Screen Lock Timeout";
/* Title for the 'screen lock' section of the privacy settings. */
"SETTINGS_SCREEN_LOCK_SECTION_TITLE" = "Screen Lock";
/* Label for the 'enable screen lock' switch of the privacy settings. */
"SETTINGS_SCREEN_LOCK_SWITCH_LABEL" = "Screen Lock";
/* Header Label for the sounds section of settings views. */
"SETTINGS_SECTION_SOUNDS" = "Sounds";
/* Section header */
"SETTINGS_SECURITY_TITLE" = "Screen Security";
/* Label for the 'typing indicators' setting. */
"SETTINGS_TYPING_INDICATORS" = "Typing Indicators";
/* Label for the 'no sound' option that allows users to disable sounds for notifications, etc. */
"SOUNDS_NONE" = "None";
/* {{number of days}} embedded in strings, e.g. 'Alice updated disappearing messages expiration to {{5 days}}'. See other *_TIME_AMOUNT strings */
"TIME_AMOUNT_DAYS" = "%@ days";
/* Label text below navbar button, embeds {{number of days}}. Must be very short, like 1 or 2 characters, The space is intentionally omitted between the text and the embedded duration so that we get, e.g. '5d' not '5 d'. See other *_TIME_AMOUNT strings */
"TIME_AMOUNT_DAYS_SHORT_FORMAT" = "%@d";
/* {{number of hours}} embedded in strings, e.g. 'Alice updated disappearing messages expiration to {{5 hours}}'. See other *_TIME_AMOUNT strings */
"TIME_AMOUNT_HOURS" = "%@ hours";
/* Label text below navbar button, embeds {{number of hours}}. Must be very short, like 1 or 2 characters, The space is intentionally omitted between the text and the embedded duration so that we get, e.g. '5h' not '5 h'. See other *_TIME_AMOUNT strings */
"TIME_AMOUNT_HOURS_SHORT_FORMAT" = "%@h";
/* {{number of minutes}} embedded in strings, e.g. 'Alice updated disappearing messages expiration to {{5 minutes}}'. See other *_TIME_AMOUNT strings */
"TIME_AMOUNT_MINUTES" = "%@ minutes";
/* Label text below navbar button, embeds {{number of minutes}}. Must be very short, like 1 or 2 characters, The space is intentionally omitted between the text and the embedded duration so that we get, e.g. '5m' not '5 m'. See other *_TIME_AMOUNT strings */
"TIME_AMOUNT_MINUTES_SHORT_FORMAT" = "%@m";
/* {{number of seconds}} embedded in strings, e.g. 'Alice updated disappearing messages expiration to {{5 seconds}}'. See other *_TIME_AMOUNT strings */
"TIME_AMOUNT_SECONDS" = "%@ seconds";
/* Label text below navbar button, embeds {{number of seconds}}. Must be very short, like 1 or 2 characters, The space is intentionally omitted between the text and the embedded duration so that we get, e.g. '5s' not '5 s'. See other *_TIME_AMOUNT strings */
"TIME_AMOUNT_SECONDS_SHORT_FORMAT" = "%@s";
/* {{1 day}} embedded in strings, e.g. 'Alice updated disappearing messages expiration to {{1 day}}'. See other *_TIME_AMOUNT strings */
"TIME_AMOUNT_SINGLE_DAY" = "%@ day";
/* {{1 hour}} embedded in strings, e.g. 'Alice updated disappearing messages expiration to {{1 hour}}'. See other *_TIME_AMOUNT strings */
"TIME_AMOUNT_SINGLE_HOUR" = "%@ hour";
/* {{1 minute}} embedded in strings, e.g. 'Alice updated disappearing messages expiration to {{1 minute}}'. See other *_TIME_AMOUNT strings */
"TIME_AMOUNT_SINGLE_MINUTE" = "%@ minute";
/* {{1 week}} embedded in strings, e.g. 'Alice updated disappearing messages expiration to {{1 week}}'. See other *_TIME_AMOUNT strings */
"TIME_AMOUNT_SINGLE_WEEK" = "%@ week";
/* {{number of weeks}}, embedded in strings, e.g. 'Alice updated disappearing messages expiration to {{5 weeks}}'. See other *_TIME_AMOUNT strings */
"TIME_AMOUNT_WEEKS" = "%@ weeks";
/* Label text below navbar button, embeds {{number of weeks}}. Must be very short, like 1 or 2 characters, The space is intentionally omitted between the text and the embedded duration so that we get, e.g. '5w' not '5 w'. See other *_TIME_AMOUNT strings */
"TIME_AMOUNT_WEEKS_SHORT_FORMAT" = "%@w";
/* Label for the cancel button in an alert or action sheet. */
"TXT_CANCEL_TITLE" = "Cancel";
/* No comment provided by engineer. */
"TXT_DELETE_TITLE" = "Delete";
/* Filename for voice messages. */
"VOICE_MESSAGE_FILE_NAME" = "Voice Message";
/* Message for the alert indicating the 'voice message' needs to be held to be held down to record. */
"VOICE_MESSAGE_TOO_SHORT_ALERT_MESSAGE" = "Tap and hold to record a voice message.";
/* Title for the alert indicating the 'voice message' needs to be held to be held down to record. */
"VOICE_MESSAGE_TOO_SHORT_ALERT_TITLE" = "Voice Message";
/* Info Message when you disable disappearing messages */
"YOU_DISABLED_DISAPPEARING_MESSAGES_CONFIGURATION" = "You disabled disappearing messages.";
/* Info message embedding a {{time amount}}, see the *_TIME_AMOUNT strings for context. */
"YOU_UPDATED_DISAPPEARING_MESSAGES_CONFIGURATION" = "You set disappearing message time to %@";
// MARK: - Session
"continue_2" = "Continue";
"copy" = "Copy";
"invalid_url" = "Invalid URL";
"next" = "Next";
"share" = "Share";
"invalid_session_id" = "Invalid Session ID";
"cancel" = "Cancel";
"your_session_id" = "Your Session ID";
"vc_landing_title_2" = "Your Session begins here...";
"vc_landing_register_button_title" = "Create Session ID";
"vc_landing_restore_button_title" = "Continue Your Session";
"vc_landing_link_button_title" = "Link a Device";
"view_fake_chat_bubble_1" = "What's Session?";
"view_fake_chat_bubble_2" = "It's a decentralized, encrypted messaging app";
"view_fake_chat_bubble_3" = "So it doesn't collect my personal information or my conversation metadata? How does it work?";
"view_fake_chat_bubble_4" = "Using a combination of advanced anonymous routing and end-to-end encryption technologies.";
"view_fake_chat_bubble_5" = "Friends don't let friends use compromised messengers. You're welcome.";
"vc_register_title" = "Say hello to your Session ID";
"vc_register_explanation" = "Your Session ID is the unique address people can use to contact you on Session. With no connection to your real identity, your Session ID is totally anonymous and private by design.";
"vc_restore_title" = "Restore your account";
"vc_restore_explanation" = "Enter the recovery phrase that was given to you when you signed up to restore your account.";
"vc_restore_seed_text_field_hint" = "Enter your recovery phrase";
"vc_link_device_title" = "Link a Device";
"vc_link_device_scan_qr_code_tab_title" = "Scan QR Code";
"vc_display_name_title_2" = "Pick your display name";
"vc_display_name_explanation" = "This will be your name when you use Session. It can be your real name, an alias, or anything else you like.";
"vc_display_name_text_field_hint" = "Enter a display name";
"vc_display_name_display_name_missing_error" = "Please pick a display name";
"vc_display_name_display_name_too_long_error" = "Please pick a shorter display name";
"vc_pn_mode_recommended_option_tag" = "Recommended";
"vc_pn_mode_no_option_picked_modal_title" = "Please Pick an Option";
"vc_home_empty_state_message" = "You don't have any contacts yet";
"vc_home_empty_state_button_title" = "Start a Session";
"vc_seed_title" = "Your Recovery Phrase";
"vc_seed_title_2" = "Meet your recovery phrase";
"vc_seed_explanation" = "Your recovery phrase is the master key to your Session ID — you can use it to restore your Session ID if you lose access to your device. Store your recovery phrase in a safe place, and don’t give it to anyone.";
"vc_seed_reveal_button_title" = "Hold to reveal";
"view_seed_reminder_subtitle_1" = "Secure your account by saving your recovery phrase";
"view_seed_reminder_subtitle_2" = "Tap and hold the redacted words to reveal your recovery phrase, then store it safely to secure your Session ID.";
"view_seed_reminder_subtitle_3" = "Make sure to store your recovery phrase in a safe place";
"vc_path_title" = "Path";
"vc_path_explanation" = "Session hides your IP by routing your messages through multiple Service Nodes in Session's decentralized network. These are the countries your connection is currently being routed through:";
"vc_path_device_row_title" = "You";
"vc_path_guard_node_row_title" = "Entry Node";
"vc_path_service_node_row_title" = "Service Node";
"vc_path_destination_row_title" = "Destination";
"vc_path_learn_more_button_title" = "Learn More";
"vc_create_private_chat_title" = "New Session";
"vc_create_private_chat_enter_session_id_tab_title" = "Enter Session ID";
"vc_create_private_chat_scan_qr_code_tab_title" = "Scan QR Code";
"vc_create_private_chat_scan_qr_code_explanation" = "Scan a user’s QR code to start a session. QR codes can be found by tapping the QR code icon in account settings.";
"vc_enter_public_key_explanation" = "Users can share their Session ID by going into their account settings and tapping \"Share Session ID\", or by sharing their QR code.";
"vc_scan_qr_code_camera_access_explanation" = "Session needs camera access to scan QR codes";
"vc_scan_qr_code_grant_camera_access_button_title" = "Grant Camera Access";
"vc_create_closed_group_title" = "New Closed Group";
"vc_create_closed_group_text_field_hint" = "Enter a group name";
"vc_create_closed_group_empty_state_message" = "You don't have any contacts yet";
"vc_create_closed_group_empty_state_button_title" = "Start a Session";
"vc_create_closed_group_group_name_missing_error" = "Please enter a group name";
"vc_create_closed_group_group_name_too_long_error" = "Please enter a shorter group name";
"vc_create_closed_group_too_many_group_members_error" = "A closed group cannot have more than 100 members";
"vc_join_public_chat_title" = "Join Open Group";
"vc_join_public_chat_enter_group_url_tab_title" = "Open Group URL";
"vc_join_public_chat_scan_qr_code_tab_title" = "Scan QR Code";
"vc_join_public_chat_scan_qr_code_explanation" = "Scan the QR code of the open group you'd like to join";
"vc_enter_chat_url_text_field_hint" = "Enter an open group URL";
"vc_settings_title" = "Settings";
"vc_settings_display_name_text_field_hint" = "Enter a display name";
"vc_settings_display_name_missing_error" = "Please pick a display name";
"vc_settings_display_name_too_long_error" = "Please pick a shorter display name";
"vc_settings_privacy_button_title" = "Privacy";
"vc_settings_notifications_button_title" = "Notifications";
"vc_settings_recovery_phrase_button_title" = "Recovery Phrase";
"vc_settings_clear_all_data_button_title" = "Clear Data";
"vc_notification_settings_title" = "Notifications";
"vc_privacy_settings_title" = "Privacy";
"preferences_notifications_strategy_category_title" = "Notification Strategy";
"modal_seed_title" = "Your Recovery Phrase";
"modal_seed_explanation" = "This is your recovery phrase. With it, you can restore or migrate your Session ID to a new device.";
"modal_clear_all_data_title" = "Clear All Data";
"modal_clear_all_data_explanation" = "This will permanently delete your messages, sessions, and contacts.";
"modal_clear_all_data_explanation_2" = "Would you like to clear only this device, or delete your entire account?";
"dialog_clear_all_data_deletion_failed_1" = "Data not deleted by 1 Service Node. Service Node ID: %@.";
"dialog_clear_all_data_deletion_failed_2" = "Data not deleted by %@ Service Nodes. Service Node IDs: %@.";
"modal_clear_all_data_device_only_button_title" = "Device Only";
"modal_clear_all_data_entire_account_button_title" = "Entire Account";
"vc_qr_code_title" = "QR Code";
"vc_qr_code_view_my_qr_code_tab_title" = "View My QR Code";
"vc_qr_code_view_scan_qr_code_tab_title" = "Scan QR Code";
"vc_qr_code_view_scan_qr_code_explanation" = "Scan someone's QR code to start a conversation with them";
"vc_view_my_qr_code_explanation" = "This is your QR code. Other users can scan it to start a session with you.";
// MARK: - Not Yet Translated
"fast_mode_explanation" = "You’ll be notified of new messages reliably and immediately using Apple’s notification servers.";
"fast_mode" = "Fast Mode";
"slow_mode_explanation" = "Session will occasionally check for new messages in the background.";
"slow_mode" = "Slow Mode";
"vc_pn_mode_title" = "Message Notifications";
"vc_notification_settings_notification_mode_title" = "Use Fast Mode";
"vc_link_device_recovery_phrase_tab_title" = "Recovery Phrase";
"vc_link_device_scan_qr_code_explanation" = "Navigate to Settings → Recovery Phrase on your other device to show your QR code.";
"vc_enter_recovery_phrase_title" = "Recovery Phrase";
"vc_enter_recovery_phrase_explanation" = "To link your device, enter the recovery phrase that was given to you when you signed up.";
"vc_enter_public_key_text_field_hint" = "Enter Session ID or ONS name";
"vc_home_title" = "Messages";
"admin_group_leave_warning" = "Because you are the creator of this group it will be deleted for everyone. This cannot be undone.";
"vc_join_open_group_suggestions_title" = "Or join one of these...";
"vc_settings_invite_a_friend_button_title" = "Invite a Friend";
"vc_settings_help_us_translate_button_title" = "Help us Translate Session";
"copied" = "Copied";
"vc_conversation_settings_copy_session_id_button_title" = "Copy Session ID";
"vc_conversation_input_prompt" = "Message";
"vc_conversation_voice_message_cancel_message" = "Slide to Cancel";
"modal_download_attachment_title" = "Trust %@?";
"modal_download_attachment_explanation" = "Are you sure you want to download media sent by %@?";
"modal_download_button_title" = "Download";
"modal_open_url_title" = "Open URL?";
"modal_open_url_explanation" = "Are you sure you want to open %@?";
"modal_open_url_button_title" = "Open";
"modal_copy_url_button_title" = "Copy Link";
"modal_blocked_title" = "Unblock %@?";
"modal_blocked_explanation" = "Are you sure you want to unblock %@?";
"modal_blocked_button_title" = "Unblock";
"modal_link_previews_title" = "Enable Link Previews?";
"modal_link_previews_explanation" = "Enabling link previews will show previews for URLs you send and receive. This can be useful, but Session will need to contact linked websites to generate previews. You can always disable link previews in Session's settings.";
"modal_link_previews_button_title" = "Enable";
"modal_call_title" = "Voice / video calls";
"modal_call_explanation" = "The current implementation of voice / video calls will expose your IP address to the Oxen Foundation servers and the calling / called user.";
"modal_share_logs_title" = "Share Logs";
"modal_share_logs_explanation" = "Would you like to export your application logs to be able to share for troubleshooting?";
"vc_share_title" = "Share to Session";
"vc_share_loading_message" = "Preparing attachments...";
"vc_share_sending_message" = "Sending...";
"vc_share_link_previews_unsecure" = "Preview not loaded for unsecure link";
"vc_share_link_previews_error" = "Unable to load preview";
"vc_share_link_previews_disabled_title" = "Link Previews Disabled";
"vc_share_link_previews_disabled_explanation" = "Enabling link previews will show previews for URLs you share. This can be useful, but Session will need to contact linked websites to generate previews.\n\nYou can enable link previews in Session's settings.";
"view_open_group_invitation_description" = "Open group invitation";
"vc_conversation_settings_invite_button_title" = "Add Members";
"vc_settings_faq_button_title" = "FAQ";
"vc_settings_survey_button_title" = "Feedback / Survey";
"vc_settings_support_button_title" = "Debug Log";
"modal_send_seed_title" = "Warning";
"modal_send_seed_explanation" = "This is your recovery phrase. If you send it to someone they'll have full access to your account.";
"modal_send_seed_send_button_title" = "Send";
"vc_conversation_settings_notify_for_mentions_only_title" = "Notify for Mentions Only";
"vc_conversation_settings_notify_for_mentions_only_explanation" = "When enabled, you'll only be notified for messages mentioning you.";
"view_conversation_title_notify_for_mentions_only" = "Notifying for Mentions Only";
"message_deleted" = "This message has been deleted";
"delete_message_for_me" = "Delete just for me";
"delete_message_for_everyone" = "Delete for everyone";
"delete_message_for_me_and_recipient" = "Delete for me and %@";
"context_menu_reply" = "Reply";
"context_menu_save" = "Save";
"context_menu_ban_user" = "Ban User";
"context_menu_ban_and_delete_all" = "Ban and Delete All";
"context_menu_ban_user_error_alert_message" = "Unable to ban user";
"accessibility_expanding_attachments_button" = "Add attachments";
"accessibility_gif_button" = "Gif";
"accessibility_document_button" = "Document";
"accessibility_library_button" = "Photo library";
"accessibility_camera_button" = "Camera";
"accessibility_main_button_collapse" = "Collapse attachment options";
"invalid_recovery_phrase" = "Invalid Recovery Phrase";
"DISMISS_BUTTON_TEXT" = "Dismiss";
/* Button text which opens the settings app */
"OPEN_SETTINGS_BUTTON" = "Settings";
"call_outgoing" = "You called %@";
"call_incoming" = "%@ called you";
"call_missed" = "Missed Call from %@";
"call_rejected" = "Rejected Call";
"call_cancelled" = "Cancelled Call";
"call_timeout" = "Unanswered Call";
"voice_call" = "Voice Call";
"video_call" = "Video Call";
"APN_Message" = "You've got a new message.";
"APN_Collapsed_Messages" = "You've got %@ new messages.";
"system_mode_theme" = "System";
"dark_mode_theme" = "Dark";
"light_mode_theme" = "Light";
"PIN_BUTTON_TEXT" = "Pin";
"UNPIN_BUTTON_TEXT" = "Unpin";
"modal_call_missed_tips_title" = "Call missed";
"modal_call_missed_tips_explanation" = "Call missed from '%@' because you needed to enable the 'Voice and video calls' permission in the Privacy Settings.";
"media_saved" = "Media saved by %@.";
"screenshot_taken" = "%@ took a screenshot.";
"SEARCH_SECTION_CONTACTS" = "Contacts and Groups";
"SEARCH_SECTION_MESSAGES" = "Messages";
"SEARCH_SECTION_RECENT" = "Recent";
"RECENT_SEARCH_LAST_MESSAGE_DATETIME" = "last message: %@";
"MESSAGE_REQUESTS_TITLE" = "Message Requests";
"MESSAGE_REQUESTS_EMPTY_TEXT" = "No pending message requests";
"MESSAGE_REQUESTS_CLEAR_ALL" = "Clear All";
"MESSAGE_REQUESTS_CLEAR_ALL_CONFIRMATION_TITLE" = "Are you sure you want to clear all message requests?";
"MESSAGE_REQUESTS_CLEAR_ALL_CONFIRMATION_ACTON" = "Clear";
"MESSAGE_REQUESTS_DELETE_CONFIRMATION_ACTON" = "Are you sure you want to delete this message request?";
"MESSAGE_REQUESTS_INFO" = "Sending a message to this user will automatically accept their message request.";
"MESSAGE_REQUESTS_ACCEPTED" = "Your message request has been accepted.";
"MESSAGE_REQUESTS_NOTIFICATION" = "You have a new message request";
"TXT_HIDE_TITLE" = "Hide";
"TXT_DELETE_ACCEPT" = "Accept";
"ALERT_ERROR_TITLE" = "Error";
"NEW_CONVERSATION_MENU_OPEN_GROUP" = "Open Group";
"NEW_CONVERSATION_MENU_DIRECT_MESSAGE" = "Direct Message";
"NEW_CONVERSATION_MENU_CLOSED_GROUP" = "Closed Group";
"modal_call_permission_request_title" = "Call Permissions Required";
"modal_call_permission_request_explanation" = "You can enable the 'Voice and video calls' permission in the Privacy Settings.";
"DEFAULT_OPEN_GROUP_LOAD_ERROR_TITLE" = "Oops, an error occurred";
"DEFAULT_OPEN_GROUP_LOAD_ERROR_SUBTITLE" = "Please try again later";
"LOADING_CONVERSATIONS" = "Loading Conversations...";
"DATABASE_MIGRATION_FAILED" = "An error occurred when optimising the database\n\nYou can export your application logs to be able to share for troubleshooting or you can restore our device\n\nWarning: Restoring your device will result in loss of any data older than two weeks";
"CHATS_TITLE" = "Chats";
"MESSAGE_TRIMMING_TITLE" = "Message Trimming";
"MESSAGE_TRIMMING_OPEN_GROUP_TITLE" = "Delete Old Open Group Messages";
<<<<<<< HEAD
"MESSAGE_TRIMMING_OPEN_GROUP_DESCRIPTION" = "Automatically delete open group messages which are older than 6 months when starting the app";
"MEDIA_TAB_TITLE" = "Media";
"DOCUMENT_TAB_TITLE" = "Documents";
"DOCUMENT_TILES_EMPTY_DOCUMENT" = "You don't have any document in this conversation.";
"DOCUMENT_TILES_LOADING_MORE_RECENT_LABEL" = "Loading Newer Document…";
"DOCUMENT_TILES_LOADING_OLDER_LABEL" = "Loading Older Document…";
"MESSAGE_TRIMMING_OPEN_GROUP_DESCRIPTION" = "Automatically delete messages which are older than 6 months from open groups with over 2,000 messages when starting the app";
=======
"MESSAGE_TRIMMING_OPEN_GROUP_DESCRIPTION" = "Automatically delete messages which are older than 6 months from open groups with over 2,000 messages when starting the app";
"RECOVERY_PHASE_ERROR_GENERIC" = "Something went wrong. Please check your recovery phrase and try again.";
"RECOVERY_PHASE_ERROR_LENGTH" = "Looks like you didn't enter enough words. Please check your recovery phrase and try again.";
"RECOVERY_PHASE_ERROR_LAST_WORD" = "You seem to be missing the last word of your recovery phrase. Please check what you entered and try again.";
"RECOVERY_PHASE_ERROR_INVALID_WORD" = "There appears to be an invalid word in your recovery phrase. Please check what you entered and try again.";
"RECOVERY_PHASE_ERROR_FAILED" = "Your recovery phrase couldn't be verified. Please check what you entered and try again.";
/* Indicates that an unknown error occurred while using Touch ID/Face ID/Phone Passcode. */
"SCREEN_LOCK_ENABLE_UNKNOWN_ERROR" = "Authentication could not be accessed.";
/* Indicates that Touch ID/Face ID/Phone Passcode authentication failed. */
"SCREEN_LOCK_ERROR_LOCAL_AUTHENTICATION_FAILED" = "Authentication failed.";
/* Indicates that Touch ID/Face ID/Phone Passcode is 'locked out' on this device due to authentication failures. */
"SCREEN_LOCK_ERROR_LOCAL_AUTHENTICATION_LOCKOUT" = "Too many failed authentication attempts. Please try again later.";
/* Indicates that Touch ID/Face ID/Phone Passcode are not available on this device. */
"SCREEN_LOCK_ERROR_LOCAL_AUTHENTICATION_NOT_AVAILABLE" = "You must enable a passcode in your iOS Settings in order to use Screen Lock.";
/* Indicates that Touch ID/Face ID/Phone Passcode is not configured on this device. */
"SCREEN_LOCK_ERROR_LOCAL_AUTHENTICATION_NOT_ENROLLED" = "You must enable a passcode in your iOS Settings in order to use Screen Lock.";
/* Indicates that Touch ID/Face ID/Phone Passcode passcode is not set. */
"SCREEN_LOCK_ERROR_LOCAL_AUTHENTICATION_PASSCODE_NOT_SET" = "You must enable a passcode in your iOS Settings in order to use Screen Lock.";
/* Label for the button to send a message */
"SEND_BUTTON_TITLE" = "Send";
/* Generic text for button that retries whatever the last action was. */
"RETRY_BUTTON_TEXT" = "Retry";
/* notification action */
"SHOW_THREAD_BUTTON_TITLE" = "Show Chat";
/* notification body */
"SEND_FAILED_NOTIFICATION_BODY" = "Your message failed to send.";
"INVALID_SESSION_ID_MESSAGE" = "Please check the Session ID and try again.";
"INVALID_RECOVERY_PHRASE_MESSAGE" = "Please check the Recovery Phrase and try again.";
>>>>>>> 0d80678a
<|MERGE_RESOLUTION|>--- conflicted
+++ resolved
@@ -656,15 +656,6 @@
 "CHATS_TITLE" = "Chats";
 "MESSAGE_TRIMMING_TITLE" = "Message Trimming";
 "MESSAGE_TRIMMING_OPEN_GROUP_TITLE" = "Delete Old Open Group Messages";
-<<<<<<< HEAD
-"MESSAGE_TRIMMING_OPEN_GROUP_DESCRIPTION" = "Automatically delete open group messages which are older than 6 months when starting the app";
-"MEDIA_TAB_TITLE" = "Media";
-"DOCUMENT_TAB_TITLE" = "Documents";
-"DOCUMENT_TILES_EMPTY_DOCUMENT" = "You don't have any document in this conversation.";
-"DOCUMENT_TILES_LOADING_MORE_RECENT_LABEL" = "Loading Newer Document…";
-"DOCUMENT_TILES_LOADING_OLDER_LABEL" = "Loading Older Document…";
-"MESSAGE_TRIMMING_OPEN_GROUP_DESCRIPTION" = "Automatically delete messages which are older than 6 months from open groups with over 2,000 messages when starting the app";
-=======
 "MESSAGE_TRIMMING_OPEN_GROUP_DESCRIPTION" = "Automatically delete messages which are older than 6 months from open groups with over 2,000 messages when starting the app";
 "RECOVERY_PHASE_ERROR_GENERIC" = "Something went wrong. Please check your recovery phrase and try again.";
 "RECOVERY_PHASE_ERROR_LENGTH" = "Looks like you didn't enter enough words. Please check your recovery phrase and try again.";
@@ -693,4 +684,8 @@
 "SEND_FAILED_NOTIFICATION_BODY" = "Your message failed to send.";
 "INVALID_SESSION_ID_MESSAGE" = "Please check the Session ID and try again.";
 "INVALID_RECOVERY_PHRASE_MESSAGE" = "Please check the Recovery Phrase and try again.";
->>>>>>> 0d80678a
+"MEDIA_TAB_TITLE" = "Media";
+"DOCUMENT_TAB_TITLE" = "Documents";
+"DOCUMENT_TILES_EMPTY_DOCUMENT" = "You don't have any document in this conversation.";
+"DOCUMENT_TILES_LOADING_MORE_RECENT_LABEL" = "Loading Newer Document…";
+"DOCUMENT_TILES_LOADING_OLDER_LABEL" = "Loading Older Document…";