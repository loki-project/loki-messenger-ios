--- conflicted
+++ resolved
@@ -1036,7 +1036,24 @@
 /* Message for the error modal shown when a voice message fails to start recording. */
 "VOICE_MESSAGE_FAILED_TO_START_MESSAGE" = "An error occurred when trying to start recording for the voice message.";
 
-<<<<<<< HEAD
+/* Shortcut to copy the disappearing messages setting from another conversation participant. */
+"FOLLOW_SETTING_TITLE" = "Follow Setting";
+
+/* Explanation when following the disappearing messages setting from another conversation participant will turn disappearing messages on. The first '%@' will be the duration messages will remain and the second '%@' will be whether the countdown starts after the messages are sent or after they are read. */
+"FOLLOW_SETTING_EXPLAINATION_TURNING_ON" = "Set your messages to disappear %@ after they have been %@?";
+
+/* Explanation when following the disappearing messages setting from another conversation participant will turn disappearing messages off. */
+"FOLLOW_SETTING_EXPLAINATION_TURNING_OFF" = "Messages you send will no longer disappear. Are you sure you want to turn off disappearing messages?";
+
+/* Title for button on a modal which confirms a change. */
+"CONFIRM_BUTTON_TITLE" = "Confirm";
+
+/* The subtitle of delete action in long press menu screen indicating the time that a message will disappear */
+"DISAPPEARING_MESSAGES_AUTO_DELETES_COUNT_DOWN" = "Auto-deletes in %@";
+
+/* A message indicating how the disappearing messages setting applies in a one-to-one conversation for legacy mode */
+"DISAPPERING_MESSAGES_SUBTITLE_LEGACY" = "This setting applies to everyone in this conversation.";
+
 //Onboarding
 "onboarding_chat_bubble_1" = "Welcome to Session 👋";
 "onboarding_chat_bubble_2" = "Session is engineered to protect your privacy.";
@@ -1102,23 +1119,4 @@
 "new_message_screen_enter_account_id_explanation" = "Start a new conversation by entering your friend's Account ID, ONS or scanning their QR code.";
 "new_message_screen_error_msg_invalid_account_id" = "This Account ID is invalid. Please check and try again.";
 "new_message_screen_error_msg_unrecognized_ons" = "We couldn’t recognize this ONS. Please check and try again.";
-"new_message_screen_error_msg_network_issue" = "We were unable to search for this ONS. Please try again later.";
-=======
-/* Shortcut to copy the disappearing messages setting from another conversation participant. */
-"FOLLOW_SETTING_TITLE" = "Follow Setting";
-
-/* Explanation when following the disappearing messages setting from another conversation participant will turn disappearing messages on. The first '%@' will be the duration messages will remain and the second '%@' will be whether the countdown starts after the messages are sent or after they are read. */
-"FOLLOW_SETTING_EXPLAINATION_TURNING_ON" = "Set your messages to disappear %@ after they have been %@?";
-
-/* Explanation when following the disappearing messages setting from another conversation participant will turn disappearing messages off. */
-"FOLLOW_SETTING_EXPLAINATION_TURNING_OFF" = "Messages you send will no longer disappear. Are you sure you want to turn off disappearing messages?";
-
-/* Title for button on a modal which confirms a change. */
-"CONFIRM_BUTTON_TITLE" = "Confirm";
-
-/* The subtitle of delete action in long press menu screen indicating the time that a message will disappear */
-"DISAPPEARING_MESSAGES_AUTO_DELETES_COUNT_DOWN" = "Auto-deletes in %@";
-
-/* A message indicating how the disappearing messages setting applies in a one-to-one conversation for legacy mode */
-"DISAPPERING_MESSAGES_SUBTITLE_LEGACY" = "This setting applies to everyone in this conversation.";
->>>>>>> 7c96dcd5
+"new_message_screen_error_msg_network_issue" = "We were unable to search for this ONS. Please try again later.";