// Copyright © 2022 Rangeproof Pty Ltd. All rights reserved.
//
// stringlint:disable

import Foundation
import GRDB
import SessionMessagingKit
import SessionUtilitiesKit

enum MockDataGenerator {
    // MARK: - Generation
        
    static var printProgress: Bool = true
    static var hasStartedGenerationThisRun: Bool = false
    
    static func generateMockData(_ db: Database, using dependencies: Dependencies) {
        // Don't re-generate the mock data if it already exists
        guard !hasStartedGenerationThisRun && !(try! SessionThread.exists(db, id: "MockDatabaseThread")) else {
            hasStartedGenerationThisRun = true
            return
        }
        
        /// The mock data generation is quite slow, there are 3 parts which take a decent amount of time (deleting the account afterwards will
        /// also take a long time):
        ///     Generating the threads & content - ~3s per 100
        ///     Writing to the database - ~10s per 1000
        ///     Updating the UI - ~10s per 1000
        let dmThreadCount: Int = 1000
        let closedGroupThreadCount: Int = 50
        let openGroupThreadCount: Int = 20
        let messageRangePerThread: [ClosedRange<Int>] = [(0...500)]
        let dmRandomSeed: Int = 1111
        let cgRandomSeed: Int = 2222
        let ogRandomSeed: Int = 3333
        let chunkSize: Int = 1000    // Chunk up the thread writing to prevent memory issues
        let stringContent: [String] = "abcdefghijklmnopqrstuvwxyz ABCDEFGHIJKLMNOPQRSTUVWXYZ 0123456789 ".map { String($0) }
        let wordContent: [String] = ["alias", "consequatur", "aut", "perferendis", "sit", "voluptatem", "accusantium", "doloremque", "aperiam", "eaque", "ipsa", "quae", "ab", "illo", "inventore", "veritatis", "et", "quasi", "architecto", "beatae", "vitae", "dicta", "sunt", "explicabo", "aspernatur", "aut", "odit", "aut", "fugit", "sed", "quia", "consequuntur", "magni", "dolores", "eos", "qui", "ratione", "voluptatem", "sequi", "nesciunt", "neque", "dolorem", "ipsum", "quia", "dolor", "sit", "amet", "consectetur", "adipisci", "velit", "sed", "quia", "non", "numquam", "eius", "modi", "tempora", "incidunt", "ut", "labore", "et", "dolore", "magnam", "aliquam", "quaerat", "voluptatem", "ut", "enim", "ad", "minima", "veniam", "quis", "nostrum", "exercitationem", "ullam", "corporis", "nemo", "enim", "ipsam", "voluptatem", "quia", "voluptas", "sit", "suscipit", "laboriosam", "nisi", "ut", "aliquid", "ex", "ea", "commodi", "consequatur", "quis", "autem", "vel", "eum", "iure", "reprehenderit", "qui", "in", "ea", "voluptate", "velit", "esse", "quam", "nihil", "molestiae", "et", "iusto", "odio", "dignissimos", "ducimus", "qui", "blanditiis", "praesentium", "laudantium", "totam", "rem", "voluptatum", "deleniti", "atque", "corrupti", "quos", "dolores", "et", "quas", "molestias", "excepturi", "sint", "occaecati", "cupiditate", "non", "provident", "sed", "ut", "perspiciatis", "unde", "omnis", "iste", "natus", "error", "similique", "sunt", "in", "culpa", "qui", "officia", "deserunt", "mollitia", "animi", "id", "est", "laborum", "et", "dolorum", "fuga", "et", "harum", "quidem", "rerum", "facilis", "est", "et", "expedita", "distinctio", "nam", "libero", "tempore", "cum", "soluta", "nobis", "est", "eligendi", "optio", "cumque", "nihil", "impedit", "quo", "porro", "quisquam", "est", "qui", "minus", "id", "quod", "maxime", "placeat", "facere", "possimus", "omnis", "voluptas", "assumenda", "est", "omnis", "dolor", "repellendus", "temporibus", "autem", "quibusdam", "et", "aut", "consequatur", "vel", "illum", "qui", "dolorem", "eum", "fugiat", "quo", "voluptas", "nulla", "pariatur", "at", "vero", "eos", "et", "accusamus", "officiis", "debitis", "aut", "rerum", "necessitatibus", "saepe", "eveniet", "ut", "et", "voluptates", "repudiandae", "sint", "et", "molestiae", "non", "recusandae", "itaque", "earum", "rerum", "hic", "tenetur", "a", "sapiente", "delectus", "ut", "aut", "reiciendis", "voluptatibus", "maiores", "doloribus", "asperiores", "repellat"]
        let timestampNow: TimeInterval = Date().timeIntervalSince1970
        let userSessionId: SessionId = dependencies[cache: .general].sessionId
        let logProgress: (String, String) -> () = { title, event in
            guard printProgress else { return }
            
            print("[MockDataGenerator] (\(Date().timeIntervalSince1970)) \(title) - \(event)")
        }
        
        hasStartedGenerationThisRun = true
        
        // FIXME: Make sure this data doesn't go off device somehow?
        logProgress("", "Start")
        
        // First create the thread used to indicate that the mock data has been generated
<<<<<<< HEAD
        _ = try? SessionThread.fetchOrCreate(
            db,
            id: "MockDatabaseThread",
            variant: .contact,
            creationDateTimestamp: timestampNow,
            shouldBeVisible: false,
=======
        _ = try? SessionThread.upsert(
            db,
            id: "MockDatabaseThread",
            variant: .contact,
            values: SessionThread.TargetValues(shouldBeVisible: .setTo(false)),
>>>>>>> 5db5fbd9
            calledFromConfig: nil,
            using: dependencies
        )
        
        // MARK: - -- DM Thread
        
        var dmThreadRandomGenerator: ARC4RandomNumberGenerator = ARC4RandomNumberGenerator(seed: dmRandomSeed)
        var dmThreadIndex: Int = 0
        logProgress("DM Threads", "Start Generating \(dmThreadCount) threads")
        
        while dmThreadIndex < dmThreadCount {
            let remainingThreads: Int = (dmThreadCount - dmThreadIndex)
            
            (0..<min(chunkSize, remainingThreads)).forEach { index in
                let threadIndex: Int = (dmThreadIndex + index)
                
                logProgress("DM Thread \(threadIndex)", "Start")
            
                let data: Data = Data(dmThreadRandomGenerator.nextBytes(count: 16))
                let randomSessionId: String = SessionId(.standard, publicKey: try! Identity.generate(from: data, using: dependencies).x25519KeyPair.publicKey).hexString
                let isMessageRequest: Bool = Bool.random(using: &dmThreadRandomGenerator)
                let contactNameLength: Int = ((5..<20).randomElement(using: &dmThreadRandomGenerator) ?? 0)
                let numMessages: Int = (messageRangePerThread[threadIndex % messageRangePerThread.count]
                    .randomElement(using: &dmThreadRandomGenerator) ?? 0)
                
                // Generate the thread
<<<<<<< HEAD
                let thread: SessionThread = try! SessionThread
                    .fetchOrCreate(
                        db,
                        id: randomSessionId,
                        variant: .contact,
                        creationDateTimestamp: TimeInterval(floor(timestampNow - Double(index * 5))),
                        shouldBeVisible: true,
                        calledFromConfig: nil,
                        using: dependencies
                    )
=======
                let thread: SessionThread = try! SessionThread.upsert(
                    db,
                    id: randomSessionId,
                    variant: .contact,
                    values: SessionThread.TargetValues(shouldBeVisible: .setTo(true)),
                    calledFromConfig: nil,
                    using: dependencies
                )
>>>>>>> 5db5fbd9
                
                // Generate the contact
                let contact: Contact = try! Contact(
                    id: randomSessionId,
                    isTrusted: true,
                    isApproved: (!isMessageRequest || Bool.random(using: &dmThreadRandomGenerator)),
                    isBlocked: false,
                    didApproveMe: (
                        !isMessageRequest &&
                        (((0..<10).randomElement(using: &dmThreadRandomGenerator) ?? 0) < 8) // 80% approved the current user
                    ),
                    hasBeenBlocked: false,
                    using: dependencies
                )
                .upserted(db)
                try! Profile(
                    id: randomSessionId,
                    name: (0..<contactNameLength)
                        .compactMap { _ in stringContent.randomElement(using: &dmThreadRandomGenerator) }
                        .joined()
                )
                .upserted(db)
                
                // Generate the message history (Note: Unapproved message requests will only include incoming messages)
                logProgress("DM Thread \(threadIndex)", "Generate \(numMessages) Messages")
                (0..<numMessages).forEach { index in
                    let isIncoming: Bool = (
                        Bool.random(using: &dmThreadRandomGenerator) &&
                        (!isMessageRequest || contact.isApproved)
                    )
                    let messageWords: Int = ((1..<20).randomElement(using: &dmThreadRandomGenerator) ?? 0)
                    
                    _ = try! Interaction(
                        threadId: thread.id,
                        threadVariant: thread.variant,
                        authorId: (isIncoming ? randomSessionId : userSessionId.hexString),
                        variant: (isIncoming ? .standardIncoming : .standardOutgoing),
                        body: (0..<messageWords)
                            .compactMap { _ in wordContent.randomElement(using: &dmThreadRandomGenerator) }
                            .joined(separator: " "),
                        timestampMs: Int64(floor(timestampNow - Double(index * 5)) * 1000),
                        using: dependencies
                    )
                    .inserted(db)
                }
                
                logProgress("DM Thread \(threadIndex)", "Done")
            }
            logProgress("DM Threads", "Done")
            
            dmThreadIndex += chunkSize
        }
        logProgress("DM Threads", "Done")
            
        // MARK: - -- Closed Group
        
        var cgThreadRandomGenerator: ARC4RandomNumberGenerator = ARC4RandomNumberGenerator(seed: cgRandomSeed)
        var cgThreadIndex: Int = 0
        logProgress("Closed Group Threads", "Start Generating \(closedGroupThreadCount) threads")
            
        while cgThreadIndex < closedGroupThreadCount {
            let remainingThreads: Int = (closedGroupThreadCount - cgThreadIndex)
            
            (0..<min(chunkSize, remainingThreads)).forEach { index in
                let threadIndex: Int = (cgThreadIndex + index)
                
                logProgress("Closed Group Thread \(threadIndex)", "Start")
                
                let data: Data = Data(cgThreadRandomGenerator.nextBytes(count: 16))
                let randomLegacyGroupPublicKey: String = SessionId(.standard, publicKey: try! Identity.generate(from: data, using: dependencies).x25519KeyPair.publicKey).hexString
                let groupNameLength: Int = ((5..<20).randomElement(using: &cgThreadRandomGenerator) ?? 0)
                let groupName: String = (0..<groupNameLength)
                    .compactMap { _ in stringContent.randomElement(using: &cgThreadRandomGenerator) }
                    .joined()
                let numGroupMembers: Int = ((0..<10).randomElement(using: &cgThreadRandomGenerator) ?? 0)
                let numMessages: Int = (messageRangePerThread[threadIndex % messageRangePerThread.count]
                    .randomElement(using: &cgThreadRandomGenerator) ?? 0)
                
                // Generate the Contacts in the group
                var members: [String] = [userSessionId.hexString]
                logProgress("Closed Group Thread \(threadIndex)", "Generate \(numGroupMembers) Contacts")
                
                (0..<numGroupMembers).forEach { _ in
                    let contactData: Data = Data(cgThreadRandomGenerator.nextBytes(count: 16))
                    let randomSessionId: String = SessionId(.standard, publicKey: try! Identity.generate(from: contactData, using: dependencies).x25519KeyPair.publicKey).hexString
                    let contactNameLength: Int = ((5..<20).randomElement(using: &cgThreadRandomGenerator) ?? 0)
                    
                    try! Contact(
                        id: randomSessionId,
                        isTrusted: true,
                        isApproved: true,
                        isBlocked: false,
                        didApproveMe: true,
                        hasBeenBlocked: false,
                        using: dependencies
                    )
                    .upserted(db)
                    try! Profile(
                        id: randomSessionId,
                        name: (0..<contactNameLength)
                            .compactMap { _ in stringContent.randomElement(using: &cgThreadRandomGenerator) }
                            .joined()
                    )
                    .upserted(db)
                    
                    members.append(randomSessionId)
                }
                
<<<<<<< HEAD
                let thread: SessionThread = try! SessionThread
                    .fetchOrCreate(
                        db,
                        id: randomLegacyGroupPublicKey,
                        variant: .legacyGroup,
                        creationDateTimestamp: TimeInterval(floor(timestampNow - Double(index * 5))),
                        shouldBeVisible: true,
                        calledFromConfig: nil,
                        using: dependencies
                    )
                try! ClosedGroup(
                    threadId: randomLegacyGroupPublicKey,
=======
                let thread: SessionThread = try! SessionThread.upsert(
                    db,
                    id: randomGroupPublicKey,
                    variant: .legacyGroup,
                    values: SessionThread.TargetValues(shouldBeVisible: .setTo(true)),
                    calledFromConfig: nil,
                    using: dependencies
                )
                _ = try! ClosedGroup(
                    threadId: randomGroupPublicKey,
>>>>>>> 5db5fbd9
                    name: groupName,
                    formationTimestamp: TimeInterval(floor(timestampNow - Double(index * 5))),
                    shouldPoll: true,
                    invited: false
                )
                .upserted(db)
                
                members.forEach { memberId in
                    try! GroupMember(
                        groupId: randomLegacyGroupPublicKey,
                        profileId: memberId,
                        role: .standard,
                        roleStatus: .accepted,  // Legacy group members don't have role statuses
                        isHidden: false
                    )
                    .upsert(db)
                }
                [members.randomElement(using: &cgThreadRandomGenerator) ?? userSessionId.hexString].forEach { adminId in
                    try! GroupMember(
                        groupId: randomLegacyGroupPublicKey,
                        profileId: adminId,
                        role: .admin,
                        roleStatus: .accepted,  // Legacy group members don't have role statuses
                        isHidden: false
                    )
                    .upsert(db)
                }
                
                // Add the group to the user's set of public keys to poll for and store the key pair
                let encryptionKeyPair = dependencies[singleton: .crypto].generate(.x25519KeyPair())!
                try! ClosedGroupKeyPair(
                    threadId: randomLegacyGroupPublicKey,
                    publicKey: Data(encryptionKeyPair.publicKey),
                    secretKey: Data(encryptionKeyPair.secretKey),
                    receivedTimestamp: timestampNow
                )
                .upsert(db)
                
                // Generate the message history (Note: Unapproved message requests will only include incoming messages)
                logProgress("Closed Group Thread \(threadIndex)", "Generate \(numMessages) Messages")
                
                (0..<numMessages).forEach { index in
                    let messageWords: Int = ((1..<20).randomElement(using: &cgThreadRandomGenerator) ?? 0)
                    let senderId: String = (members.randomElement(using: &cgThreadRandomGenerator) ?? userSessionId.hexString)
                    
                    _ = try! Interaction(
                        threadId: thread.id,
                        threadVariant: thread.variant,
                        authorId: senderId,
                        variant: (senderId != userSessionId.hexString ? .standardIncoming : .standardOutgoing),
                        body: (0..<messageWords)
                            .compactMap { _ in wordContent.randomElement(using: &cgThreadRandomGenerator) }
                            .joined(separator: " "),
                        timestampMs: Int64(floor(timestampNow - Double(index * 5)) * 1000),
                        using: dependencies
                    )
                    .inserted(db)
                }
                
                logProgress("Closed Group Thread \(threadIndex)", "Done")
            }
            
            cgThreadIndex += chunkSize
        }
        logProgress("Closed Group Threads", "Done")
        
        // MARK: - --Open Group
        
        var ogThreadRandomGenerator: ARC4RandomNumberGenerator = ARC4RandomNumberGenerator(seed: ogRandomSeed)
        var ogThreadIndex: Int = 0
        logProgress("Open Group Threads", "Start Generating \(openGroupThreadCount) threads")
            
        while ogThreadIndex < openGroupThreadCount {
            let remainingThreads: Int = (openGroupThreadCount - ogThreadIndex)
            
            (0..<min(chunkSize, remainingThreads)).forEach { index in
                let threadIndex: Int = (ogThreadIndex + index)
                    
                logProgress("Open Group Thread \(threadIndex)", "Start")
                
                let randomGroupPublicKey: String = ((0..<32).map { _ in UInt8.random(in: UInt8.min...UInt8.max, using: &dmThreadRandomGenerator) }).toHexString()
                let serverNameLength: Int = ((5..<20).randomElement(using: &ogThreadRandomGenerator) ?? 0)
                let roomNameLength: Int = ((5..<20).randomElement(using: &ogThreadRandomGenerator) ?? 0)
                let roomDescriptionLength: Int = ((10..<50).randomElement(using: &ogThreadRandomGenerator) ?? 0)
                let serverName: String = (0..<serverNameLength)
                    .compactMap { _ in stringContent.randomElement(using: &ogThreadRandomGenerator) }
                    .joined()
                let roomName: String = (0..<roomNameLength)
                    .compactMap { _ in stringContent.randomElement(using: &ogThreadRandomGenerator) }
                    .joined()
                let roomDescription: String = (0..<roomDescriptionLength)
                    .compactMap { _ in stringContent.randomElement(using: &ogThreadRandomGenerator) }
                    .joined()
                let numGroupMembers: Int64 = ((0..<250).randomElement(using: &ogThreadRandomGenerator) ?? 0)
                let numMessages: Int = (messageRangePerThread[threadIndex % messageRangePerThread.count]
                    .randomElement(using: &ogThreadRandomGenerator) ?? 0)
                
                // Generate the Contacts in the group
                var members: [String] = [userSessionId.hexString]
                logProgress("Open Group Thread \(threadIndex)", "Generate \(numGroupMembers) Contacts")

                (0..<numGroupMembers).forEach { _ in
                    let contactData: Data = Data(ogThreadRandomGenerator.nextBytes(count: 16))
                    let randomSessionId: String = SessionId(.standard, publicKey: try! Identity.generate(from: contactData, using: dependencies).x25519KeyPair.publicKey).hexString
                    let contactNameLength: Int = ((5..<20).randomElement(using: &ogThreadRandomGenerator) ?? 0)
                    try! Contact(
                        id: randomSessionId,
                        isTrusted: true,
                        isApproved: true,
                        isBlocked: false,
                        didApproveMe: true,
                        hasBeenBlocked: false,
                        using: dependencies
                    )
                    .upserted(db)
                    try! Profile(
                        id: randomSessionId,
                        name: (0..<contactNameLength)
                            .compactMap { _ in stringContent.randomElement(using: &ogThreadRandomGenerator) }
                            .joined()
                    )
                    .upserted(db)

                    members.append(randomSessionId)
                }
                
                // Create the open group model and the thread
<<<<<<< HEAD
                let thread: SessionThread = try! SessionThread
                    .fetchOrCreate(
                        db,
                        id: randomGroupPublicKey,
                        variant: .community,
                        creationDateTimestamp: TimeInterval(floor(timestampNow - Double(index * 5))),
                        shouldBeVisible: true,
                        calledFromConfig: nil,
                        using: dependencies
                    )
                try! OpenGroup(
=======
                let thread: SessionThread = try! SessionThread.upsert(
                    db,
                    id: randomGroupPublicKey,
                    variant: .community,
                    values: SessionThread.TargetValues(shouldBeVisible: .setTo(true)),
                    calledFromConfig: nil,
                    using: dependencies
                )
                _ = try! OpenGroup(
>>>>>>> 5db5fbd9
                    server: serverName,
                    roomToken: roomName,
                    publicKey: randomGroupPublicKey,
                    isActive: true,
                    name: roomName,
                    roomDescription: roomDescription,
                    userCount: numGroupMembers,
                    infoUpdates: 0,
                    sequenceNumber: 0,
                    inboxLatestMessageId: 0,
                    outboxLatestMessageId: 0
                )
                .upserted(db)
                
                // Generate the capabilities object
                let hasBlinding: Bool = Bool.random(using: &dmThreadRandomGenerator)
                
                try! Capability(
                    openGroupServer: serverName.lowercased(),
                    variant: .sogs,
                    isMissing: false
                ).upserted(db)
                
                if hasBlinding {
                    try! Capability(
                        openGroupServer: serverName.lowercased(),
                        variant: .blind,
                        isMissing: false
                    ).upserted(db)
                }
                
                // Generate the message history (Note: Unapproved message requests will only include incoming messages)
                logProgress("Open Group Thread \(threadIndex)", "Generate \(numMessages) Messages")

                (0..<numMessages).forEach { index in
                    let messageWords: Int = ((1..<20).randomElement(using: &ogThreadRandomGenerator) ?? 0)
                    let senderId: String = (members.randomElement(using: &ogThreadRandomGenerator) ?? userSessionId.hexString)
                    
                    _ = try! Interaction(
                        threadId: thread.id,
                        threadVariant: thread.variant,
                        authorId: senderId,
                        variant: (senderId != userSessionId.hexString ? .standardIncoming : .standardOutgoing),
                        body: (0..<messageWords)
                            .compactMap { _ in wordContent.randomElement(using: &ogThreadRandomGenerator) }
                            .joined(separator: " "),
                        timestampMs: Int64(floor(timestampNow - Double(index * 5)) * 1000),
                        using: dependencies
                    )
                    .inserted(db)
                }

                logProgress("Open Group Thread \(threadIndex)", "Done")
            }
            
            ogThreadIndex += chunkSize
        }
        
        logProgress("Open Group Threads", "Done")
        logProgress("", "Complete")
    }
}<|MERGE_RESOLUTION|>--- conflicted
+++ resolved
@@ -49,20 +49,14 @@
         logProgress("", "Start")
         
         // First create the thread used to indicate that the mock data has been generated
-<<<<<<< HEAD
-        _ = try? SessionThread.fetchOrCreate(
-            db,
-            id: "MockDatabaseThread",
-            variant: .contact,
-            creationDateTimestamp: timestampNow,
-            shouldBeVisible: false,
-=======
         _ = try? SessionThread.upsert(
             db,
             id: "MockDatabaseThread",
             variant: .contact,
-            values: SessionThread.TargetValues(shouldBeVisible: .setTo(false)),
->>>>>>> 5db5fbd9
+            values: SessionThread.TargetValues(
+                creationDateTimestamp: .setTo(timestampNow),
+                shouldBeVisible: .setTo(false)
+            ),
             calledFromConfig: nil,
             using: dependencies
         )
@@ -89,27 +83,17 @@
                     .randomElement(using: &dmThreadRandomGenerator) ?? 0)
                 
                 // Generate the thread
-<<<<<<< HEAD
-                let thread: SessionThread = try! SessionThread
-                    .fetchOrCreate(
-                        db,
-                        id: randomSessionId,
-                        variant: .contact,
-                        creationDateTimestamp: TimeInterval(floor(timestampNow - Double(index * 5))),
-                        shouldBeVisible: true,
-                        calledFromConfig: nil,
-                        using: dependencies
-                    )
-=======
                 let thread: SessionThread = try! SessionThread.upsert(
                     db,
                     id: randomSessionId,
                     variant: .contact,
-                    values: SessionThread.TargetValues(shouldBeVisible: .setTo(true)),
+                    values: SessionThread.TargetValues(
+                        creationDateTimestamp: .setTo(TimeInterval(floor(timestampNow - Double(index * 5)))),
+                        shouldBeVisible: .setTo(true)
+                    ),
                     calledFromConfig: nil,
                     using: dependencies
                 )
->>>>>>> 5db5fbd9
                 
                 // Generate the contact
                 let contact: Contact = try! Contact(
@@ -218,31 +202,19 @@
                     members.append(randomSessionId)
                 }
                 
-<<<<<<< HEAD
-                let thread: SessionThread = try! SessionThread
-                    .fetchOrCreate(
-                        db,
-                        id: randomLegacyGroupPublicKey,
-                        variant: .legacyGroup,
-                        creationDateTimestamp: TimeInterval(floor(timestampNow - Double(index * 5))),
-                        shouldBeVisible: true,
-                        calledFromConfig: nil,
-                        using: dependencies
-                    )
-                try! ClosedGroup(
-                    threadId: randomLegacyGroupPublicKey,
-=======
                 let thread: SessionThread = try! SessionThread.upsert(
                     db,
-                    id: randomGroupPublicKey,
+                    id: randomLegacyGroupPublicKey,
                     variant: .legacyGroup,
-                    values: SessionThread.TargetValues(shouldBeVisible: .setTo(true)),
+                    values: SessionThread.TargetValues(
+                        creationDateTimestamp: .setTo(TimeInterval(floor(timestampNow - Double(index * 5)))),
+                        shouldBeVisible: .setTo(true)
+                    ),
                     calledFromConfig: nil,
                     using: dependencies
                 )
                 _ = try! ClosedGroup(
-                    threadId: randomGroupPublicKey,
->>>>>>> 5db5fbd9
+                    threadId: randomLegacyGroupPublicKey,
                     name: groupName,
                     formationTimestamp: TimeInterval(floor(timestampNow - Double(index * 5))),
                     shouldPoll: true,
@@ -370,29 +342,18 @@
                 }
                 
                 // Create the open group model and the thread
-<<<<<<< HEAD
-                let thread: SessionThread = try! SessionThread
-                    .fetchOrCreate(
-                        db,
-                        id: randomGroupPublicKey,
-                        variant: .community,
-                        creationDateTimestamp: TimeInterval(floor(timestampNow - Double(index * 5))),
-                        shouldBeVisible: true,
-                        calledFromConfig: nil,
-                        using: dependencies
-                    )
-                try! OpenGroup(
-=======
                 let thread: SessionThread = try! SessionThread.upsert(
                     db,
                     id: randomGroupPublicKey,
                     variant: .community,
-                    values: SessionThread.TargetValues(shouldBeVisible: .setTo(true)),
+                    values: SessionThread.TargetValues(
+                        creationDateTimestamp: .setTo(TimeInterval(floor(timestampNow - Double(index * 5)))),
+                        shouldBeVisible: .setTo(true)
+                    ),
                     calledFromConfig: nil,
                     using: dependencies
                 )
                 _ = try! OpenGroup(
->>>>>>> 5db5fbd9
                     server: serverName,
                     roomToken: roomName,
                     publicKey: randomGroupPublicKey,
