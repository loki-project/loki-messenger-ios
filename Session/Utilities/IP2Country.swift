--- conflicted
+++ resolved
@@ -8,7 +8,6 @@
 import SessionSnodeKit
 import SessionUtilitiesKit
 
-<<<<<<< HEAD
 // MARK: - Cache
 
 public extension Cache {
@@ -20,8 +19,6 @@
     )
 }
 
-=======
->>>>>>> 3a91bc52
 // MARK: - Log.Category
 
 public extension Log.Category {
@@ -30,23 +27,11 @@
 
 // MARK: - IP2Country
 
-<<<<<<< HEAD
 fileprivate class IP2Country: IP2CountryCacheType {
     private var countryNamesCache: [String: String] = [:]
     private let _cacheLoaded: CurrentValueSubject<Bool, Never> = CurrentValueSubject(false)
     private var disposables: Set<AnyCancellable> = Set()
     private var currentLocale: String {
-=======
-public enum IP2Country {
-    @ThreadSafe public static var isInitialized: Bool = false
-    @ThreadSafeObject private static var countryNamesCache: [String: String] = [:]
-    @ThreadSafe private static var pathsChangedCallbackId: UUID? = nil
-    private static let _cacheLoaded: CurrentValueSubject<Bool, Never> = CurrentValueSubject(false)
-    public static var cacheLoaded: AnyPublisher<Bool, Never> {
-        _cacheLoaded.filter { $0 }.eraseToAnyPublisher()
-    }
-    private static var currentLocale: String {
->>>>>>> 3a91bc52
         let result: String? = Locale.current.identifier
             .components(separatedBy: "_")
             .first
@@ -185,16 +170,8 @@
         DispatchQueue.global(qos: .utility).async { [weak self] in
             _ = self?.cache
             
-<<<<<<< HEAD
             /// Then register for path change callbacks which will be used to update the country name cache
             self?.registerNetworkObservables(using: dependencies)
-=======
-            guard pathsChangedCallbackId == nil else { return }
-            
-            pathsChangedCallbackId = LibSession.onPathsChanged(callback: { paths, _ in
-                self.populateCacheIfNeeded(paths: paths)
-            })
->>>>>>> 3a91bc52
         }
     }
     
@@ -225,19 +202,9 @@
     private func populateCacheIfNeeded(paths: [[LibSession.Snode]]) {
         guard !paths.isEmpty else { return }
         
-<<<<<<< HEAD
         paths.forEach { path in
             path.forEach { snode in
                 self.cacheCountry(for: snode.ip, inCache: &countryNamesCache)
-=======
-        _countryNamesCache.performUpdate { cache in
-            var result: [String: String] = cache
-            
-            paths.forEach { path in
-                path.forEach { snode in
-                    self.cacheCountry(for: snode.ip, inCache: &result)
-                }
->>>>>>> 3a91bc52
             }
             
             return result
@@ -271,11 +238,7 @@
     public func country(for ip: String) -> String {
         guard _cacheLoaded.value else { return "resolving".localized() }
         
-<<<<<<< HEAD
         return (countryNamesCache["\(ip)-\(currentLocale)"] ?? "onionRoutingPathUnknownCountry".localized())
-=======
-        return (countryNamesCache["\(ip)-\(currentLocale)"] ?? fallback)
->>>>>>> 3a91bc52
     }
 }
 
