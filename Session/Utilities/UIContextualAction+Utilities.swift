// Copyright © 2023 Rangeproof Pty Ltd. All rights reserved.

import UIKit
import GRDB
import SessionMessagingKit
import SessionUIKit
import SessionUtilitiesKit

protocol SwipeActionOptimisticCell {
    func optimisticUpdate(isMuted: Bool?, isBlocked: Bool?, isPinned: Bool?, hasUnread: Bool?)
}

extension SwipeActionOptimisticCell {
    public func optimisticUpdate(isMuted: Bool) {
        optimisticUpdate(isMuted: isMuted, isBlocked: nil, isPinned: nil, hasUnread: nil)
    }
    
    public func optimisticUpdate(isBlocked: Bool) {
        optimisticUpdate(isMuted: nil, isBlocked: isBlocked, isPinned: nil, hasUnread: nil)
    }
    
    public func optimisticUpdate(isPinned: Bool) {
        optimisticUpdate(isMuted: nil, isBlocked: nil, isPinned: isPinned, hasUnread: nil)
    }
    
    public func optimisticUpdate(hasUnread: Bool) {
        optimisticUpdate(isMuted: nil, isBlocked: nil, isPinned: nil, hasUnread: hasUnread)
    }
}

public extension UIContextualAction {
    enum SwipeAction {
        case toggleReadStatus
        case hide
        case pin
        case mute
        case block
        case leave
        case delete
        case clear
    }
    
    static func configuration(for actions: [UIContextualAction]?) -> UISwipeActionsConfiguration? {
        return actions.map { UISwipeActionsConfiguration(actions: $0) }
    }
    
    static func generateSwipeActions(
        _ actions: [SwipeAction],
        for side: UIContextualAction.Side,
        indexPath: IndexPath,
        tableView: UITableView,
        threadViewModel: SessionThreadViewModel,
        viewController: UIViewController?,
        navigatableStateHolder: NavigatableStateHolder?,
        using dependencies: Dependencies
    ) -> [UIContextualAction]? {
        guard !actions.isEmpty else { return nil }
        
        let unswipeAnimationDelay: DispatchTimeInterval = .milliseconds(500)
        
        // Note: for some reason the `UISwipeActionsConfiguration` expects actions to be left-to-right
        // for leading actions, but right-to-left for trailing actions...
        let targetActions: [SwipeAction] = (side == .trailing ? actions.reversed() : actions)
        let actionBackgroundColor: [ThemeValue] = [
            .conversationButton_swipeDestructive,
            .conversationButton_swipeSecondary,
            .conversationButton_swipeTertiary
        ]
        
        return targetActions
            .enumerated()
            .map { index, action -> UIContextualAction in
                // Even though we have to reverse the actions above, the indexes in the view hierarchy
                // are in the expected order
                let targetIndex: Int = (side == .trailing ? (targetActions.count - index) : index)
                let themeBackgroundColor: ThemeValue = actionBackgroundColor[
                    index % actionBackgroundColor.count
                ]
                
                switch action {
                    // MARK: -- toggleReadStatus
                        
                    case .toggleReadStatus:
                        let isUnread: Bool = (
                            threadViewModel.threadWasMarkedUnread == true ||
                            (threadViewModel.threadUnreadCount ?? 0) > 0
                        )
                        
                        return UIContextualAction(
                            title: (isUnread ?
                                "messageMarkRead".localized() :
                                "messageMarkUnread".localized()
                            ),
                            icon: (isUnread ?
                                UIImage(systemName: "envelope.open") :
                                UIImage(systemName: "envelope.badge")
                            ),
                            themeTintColor: .white,
                            themeBackgroundColor: .conversationButton_swipeRead,    // Always Custom
                            accessibility: Accessibility(identifier: (isUnread ? "Mark Read button" : "Mark Unread button")),
                            side: side,
                            actionIndex: targetIndex,
                            indexPath: indexPath,
                            tableView: tableView
                        ) { _, _, completionHandler  in
                            // Delay the change to give the cell "unswipe" animation some time to complete
                            DispatchQueue.global(qos: .default).asyncAfter(deadline: .now() + unswipeAnimationDelay) {
                                switch isUnread {
                                    case true: threadViewModel.markAsRead(
                                        target: .threadAndInteractions(
                                            interactionsBeforeInclusive: threadViewModel.interactionId
                                        ),
                                        using: dependencies
                                    )
                                        
                                    case false: threadViewModel.markAsUnread(using: dependencies)
                                }
                            }
                            completionHandler(true)
                        }
                    
                    // MARK: -- clear
                    
                    case .clear:
                        return UIContextualAction(
                            title: "clear".localized(),
                            icon: UIImage(named: "ic_bin"),
                            themeTintColor: .white,
                            themeBackgroundColor: themeBackgroundColor,
                            side: side,
                            actionIndex: targetIndex,
                            indexPath: indexPath,
                            tableView: tableView
                        ) { _, _, completionHandler  in
                            let confirmationModal: ConfirmationModal = ConfirmationModal(
                                info: ConfirmationModal.Info(
                                    title: "clearMessages".localized(),
                                    body: .text("clearMessagesNoteToSelfDescription".localized()),
                                    confirmTitle: "clear".localized(),
                                    confirmStyle: .danger,
                                    cancelStyle: .alert_text,
                                    dismissOnConfirm: true,
                                    onConfirm: { _ in
                                        dependencies[singleton: .storage].writeAsync { db in
                                            try SessionThread.deleteOrLeave(
                                                db,
                                                type: .hideContactConversationAndDeleteContent,
                                                threadId: threadViewModel.threadId,
<<<<<<< HEAD
                                                threadVariant: threadViewModel.threadVariant,
                                                groupLeaveType: .silent,
                                                calledFromConfig: nil,
                                                using: dependencies
=======
                                                calledFromConfigHandling: false
>>>>>>> 83911cf9
                                            )
                                        }
                                        
                                        completionHandler(true)
                                    },
                                    afterClosed: { completionHandler(false) }
                                )
                            )
                            
                            viewController?.present(confirmationModal, animated: true, completion: nil)
                        }
                        
                    // MARK: -- hide
                        
                    case .hide:
                        return UIContextualAction(
                            title: "hide".localized(),
                            icon: UIImage(systemName: "eye.slash"),
                            themeTintColor: .white,
                            themeBackgroundColor: themeBackgroundColor,
                            accessibility: Accessibility(identifier: "Hide button"),
                            side: side,
                            actionIndex: targetIndex,
                            indexPath: indexPath,
                            tableView: tableView
                        ) { _, _, completionHandler  in
                            switch threadViewModel.threadId {
                                case SessionThreadViewModel.messageRequestsSectionId:
                                    dependencies[singleton: .storage].write { db in
                                        db[.hasHiddenMessageRequests] = true
                                    }
                                    completionHandler(true)
                                    
                                default:
                                    let confirmationModal: ConfirmationModal = ConfirmationModal(
                                        info: ConfirmationModal.Info(
                                            title: "noteToSelfHide".localized(),
                                            body: .text("noteToSelfHideDescription".localized()),
                                            confirmTitle: "hide".localized(),
                                            confirmStyle: .danger,
                                            cancelStyle: .alert_text,
                                            dismissOnConfirm: true,
                                            onConfirm: { _ in
                                                dependencies[singleton: .storage].writeAsync { db in
                                                    try SessionThread.deleteOrLeave(
                                                        db,
                                                        type: .hideContactConversationAndDeleteContent,
                                                        threadId: threadViewModel.threadId,
<<<<<<< HEAD
                                                        threadVariant: threadViewModel.threadVariant,
                                                        groupLeaveType: .silent,
                                                        calledFromConfig: nil,
                                                        using: dependencies
=======
                                                        calledFromConfigHandling: false
>>>>>>> 83911cf9
                                                    )
                                                }
                                                
                                                completionHandler(true)
                                            },
                                            afterClosed: { completionHandler(false) }
                                        )
                                    )
                                    
                                    viewController?.present(confirmationModal, animated: true, completion: nil)
                            }
                        }
                        
                    // MARK: -- pin
                        
                    case .pin:
                        return UIContextualAction(
                            title: (threadViewModel.threadPinnedPriority > 0 ?
                                "pinUnpin".localized() :
                                "pin".localized()
                            ),
                            icon: (threadViewModel.threadPinnedPriority > 0 ?
                                UIImage(systemName: "pin.slash") :
                                UIImage(systemName: "pin")
                            ),
                            themeTintColor: .white,
                            themeBackgroundColor: .conversationButton_swipeTertiary,    // Always Tertiary
                            accessibility: Accessibility(
                                identifier: (threadViewModel.threadPinnedPriority > 0 ? "Pin button" : "Unpin button")
                            ),
                            side: side,
                            actionIndex: targetIndex,
                            indexPath: indexPath,
                            tableView: tableView
                        ) { _, _, completionHandler in
                            (tableView.cellForRow(at: indexPath) as? SwipeActionOptimisticCell)?
                                .optimisticUpdate(
                                    isPinned: !(threadViewModel.threadPinnedPriority > 0)
                                )
                            completionHandler(true)
                            
                            // Delay the change to give the cell "unswipe" animation some time to complete
                            DispatchQueue.global(qos: .default).asyncAfter(deadline: .now() + unswipeAnimationDelay) {
                                dependencies[singleton: .storage].writeAsync { db in
                                    try SessionThread
                                        .filter(id: threadViewModel.threadId)
                                        .updateAllAndConfig(
                                            db,
                                            SessionThread.Columns.pinnedPriority
                                                .set(to: (threadViewModel.threadPinnedPriority == 0 ? 1 : 0)),
                                            calledFromConfig: nil,
                                            using: dependencies
                                        )
                                }
                            }
                        }

                    // MARK: -- mute

                    case .mute:
                        return UIContextualAction(
                            title: (threadViewModel.threadMutedUntilTimestamp == nil ?
                                "notificationsMute".localized() :
                                "notificationsMuteUnmute".localized()
                            ),
                            icon: (threadViewModel.threadMutedUntilTimestamp == nil ?
                                UIImage(systemName: "speaker.slash") :
                                UIImage(systemName: "speaker")
                            ),
                            iconHeight: Values.mediumFontSize,
                            themeTintColor: .white,
                            themeBackgroundColor: themeBackgroundColor,
                            accessibility: Accessibility(
                                identifier: (threadViewModel.threadMutedUntilTimestamp == nil ? "Mute button" : "Unmute button")
                            ),
                            side: side,
                            actionIndex: targetIndex,
                            indexPath: indexPath,
                            tableView: tableView
                        ) { _, _, completionHandler in
                            (tableView.cellForRow(at: indexPath) as? SwipeActionOptimisticCell)?
                                .optimisticUpdate(
                                    isMuted: !(threadViewModel.threadMutedUntilTimestamp != nil)
                                )
                            completionHandler(true)
                            
                            // Delay the change to give the cell "unswipe" animation some time to complete
                            DispatchQueue.global(qos: .default).asyncAfter(deadline: .now() + unswipeAnimationDelay) {
                                dependencies[singleton: .storage].writeAsync { db in
                                    let currentValue: TimeInterval? = try SessionThread
                                        .filter(id: threadViewModel.threadId)
                                        .select(.mutedUntilTimestamp)
                                        .asRequest(of: TimeInterval.self)
                                        .fetchOne(db)
                                    
                                    try SessionThread
                                        .filter(id: threadViewModel.threadId)
                                        .updateAll(
                                            db,
                                            SessionThread.Columns.mutedUntilTimestamp.set(
                                                to: (currentValue == nil ?
                                                    Date.distantFuture.timeIntervalSince1970 :
                                                    nil
                                                )
                                            )
                                        )
                                }
                            }
                        }
                        
                    // MARK: -- block
                        
                    case .block:
                        return UIContextualAction(
                            title: (threadViewModel.threadIsBlocked == true ?
                                "blockUnblock".localized() :
                                "block".localized()
                            ),
                            icon: UIImage(named: "table_ic_block"),
                            iconHeight: Values.mediumFontSize,
                            themeTintColor: .white,
                            themeBackgroundColor: themeBackgroundColor,
                            accessibility: Accessibility(identifier: "Block button"),
                            side: side,
                            actionIndex: targetIndex,
                            indexPath: indexPath,
                            tableView: tableView
                        ) { [weak viewController] _, _, completionHandler in
                            let threadIsBlocked: Bool = (threadViewModel.threadIsBlocked == true)
                            let threadIsMessageRequest: Bool = (threadViewModel.threadIsMessageRequest == true)
                            let contactChanges: [ConfigColumnAssignment] = [
                                Contact.Columns.isBlocked.set(to: !threadIsBlocked),
                                
                                /// **Note:** We set `didApproveMe` to `true` so the current user will be able to send a
                                /// message to the person who originally sent them the message request in the future if they
                                /// unblock them
                                (!threadIsMessageRequest ? nil : Contact.Columns.didApproveMe.set(to: true)),
                                (!threadIsMessageRequest ? nil : Contact.Columns.isApproved.set(to: false))
                            ].compactMap { $0 }
                            let profileInfo: (id: String, profile: Profile?)? = dependencies[singleton: .storage].read { db in
                                switch threadViewModel.threadVariant {
                                    case .contact:
                                        return (
                                            threadViewModel.threadId,
                                            try Profile.fetchOne(db, id: threadViewModel.threadId)
                                        )
                                        
                                    case .group:
                                        let firstAdmin: GroupMember? = try GroupMember
                                            .filter(GroupMember.Columns.groupId == threadViewModel.threadId)
                                            .filter(GroupMember.Columns.role == GroupMember.Role.admin)
                                            .fetchOne(db)
                                        
                                        return try firstAdmin
                                            .map { admin in
                                                (
                                                    admin.profileId,
                                                    try Profile.fetchOne(db, id: admin.profileId)
                                                )
                                            }
                                        
                                    default: return nil
                                }
                            }
                            
                            let performBlock: (UIViewController?) -> () = { viewController in
                                (tableView.cellForRow(at: indexPath) as? SwipeActionOptimisticCell)?
                                    .optimisticUpdate(
                                        isBlocked: !threadIsBlocked
                                    )
                                completionHandler(true)
                                
                                // Delay the change to give the cell "unswipe" animation some time to complete
                                DispatchQueue.global(qos: .default).asyncAfter(deadline: .now() + unswipeAnimationDelay) {
                                    dependencies[singleton: .storage]
                                        .writePublisher { db in
                                            // Create the contact if it doesn't exist
                                            switch (threadViewModel.threadVariant, profileInfo?.id) {
                                                case (.contact, _):
                                                    try Contact
                                                        .fetchOrCreate(db, id: threadViewModel.threadId, using: dependencies)
                                                        .upsert(db)
                                                    try Contact
                                                        .filter(id: threadViewModel.threadId)
                                                        .updateAllAndConfig(
                                                            db,
                                                            contactChanges,
                                                            calledFromConfig: nil,
                                                            using: dependencies
                                                        )
                                                    
                                                case (.group, .some(let contactId)):
                                                    try Contact
                                                        .fetchOrCreate(db, id: contactId, using: dependencies)
                                                        .upsert(db)
                                                    try Contact
                                                        .filter(id: contactId)
                                                        .updateAllAndConfig(
                                                            db,
                                                            contactChanges,
                                                            calledFromConfig: nil,
                                                            using: dependencies
                                                        )
                                                    
                                                default: break
                                            }
                                            
                                            // Blocked message requests should be deleted
                                            if threadIsMessageRequest {
                                                try SessionThread.deleteOrLeave(
                                                    db,
                                                    type: .hideContactConversationAndDeleteContent,
                                                    threadId: threadViewModel.threadId,
<<<<<<< HEAD
                                                    threadVariant: threadViewModel.threadVariant,
                                                    groupLeaveType: .silent,
                                                    calledFromConfig: nil,
                                                    using: dependencies
=======
                                                    calledFromConfigHandling: false
>>>>>>> 83911cf9
                                                )
                                            }
                                        }
                                        .subscribe(on: DispatchQueue.global(qos: .userInitiated))
                                        .sinkUntilComplete()
                                }
                            }
                                
                            switch threadIsMessageRequest {
                                case false: performBlock(nil)
                                case true:
                                    let confirmationModal: ConfirmationModal = ConfirmationModal(
                                        info: ConfirmationModal.Info(
                                            title: "block".localized(),
                                            body: .attributedText(
                                                "blockDescription"
                                                    .put(key: "name", value: threadViewModel.displayName)
                                                    .localizedFormatted(baseFont: .systemFont(ofSize: Values.smallFontSize))
                                            ),
                                            confirmTitle: "block".localized(),
                                            confirmStyle: .danger,
                                            cancelStyle: .alert_text,
                                            dismissOnConfirm: true,
                                            onConfirm: { _ in
                                                performBlock(viewController)
                                            },
                                            afterClosed: { completionHandler(false) }
                                        )
                                    )
                                    
                                    viewController?.present(confirmationModal, animated: true, completion: nil)
                            }
                        }

                    // MARK: -- leave

                    case .leave:
                        return UIContextualAction(
                            title: "leave".localized(),
                            icon: UIImage(systemName: "rectangle.portrait.and.arrow.right"),
                            iconHeight: Values.mediumFontSize,
                            themeTintColor: .white,
                            themeBackgroundColor: themeBackgroundColor,
                            accessibility: Accessibility(identifier: "Leave button"),
                            side: side,
                            actionIndex: targetIndex,
                            indexPath: indexPath,
                            tableView: tableView
                        ) { [weak viewController] _, _, completionHandler in
                            let confirmationModalTitle: String = {
                                switch threadViewModel.threadVariant {
                                    case .legacyGroup, .group:
                                        return "groupLeave".localized()
                                        
                                    default: return "communityLeave".localized()
                                }
                            }()
                            
                            let confirmationModalExplanation: NSAttributedString = {
                                switch (threadViewModel.threadVariant, threadViewModel.currentUserIsClosedGroupAdmin) {
                                    case (.group, true):
                                        return "groupLeaveDescriptionAdmin"
                                            .put(key: "group_name", value: threadViewModel.displayName)
                                            .localizedFormatted(baseFont: .boldSystemFont(ofSize: Values.smallFontSize))
                                    
                                    case (.legacyGroup, true):
                                        return "groupLeaveDescription"
                                            .put(key: "group_name", value: threadViewModel.displayName)
                                            .localizedFormatted(baseFont: .boldSystemFont(ofSize: Values.smallFontSize))
                                    
                                    default:
                                        return "groupLeaveDescription"
                                            .put(key: "group_name", value: threadViewModel.displayName)
                                            .localizedFormatted(baseFont: .boldSystemFont(ofSize: Values.smallFontSize))
                                }
                            }()
                            
                            let confirmationModal: ConfirmationModal = ConfirmationModal(
                                info: ConfirmationModal.Info(
                                    title: confirmationModalTitle,
                                    body: .attributedText(confirmationModalExplanation),
                                    confirmTitle: "leave".localized(),
                                    confirmStyle: .danger,
                                    cancelStyle: .alert_text,
                                    dismissOnConfirm: true,
                                    onConfirm: { _ in
<<<<<<< HEAD
                                        dependencies[singleton: .storage].writeAsync { db in
=======
                                        let deletionType: SessionThread.DeletionType = {
                                            switch threadViewModel.threadVariant {
                                                case .legacyGroup, .group: return .leaveGroupAsync
                                                default: return .deleteCommunityAndContent
                                            }
                                        }()
                                        
                                        Storage.shared.writeAsync { db in
>>>>>>> 83911cf9
                                            do {
                                                try SessionThread.deleteOrLeave(
                                                    db,
                                                    type: deletionType,
                                                    threadId: threadViewModel.threadId,
<<<<<<< HEAD
                                                    threadVariant: threadViewModel.threadVariant,
                                                    groupLeaveType: .standard,
                                                    calledFromConfig: nil,
                                                    using: dependencies
=======
                                                    calledFromConfigHandling: false
>>>>>>> 83911cf9
                                                )
                                            } catch {
                                                DispatchQueue.main.async {
                                                    let toastBody: String = {
                                                        switch threadViewModel.threadVariant {
                                                            case .legacyGroup, .group:
                                                                return "groupLeaveErrorFailed"
                                                                    .put(key: "group_name", value: threadViewModel.displayName)
                                                                    .localized()
                                                                
                                                            default:
                                                                return "communityLeaveError"
                                                                    .put(key: "community_name", value: threadViewModel.displayName)
                                                                    .localized()
                                                        }
                                                    }()
                                                    navigatableStateHolder?.showToast(
                                                        text: toastBody,
                                                        backgroundColor: .backgroundSecondary
                                                    )
                                                }
                                            }
                                        }
                                        
                                        completionHandler(true)
                                    },
                                    afterClosed: { completionHandler(false) }
                                )
                            )
                            
                            viewController?.present(confirmationModal, animated: true, completion: nil)
                        }
                        
                    // MARK: -- delete
                        
                    case .delete:
                        return UIContextualAction(
                            title: "delete".localized(),
                            icon: UIImage(named: "ic_bin"),
                            themeTintColor: .white,
                            themeBackgroundColor: themeBackgroundColor,
                            accessibility: Accessibility(identifier: "Delete button"),
                            side: side,
                            actionIndex: targetIndex,
                            indexPath: indexPath,
                            tableView: tableView
                        ) { [weak viewController] _, _, completionHandler in
                            let isMessageRequest: Bool = (threadViewModel.threadIsMessageRequest == true)
                            let confirmationModalTitle: String = {
                                switch (threadViewModel.threadVariant, isMessageRequest) {
                                    case (_, true): return "delete".localized()
                                    case (.contact, _):
                                        return "conversationsDelete".localized()
                                        
                                    case (.legacyGroup, _), (.group, _):
                                        return "groupDelete".localized()
                                        
                                    case (.community, _): return "delete".localized()
                                }
                            }()
                            let confirmationModalExplanation: NSAttributedString = {
                                guard !isMessageRequest else {
                                    switch threadViewModel.threadVariant {
                                        case .group: return NSAttributedString(string: "groupInviteDelete".localized())
                                        default: return NSAttributedString(string: "messageRequestsDelete".localized())
                                    }
                                }
                                
                                guard threadViewModel.currentUserIsClosedGroupAdmin == false else {
                                    return "groupDeleteDescription"
                                        .put(key: "group_name", value: threadViewModel.displayName)
                                        .localizedFormatted(baseFont: .boldSystemFont(ofSize: Values.smallFontSize))
                                }
                                
                                switch threadViewModel.threadVariant {
                                    case .contact:
                                        return "conversationsDeleteDescription"
                                            .put(key: "name", value: threadViewModel.displayName)
                                            .localizedFormatted(baseFont: .boldSystemFont(ofSize: Values.smallFontSize))
                                        
                                    default:
                                        return "groupLeaveDescription"
                                            .put(key: "group_name", value: threadViewModel.displayName)
                                            .localizedFormatted(baseFont: .boldSystemFont(ofSize: Values.smallFontSize))
                                }
                            }()
                            
                            let confirmationModal: ConfirmationModal = ConfirmationModal(
                                info: ConfirmationModal.Info(
                                    title: confirmationModalTitle,
                                    body: .attributedText(confirmationModalExplanation),
                                    confirmTitle: "delete".localized(),
                                    confirmStyle: .danger,
                                    cancelStyle: .alert_text,
                                    dismissOnConfirm: true,
                                    onConfirm: { _ in
<<<<<<< HEAD
                                        dependencies[singleton: .storage].writeAsync { db in
=======
                                        let deletionType: SessionThread.DeletionType = {
                                            switch (threadViewModel.threadVariant, isMessageRequest) {
                                                case (.community, _): return .deleteCommunityAndContent
                                                case (.group, true): return .deleteGroupAndContent
                                                case (.group, _), (.legacyGroup, _):
                                                    return .leaveGroupAsync
                                                
                                                case (.contact, _):
                                                    return .hideContactConversationAndDeleteContent
                                            }
                                        }()
                                        
                                        Storage.shared.writeAsync { db in
>>>>>>> 83911cf9
                                            try SessionThread.deleteOrLeave(
                                                db,
                                                type: deletionType,
                                                threadId: threadViewModel.threadId,
<<<<<<< HEAD
                                                threadVariant: threadViewModel.threadVariant,
                                                groupLeaveType: (isMessageRequest ? .silent : .forced),
                                                calledFromConfig: nil,
                                                using: dependencies
=======
                                                calledFromConfigHandling: false
>>>>>>> 83911cf9
                                            )
                                        }
                                        
                                        completionHandler(true)
                                    },
                                    afterClosed: { completionHandler(false) }
                                )
                            )
                            
                            viewController?.present(confirmationModal, animated: true, completion: nil)
                        }
                }
            }
    }
}<|MERGE_RESOLUTION|>--- conflicted
+++ resolved
@@ -146,14 +146,9 @@
                                                 db,
                                                 type: .hideContactConversationAndDeleteContent,
                                                 threadId: threadViewModel.threadId,
-<<<<<<< HEAD
                                                 threadVariant: threadViewModel.threadVariant,
-                                                groupLeaveType: .silent,
                                                 calledFromConfig: nil,
                                                 using: dependencies
-=======
-                                                calledFromConfigHandling: false
->>>>>>> 83911cf9
                                             )
                                         }
                                         
@@ -202,14 +197,9 @@
                                                         db,
                                                         type: .hideContactConversationAndDeleteContent,
                                                         threadId: threadViewModel.threadId,
-<<<<<<< HEAD
                                                         threadVariant: threadViewModel.threadVariant,
-                                                        groupLeaveType: .silent,
                                                         calledFromConfig: nil,
                                                         using: dependencies
-=======
-                                                        calledFromConfigHandling: false
->>>>>>> 83911cf9
                                                     )
                                                 }
                                                 
@@ -423,14 +413,9 @@
                                                     db,
                                                     type: .hideContactConversationAndDeleteContent,
                                                     threadId: threadViewModel.threadId,
-<<<<<<< HEAD
                                                     threadVariant: threadViewModel.threadVariant,
-                                                    groupLeaveType: .silent,
                                                     calledFromConfig: nil,
                                                     using: dependencies
-=======
-                                                    calledFromConfigHandling: false
->>>>>>> 83911cf9
                                                 )
                                             }
                                         }
@@ -517,9 +502,6 @@
                                     cancelStyle: .alert_text,
                                     dismissOnConfirm: true,
                                     onConfirm: { _ in
-<<<<<<< HEAD
-                                        dependencies[singleton: .storage].writeAsync { db in
-=======
                                         let deletionType: SessionThread.DeletionType = {
                                             switch threadViewModel.threadVariant {
                                                 case .legacyGroup, .group: return .leaveGroupAsync
@@ -527,21 +509,15 @@
                                             }
                                         }()
                                         
-                                        Storage.shared.writeAsync { db in
->>>>>>> 83911cf9
+                                        dependencies[singleton: .storage].writeAsync { db in
                                             do {
                                                 try SessionThread.deleteOrLeave(
                                                     db,
                                                     type: deletionType,
                                                     threadId: threadViewModel.threadId,
-<<<<<<< HEAD
                                                     threadVariant: threadViewModel.threadVariant,
-                                                    groupLeaveType: .standard,
                                                     calledFromConfig: nil,
                                                     using: dependencies
-=======
-                                                    calledFromConfigHandling: false
->>>>>>> 83911cf9
                                                 )
                                             } catch {
                                                 DispatchQueue.main.async {
@@ -638,9 +614,6 @@
                                     cancelStyle: .alert_text,
                                     dismissOnConfirm: true,
                                     onConfirm: { _ in
-<<<<<<< HEAD
-                                        dependencies[singleton: .storage].writeAsync { db in
-=======
                                         let deletionType: SessionThread.DeletionType = {
                                             switch (threadViewModel.threadVariant, isMessageRequest) {
                                                 case (.community, _): return .deleteCommunityAndContent
@@ -653,20 +626,14 @@
                                             }
                                         }()
                                         
-                                        Storage.shared.writeAsync { db in
->>>>>>> 83911cf9
+                                        dependencies[singleton: .storage].writeAsync { db in
                                             try SessionThread.deleteOrLeave(
                                                 db,
                                                 type: deletionType,
                                                 threadId: threadViewModel.threadId,
-<<<<<<< HEAD
                                                 threadVariant: threadViewModel.threadVariant,
-                                                groupLeaveType: (isMessageRequest ? .silent : .forced),
                                                 calledFromConfig: nil,
                                                 using: dependencies
-=======
-                                                calledFromConfigHandling: false
->>>>>>> 83911cf9
                                             )
                                         }
                                         
