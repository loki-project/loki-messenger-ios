
@objc(LKMentionUtilities)
public final class MentionUtilities : NSObject {

    override private init() { }

    @objc public static func highlightMentions(in string: String, threadID: String) -> String {
        return highlightMentions(in: string, isOutgoingMessage: false, threadID: threadID, attributes: [:]).string // isOutgoingMessage and attributes are irrelevant
    }

    @objc public static func highlightMentions(in string: String, isOutgoingMessage: Bool, threadID: String, attributes: [NSAttributedString.Key:Any]) -> NSAttributedString {
<<<<<<< HEAD
        let openGroup = Storage.shared.getOpenGroup(for: threadID)
        OWSPrimaryStorage.shared().dbReadConnection.read { transaction in
            MentionsManager.populateUserPublicKeyCacheIfNeeded(for: threadID, in: transaction)
        }
=======
        let openGroupV2 = Storage.shared.getV2OpenGroup(for: threadID)
>>>>>>> a6ceaa3c
        var string = string
        let regex = try! NSRegularExpression(pattern: "@[0-9a-fA-F]{66}", options: [])
        var mentions: [(range: NSRange, publicKey: String)] = []
        var outerMatch = regex.firstMatch(in: string, options: .withoutAnchoringBounds, range: NSRange(location: 0, length: string.utf16.count))
        while let match = outerMatch {
            let publicKey = String((string as NSString).substring(with: match.range).dropFirst()) // Drop the @
            let matchEnd: Int
<<<<<<< HEAD
            if knownPublicKeys.contains(publicKey) {
                let context: Contact.Context = (openGroup != nil) ? .openGroup : .regular
                let displayName = Storage.shared.getContact(with: publicKey)?.displayName(for: context)
                if let displayName = displayName {
                    string = (string as NSString).replacingCharacters(in: match.range, with: "@\(displayName)")
                    mentions.append((range: NSRange(location: match.range.location, length: displayName.utf16.count + 1), publicKey: publicKey)) // + 1 to include the @
                    matchEnd = match.range.location + displayName.utf16.count
                } else {
                    matchEnd = match.range.location + match.range.length
                }
=======
            let context: Contact.Context = (openGroupV2 != nil) ? .openGroup : .regular
            let displayName = Storage.shared.getContact(with: publicKey)?.displayName(for: context)
            if let displayName = displayName {
                string = (string as NSString).replacingCharacters(in: match.range, with: "@\(displayName)")
                mentions.append((range: NSRange(location: match.range.location, length: displayName.utf16.count + 1), publicKey: publicKey)) // + 1 to include the @
                matchEnd = match.range.location + displayName.utf16.count
>>>>>>> a6ceaa3c
            } else {
                matchEnd = match.range.location + match.range.length
            }
            outerMatch = regex.firstMatch(in: string, options: .withoutAnchoringBounds, range: NSRange(location: matchEnd, length: string.utf16.count - matchEnd))
        }
        let result = NSMutableAttributedString(string: string, attributes: attributes)
        mentions.forEach { mention in
            let color = isOutgoingMessage ? (isLightMode ? .white : .black) : Colors.accent
            result.addAttribute(.foregroundColor, value: color, range: mention.range)
            result.addAttribute(.font, value: UIFont.boldSystemFont(ofSize: Values.smallFontSize), range: mention.range)
        }
        return result
    }
}<|MERGE_RESOLUTION|>--- conflicted
+++ resolved
@@ -9,14 +9,7 @@
     }
 
     @objc public static func highlightMentions(in string: String, isOutgoingMessage: Bool, threadID: String, attributes: [NSAttributedString.Key:Any]) -> NSAttributedString {
-<<<<<<< HEAD
         let openGroup = Storage.shared.getOpenGroup(for: threadID)
-        OWSPrimaryStorage.shared().dbReadConnection.read { transaction in
-            MentionsManager.populateUserPublicKeyCacheIfNeeded(for: threadID, in: transaction)
-        }
-=======
-        let openGroupV2 = Storage.shared.getV2OpenGroup(for: threadID)
->>>>>>> a6ceaa3c
         var string = string
         let regex = try! NSRegularExpression(pattern: "@[0-9a-fA-F]{66}", options: [])
         var mentions: [(range: NSRange, publicKey: String)] = []
@@ -24,25 +17,12 @@
         while let match = outerMatch {
             let publicKey = String((string as NSString).substring(with: match.range).dropFirst()) // Drop the @
             let matchEnd: Int
-<<<<<<< HEAD
-            if knownPublicKeys.contains(publicKey) {
-                let context: Contact.Context = (openGroup != nil) ? .openGroup : .regular
-                let displayName = Storage.shared.getContact(with: publicKey)?.displayName(for: context)
-                if let displayName = displayName {
-                    string = (string as NSString).replacingCharacters(in: match.range, with: "@\(displayName)")
-                    mentions.append((range: NSRange(location: match.range.location, length: displayName.utf16.count + 1), publicKey: publicKey)) // + 1 to include the @
-                    matchEnd = match.range.location + displayName.utf16.count
-                } else {
-                    matchEnd = match.range.location + match.range.length
-                }
-=======
-            let context: Contact.Context = (openGroupV2 != nil) ? .openGroup : .regular
+            let context: Contact.Context = (openGroup != nil ? .openGroup : .regular)
             let displayName = Storage.shared.getContact(with: publicKey)?.displayName(for: context)
             if let displayName = displayName {
                 string = (string as NSString).replacingCharacters(in: match.range, with: "@\(displayName)")
                 mentions.append((range: NSRange(location: match.range.location, length: displayName.utf16.count + 1), publicKey: publicKey)) // + 1 to include the @
                 matchEnd = match.range.location + displayName.utf16.count
->>>>>>> a6ceaa3c
             } else {
                 matchEnd = match.range.location + match.range.length
             }
