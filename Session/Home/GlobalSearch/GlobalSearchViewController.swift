// Copyright © 2022 Rangeproof Pty Ltd. All rights reserved.

import UIKit
import GRDB
import DifferenceKit
import SessionUIKit
import SessionMessagingKit
import SessionUtilitiesKit
import SignalUtilitiesKit

class GlobalSearchViewController: BaseVC, LibSessionRespondingViewController, UITableViewDelegate, UITableViewDataSource {
    fileprivate typealias SectionModel = ArraySection<SearchSection, SessionThreadViewModel>
    
    // MARK: - SearchSection
    
    enum SearchSection: Int, Differentiable {
        case noResults
        case contactsAndGroups
        case messages
    }
    
    // MARK: - LibSessionRespondingViewController
    
    let isConversationList: Bool = true
    
    func forceRefreshIfNeeded() {
        // Need to do this as the 'GlobalSearchViewController' doesn't observe database changes
        updateSearchResults(searchText: searchText, force: true)
    }
    
    // MARK: - Variables
    
    private let dependencies: Dependencies
    private lazy var defaultSearchResults: [SectionModel] = {
        let result: SessionThreadViewModel? = Dependencies()[singleton: .storage].read { db -> SessionThreadViewModel? in
            try SessionThreadViewModel
                .noteToSelfOnlyQuery(userSessionId: getUserSessionId(db))
                .fetchOne(db)
        }
        
        return [ result.map { ArraySection(model: .contactsAndGroups, elements: [$0]) } ]
            .compactMap { $0 }
    }()
    private var readConnection: Atomic<Database?> = Atomic(nil)
    private lazy var searchResultSet: [SectionModel] = self.defaultSearchResults
    private var termForCurrentSearchResultSet: String = ""
    private var lastSearchText: String?
    private var refreshTimer: Timer?
    
    var isLoading = false
    
    @objc public var searchText = "" {
        didSet {
            Log.assertOnMainThread()
            // Use a slight delay to debounce updates.
            refreshSearchResults()
        }
    }
    
<<<<<<< HEAD
=======
    // MARK: - Initialization
    
>>>>>>> 304423f3
    init(using dependencies: Dependencies) {
        self.dependencies = dependencies
        
        super.init(nibName: nil, bundle: nil)
    }
    
    required init?(coder: NSCoder) {
        fatalError("init(coder:) has not been implemented")
    }
<<<<<<< HEAD
    
=======

>>>>>>> 304423f3
    // MARK: - UI Components

    internal lazy var searchBar: SearchBar = {
        let result: SearchBar = SearchBar()
        result.themeTintColor = .textPrimary
        result.delegate = self
        result.showsCancelButton = true
        
        return result
    }()
    
    private var searchBarWidth: NSLayoutConstraint?

    internal lazy var tableView: UITableView = {
        let result: UITableView = UITableView(frame: .zero, style: .grouped)
        result.themeBackgroundColor = .clear
        result.rowHeight = UITableView.automaticDimension
        result.estimatedRowHeight = 60
        result.separatorStyle = .none
        result.keyboardDismissMode = .onDrag
        result.register(view: EmptySearchResultCell.self)
        result.register(view: FullConversationCell.self)
        result.showsVerticalScrollIndicator = false
        
        return result
    }()

    // MARK: - View Lifecycle
    
    public override func viewDidLoad() {
        super.viewDidLoad()
        
        tableView.dataSource = self
        tableView.delegate = self
        view.addSubview(tableView)
        tableView.pin(.leading, to: .leading, of: view)
        tableView.pin(.top, to: .top, of: view, withInset: Values.smallSpacing)
        tableView.pin(.trailing, to: .trailing, of: view)
        tableView.pin(.bottom, to: .bottom, of: view)

        navigationItem.hidesBackButton = true
        setupNavigationBar()
    }

    public override func viewDidAppear(_ animated: Bool) {
        super.viewDidAppear(animated)
        searchBar.becomeFirstResponder()
    }

    public override func viewWillDisappear(_ animated: Bool) {
        super.viewWillDisappear(animated)
        
        UIView.performWithoutAnimation {
            searchBar.resignFirstResponder()
        }
    }
    
    override func viewWillTransition(to size: CGSize, with coordinator: UIViewControllerTransitionCoordinator) {
        super.viewWillTransition(to: size, with: coordinator)
        searchBarWidth?.constant = size.width - 32
    }

    private func setupNavigationBar() {
        // This is a workaround for a UI issue that the navigation bar can be a bit higher if
        // the search bar is put directly to be the titleView. And this can cause the tableView
        // in home screen doing a weird scrolling when going back to home screen.
        let searchBarContainer: UIView = UIView()
        searchBarContainer.layoutMargins = UIEdgeInsets.zero
        searchBar.sizeToFit()
        searchBar.layoutMargins = UIEdgeInsets.zero
        searchBarContainer.set(.height, to: 44)
        searchBarWidth = searchBarContainer.set(.width, to: UIScreen.main.bounds.width - 32)
        searchBarContainer.addSubview(searchBar)
        navigationItem.titleView = searchBarContainer
        
        // On iPad, the cancel button won't show
        // See more https://developer.apple.com/documentation/uikit/uisearchbar/1624283-showscancelbutton?language=objc
        if UIDevice.current.isIPad {
            let ipadCancelButton = UIButton()
            ipadCancelButton.setTitle("Cancel", for: .normal)
            ipadCancelButton.setThemeTitleColor(.textPrimary, for: .normal)
            ipadCancelButton.addTarget(self, action: #selector(cancel), for: .touchUpInside)
            searchBarContainer.addSubview(ipadCancelButton)
            
            ipadCancelButton.pin(.trailing, to: .trailing, of: searchBarContainer)
            ipadCancelButton.center(.vertical, in: searchBarContainer)
            searchBar.pin(.top, to: .top, of: searchBar)
            searchBar.pin(.leading, to: .leading, of: searchBar)
            searchBar.pin(.trailing, to: .leading, of: ipadCancelButton, withInset: -Values.smallSpacing)
            searchBar.pin(.bottom, to: .bottom, of: searchBar)
        }
        else {
            searchBar.pin(toMarginsOf: searchBarContainer)
        }
    }

    // MARK: - Update Search Results

    private func refreshSearchResults() {
        refreshTimer?.invalidate()
        refreshTimer = Timer.scheduledTimerOnMainThread(withTimeInterval: 0.1) { [weak self] _ in
            self?.updateSearchResults(searchText: (self?.searchText ?? ""))
        }
    }

    private func updateSearchResults(
        searchText rawSearchText: String,
        force: Bool = false,
        using dependencies: Dependencies = Dependencies()
    ) {
        let searchText = rawSearchText.stripped
        
        guard searchText.count > 0 else {
            guard searchText != (lastSearchText ?? "") else { return }
            
            searchResultSet = defaultSearchResults
            lastSearchText = nil
            tableView.reloadData()
            return
        }
        guard force || lastSearchText != searchText else { return }

        lastSearchText = searchText

        DispatchQueue.global(qos: .default).async { [weak self] in
            self?.readConnection.wrappedValue?.interrupt()
            
            let result: Result<[SectionModel], Error>? = dependencies[singleton: .storage].read { db -> Result<[SectionModel], Error> in
                self?.readConnection.mutate { $0 = db }
                
                do {
                    let userSessionId: SessionId = getUserSessionId(db, using: dependencies)
                    let contactsAndGroupsResults: [SessionThreadViewModel] = try SessionThreadViewModel
                        .contactsAndGroupsQuery(
                            userSessionId: userSessionId,
                            pattern: try SessionThreadViewModel.pattern(db, searchTerm: searchText),
                            searchTerm: searchText
                        )
                        .fetchAll(db)
                    let messageResults: [SessionThreadViewModel] = try SessionThreadViewModel
                        .messagesQuery(
                            userSessionId: userSessionId,
                            pattern: try SessionThreadViewModel.pattern(db, searchTerm: searchText)
                        )
                        .fetchAll(db)
                    
                    return .success([
                        ArraySection(model: .contactsAndGroups, elements: contactsAndGroupsResults),
                        ArraySection(model: .messages, elements: messageResults)
                    ])
                }
                catch {
                    // Don't log the 'interrupt' error as that's just the user typing too fast
                    if (error as? DatabaseError)?.resultCode != DatabaseError.SQLITE_INTERRUPT {
                        SNLog("[GlobalSearch] Failed to find results due to error: \(error)")
                    }
                    
                    return .failure(error)
                }
            }
            
            DispatchQueue.main.async {
                switch result {
                    case .success(let sections):
                        let hasResults: Bool = (
                            !searchText.isEmpty &&
                            (sections.map { $0.elements.count }.reduce(0, +) > 0)
                        )
                        
                        self?.termForCurrentSearchResultSet = searchText
                        self?.searchResultSet = [
                            (hasResults ? nil : [
                                ArraySection(
                                    model: .noResults,
                                    elements: [
                                        SessionThreadViewModel(threadId: SessionThreadViewModel.invalidId)
                                    ]
                                )
                            ]),
                            (hasResults ? sections : nil)
                        ]
                        .compactMap { $0 }
                        .flatMap { $0 }
                        self?.isLoading = false
                        self?.tableView.reloadData()
                        self?.refreshTimer = nil
                        
                    default: break
                }
            }
        }
    }
    
    @objc func cancel() {
        self.navigationController?.popViewController(animated: true)
    }
}

// MARK: - UISearchBarDelegate

extension GlobalSearchViewController: UISearchBarDelegate {
    public func searchBarTextDidBeginEditing(_ searchBar: UISearchBar) {
        self.updateSearchText()
    }

    public func searchBarTextDidEndEditing(_ searchBar: UISearchBar) {
        self.updateSearchText()
    }

    public func searchBar(_ searchBar: UISearchBar, textDidChange searchText: String) {
        self.updateSearchText()
    }

    public func searchBarCancelButtonClicked(_ searchBar: UISearchBar) {
        searchBar.text = nil
        searchBar.resignFirstResponder()
        self.navigationController?.popViewController(animated: true)
    }

    func updateSearchText() {
        guard let searchText = searchBar.text?.stripped else { return }
        self.searchText = searchText
    }
}

// MARK: - UITableViewDelegate & UITableViewDataSource

extension GlobalSearchViewController {

    // MARK: - UITableViewDelegate

    public func tableView(_ tableView: UITableView, didSelectRowAt indexPath: IndexPath) {
        tableView.deselectRow(at: indexPath, animated: false)
        
        let section: SectionModel = self.searchResultSet[indexPath.section]
        
        switch section.model {
            case .noResults: break
            case .contactsAndGroups, .messages:
                show(
                    threadId: section.elements[indexPath.row].threadId,
                    threadVariant: section.elements[indexPath.row].threadVariant,
                    focusedInteractionInfo: {
                        guard
                            let interactionId: Int64 = section.elements[indexPath.row].interactionId,
                            let timestampMs: Int64 = section.elements[indexPath.row].interactionTimestampMs
                        else { return nil }
                        
                        return Interaction.TimestampInfo(
                            id: interactionId,
                            timestampMs: timestampMs
                        )
                    }()
                )
        }
    }

    private func show(
        threadId: String,
        threadVariant: SessionThread.Variant,
        focusedInteractionInfo: Interaction.TimestampInfo? = nil,
<<<<<<< HEAD
        animated: Bool = true,
        using dependencies: Dependencies = Dependencies()
=======
        animated: Bool = true
>>>>>>> 304423f3
    ) {
        guard Thread.isMainThread else {
            DispatchQueue.main.async { [weak self] in
                self?.show(threadId: threadId, threadVariant: threadVariant, focusedInteractionInfo: focusedInteractionInfo, animated: animated)
            }
            return
        }
        
        // If it's a one-to-one thread then make sure the thread exists before pushing to it (in case the
        // contact has been hidden)
        if threadVariant == .contact {
            dependencies[singleton: .storage].write { db in
                try SessionThread.fetchOrCreate(
                    db,
                    id: threadId,
                    variant: threadVariant,
                    shouldBeVisible: nil,    // Don't change current state
                    calledFromConfig: nil,
                    using: dependencies
                )
            }
        }
        
        let viewController: ConversationVC = ConversationVC(
            threadId: threadId,
            threadVariant: threadVariant,
            focusedInteractionInfo: focusedInteractionInfo,
            using: dependencies
        )
        self.navigationController?.pushViewController(viewController, animated: true)
    }

    // MARK: - UITableViewDataSource

    public func numberOfSections(in tableView: UITableView) -> Int {
        return self.searchResultSet.count
    }
    
    public func tableView(_ tableView: UITableView, numberOfRowsInSection section: Int) -> Int {
        return self.searchResultSet[section].elements.count
    }

    public func tableView(_ tableView: UITableView, viewForFooterInSection section: Int) -> UIView? {
        UIView()
    }

    public func tableView(_ tableView: UITableView, heightForFooterInSection section: Int) -> CGFloat {
        .leastNonzeroMagnitude
    }

    public func tableView(_ tableView: UITableView, heightForHeaderInSection section: Int) -> CGFloat {
        guard nil != self.tableView(tableView, titleForHeaderInSection: section) else {
            return .leastNonzeroMagnitude
        }
        
        return UITableView.automaticDimension
    }

    public func tableView(_ tableView: UITableView, viewForHeaderInSection section: Int) -> UIView? {
        guard let title: String = self.tableView(tableView, titleForHeaderInSection: section) else {
            return UIView()
        }

        let titleLabel = UILabel()
        titleLabel.font = .boldSystemFont(ofSize: Values.largeFontSize)
        titleLabel.text = title
        titleLabel.themeTextColor = .textPrimary

        let container = UIView()
        container.themeBackgroundColor = .backgroundPrimary
        container.addSubview(titleLabel)
        
        titleLabel.pin(.top, to: .top, of: container, withInset: Values.mediumSpacing)
        titleLabel.pin(.bottom, to: .bottom, of: container, withInset: -Values.mediumSpacing)
        titleLabel.pin(.left, to: .left, of: container, withInset: Values.largeSpacing)
        titleLabel.pin(.right, to: .right, of: container, withInset: -Values.largeSpacing)
        
        return container
    }

    public func tableView(_ tableView: UITableView, titleForHeaderInSection section: Int) -> String? {
        let section: SectionModel = self.searchResultSet[section]
        
        switch section.model {
            case .noResults: return nil
            case .contactsAndGroups: return (section.elements.isEmpty ? nil : "SEARCH_SECTION_CONTACTS".localized())
            case .messages: return (section.elements.isEmpty ? nil : "SEARCH_SECTION_MESSAGES".localized())
        }
    }

    public func tableView(_ tableView: UITableView, heightForRowAt indexPath: IndexPath) -> CGFloat {
        return UITableView.automaticDimension
    }

    public func tableView(_ tableView: UITableView, cellForRowAt indexPath: IndexPath) -> UITableViewCell {
        let section: SectionModel = self.searchResultSet[indexPath.section]
        
        switch section.model {
            case .noResults:
                let cell: EmptySearchResultCell = tableView.dequeue(type: EmptySearchResultCell.self, for: indexPath)
                cell.configure(isLoading: isLoading)
                return cell
                
            case .contactsAndGroups:
                let cell: FullConversationCell = tableView.dequeue(type: FullConversationCell.self, for: indexPath)
                cell.updateForContactAndGroupSearchResult(with: section.elements[indexPath.row], searchText: self.termForCurrentSearchResultSet)
                return cell
                
            case .messages:
                let cell: FullConversationCell = tableView.dequeue(type: FullConversationCell.self, for: indexPath)
                cell.updateForMessageSearchResult(
                    with: section.elements[indexPath.row],
                    searchText: self.termForCurrentSearchResultSet,
                    using: dependencies
                )
                return cell
        }
    }
}<|MERGE_RESOLUTION|>--- conflicted
+++ resolved
@@ -32,9 +32,9 @@
     
     private let dependencies: Dependencies
     private lazy var defaultSearchResults: [SectionModel] = {
-        let result: SessionThreadViewModel? = Dependencies()[singleton: .storage].read { db -> SessionThreadViewModel? in
+        let result: SessionThreadViewModel? = dependencies[singleton: .storage].read { [dependencies] db -> SessionThreadViewModel? in
             try SessionThreadViewModel
-                .noteToSelfOnlyQuery(userSessionId: getUserSessionId(db))
+                .noteToSelfOnlyQuery(userSessionId: dependencies[cache: .general].sessionId)
                 .fetchOne(db)
         }
         
@@ -57,11 +57,8 @@
         }
     }
     
-<<<<<<< HEAD
-=======
     // MARK: - Initialization
     
->>>>>>> 304423f3
     init(using dependencies: Dependencies) {
         self.dependencies = dependencies
         
@@ -71,11 +68,7 @@
     required init?(coder: NSCoder) {
         fatalError("init(coder:) has not been implemented")
     }
-<<<<<<< HEAD
-    
-=======
-
->>>>>>> 304423f3
+
     // MARK: - UI Components
 
     internal lazy var searchBar: SearchBar = {
@@ -176,15 +169,14 @@
 
     private func refreshSearchResults() {
         refreshTimer?.invalidate()
-        refreshTimer = Timer.scheduledTimerOnMainThread(withTimeInterval: 0.1) { [weak self] _ in
+        refreshTimer = Timer.scheduledTimerOnMainThread(withTimeInterval: 0.1, using: dependencies) { [weak self] _ in
             self?.updateSearchResults(searchText: (self?.searchText ?? ""))
         }
     }
 
     private func updateSearchResults(
         searchText rawSearchText: String,
-        force: Bool = false,
-        using dependencies: Dependencies = Dependencies()
+        force: Bool = false
     ) {
         let searchText = rawSearchText.stripped
         
@@ -200,14 +192,14 @@
 
         lastSearchText = searchText
 
-        DispatchQueue.global(qos: .default).async { [weak self] in
+        DispatchQueue.global(qos: .default).async { [weak self, dependencies] in
             self?.readConnection.wrappedValue?.interrupt()
             
             let result: Result<[SectionModel], Error>? = dependencies[singleton: .storage].read { db -> Result<[SectionModel], Error> in
                 self?.readConnection.mutate { $0 = db }
                 
                 do {
-                    let userSessionId: SessionId = getUserSessionId(db, using: dependencies)
+                    let userSessionId: SessionId = dependencies[cache: .general].sessionId
                     let contactsAndGroupsResults: [SessionThreadViewModel] = try SessionThreadViewModel
                         .contactsAndGroupsQuery(
                             userSessionId: userSessionId,
@@ -251,7 +243,10 @@
                                 ArraySection(
                                     model: .noResults,
                                     elements: [
-                                        SessionThreadViewModel(threadId: SessionThreadViewModel.invalidId)
+                                        SessionThreadViewModel(
+                                            threadId: SessionThreadViewModel.invalidId,
+                                            using: dependencies
+                                        )
                                     ]
                                 )
                             ]),
@@ -337,12 +332,7 @@
         threadId: String,
         threadVariant: SessionThread.Variant,
         focusedInteractionInfo: Interaction.TimestampInfo? = nil,
-<<<<<<< HEAD
-        animated: Bool = true,
-        using dependencies: Dependencies = Dependencies()
-=======
         animated: Bool = true
->>>>>>> 304423f3
     ) {
         guard Thread.isMainThread else {
             DispatchQueue.main.async { [weak self] in
@@ -354,7 +344,7 @@
         // If it's a one-to-one thread then make sure the thread exists before pushing to it (in case the
         // contact has been hidden)
         if threadVariant == .contact {
-            dependencies[singleton: .storage].write { db in
+            dependencies[singleton: .storage].write { [dependencies] db in
                 try SessionThread.fetchOrCreate(
                     db,
                     id: threadId,
@@ -448,7 +438,11 @@
                 
             case .contactsAndGroups:
                 let cell: FullConversationCell = tableView.dequeue(type: FullConversationCell.self, for: indexPath)
-                cell.updateForContactAndGroupSearchResult(with: section.elements[indexPath.row], searchText: self.termForCurrentSearchResultSet)
+                cell.updateForContactAndGroupSearchResult(
+                    with: section.elements[indexPath.row],
+                    searchText: self.termForCurrentSearchResultSet,
+                    using: dependencies
+                )
                 return cell
                 
             case .messages:
