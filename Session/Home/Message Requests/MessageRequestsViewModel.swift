--- conflicted
+++ resolved
@@ -226,12 +226,8 @@
                                         threadIds: threadInfo
                                             .filter { _, variant in variant == .contact }
                                             .map { id, _ in id },
-<<<<<<< HEAD
                                         threadVariant: .contact,
                                         calledFromConfig: nil,
-=======
-                                        calledFromConfigHandling: false,
->>>>>>> 5db5fbd9
                                         using: dependencies
                                     )
                                     
@@ -242,12 +238,8 @@
                                         threadIds: threadInfo
                                             .filter { _, variant in variant == .legacyGroup || variant == .group }
                                             .map { id, _ in id },
-<<<<<<< HEAD
                                         threadVariant: .group,
                                         calledFromConfig: nil,
-=======
-                                        calledFromConfigHandling: false,
->>>>>>> 5db5fbd9
                                         using: dependencies
                                     )
                                 }
