--- conflicted
+++ resolved
@@ -77,22 +77,6 @@
                         
                         return SQL("JOIN \(Profile.self) ON \(profile[.id]) = \(thread[.id])")
                     }()
-<<<<<<< HEAD
-                ),
-                PagedData.ObservedChanges(
-                    table: RecipientState.self,
-                    columns: [.state],
-                    joinToPagedType: {
-                        let interaction: TypedTableAlias<Interaction> = TypedTableAlias()
-                        let recipientState: TypedTableAlias<RecipientState> = TypedTableAlias()
-                        
-                        return """
-                            JOIN \(Interaction.self) ON \(interaction[.threadId]) = \(thread[.id])
-                            LEFT JOIN \(RecipientState.self) ON \(recipientState[.interactionId]) = \(interaction[.id])
-                        """
-                    }()
-=======
->>>>>>> 83911cf9
                 )
             ],
             /// **Note:** This `optimisedJoinSQL` value includes the required minimum joins needed for the query but differs
@@ -223,12 +207,6 @@
                             title: "clearAll".localized(),
                             body: .text("messageRequestsClearAllExplanation".localized()),
                             confirmTitle: "clear".localized(),
-<<<<<<< HEAD
-                            confirmAccessibility: Accessibility(
-                                identifier: "Confirm clear"
-                            ),
-=======
->>>>>>> 83911cf9
                             confirmStyle: .danger,
                             cancelStyle: .alert_text,
                             onConfirm: { _ in
@@ -241,14 +219,9 @@
                                         threadIds: threadInfo
                                             .filter { _, variant in variant == .contact }
                                             .map { id, _ in id },
-<<<<<<< HEAD
                                         threadVariant: .contact,
-                                        groupLeaveType: .silent,
                                         calledFromConfig: nil,
                                         using: dependencies
-=======
-                                        calledFromConfigHandling: false
->>>>>>> 83911cf9
                                     )
                                     
                                     // Remove the group invites
@@ -258,14 +231,9 @@
                                         threadIds: threadInfo
                                             .filter { _, variant in variant == .legacyGroup || variant == .group }
                                             .map { id, _ in id },
-<<<<<<< HEAD
                                         threadVariant: .group,
-                                        groupLeaveType: .silent,
                                         calledFromConfig: nil,
                                         using: dependencies
-=======
-                                        calledFromConfigHandling: false
->>>>>>> 83911cf9
                                     )
                                 }
                             }
