--- conflicted
+++ resolved
@@ -151,11 +151,7 @@
                 )
             ) {
                 ZStack {
-<<<<<<< HEAD
-                    Text("messageNewDescriptionMobile".localized().appending("\(Image(systemName: "questionmark.circle"))"))
-=======
                     (Text("messageNewDescriptionMobile".localized()) + Text(Image(systemName: "questionmark.circle")))
->>>>>>> 83911cf9
                         .font(.system(size: Values.verySmallFontSize))
                         .foregroundColor(themeColor: .textSecondary)
                         .multilineTextAlignment(.center)
