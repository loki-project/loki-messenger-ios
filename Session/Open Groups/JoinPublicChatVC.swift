
final class JoinPublicChatVC : BaseVC, UIPageViewControllerDataSource, UIPageViewControllerDelegate, OWSQRScannerDelegate {
    private let pageVC = UIPageViewController(transitionStyle: .scroll, navigationOrientation: .horizontal, options: nil)
    private var pages: [UIViewController] = []
    private var isJoining = false
    private var targetVCIndex: Int?
    
    // MARK: Components
    private lazy var tabBar: TabBar = {
        let tabs = [
            TabBar.Tab(title: NSLocalizedString("vc_join_public_chat_enter_group_url_tab_title", comment: "")) { [weak self] in
                guard let self = self else { return }
                self.pageVC.setViewControllers([ self.pages[0] ], direction: .forward, animated: false, completion: nil)
            },
            TabBar.Tab(title: NSLocalizedString("vc_join_public_chat_scan_qr_code_tab_title", comment: "")) { [weak self] in
                guard let self = self else { return }
                self.pageVC.setViewControllers([ self.pages[1] ], direction: .forward, animated: false, completion: nil)
            }
        ]
        return TabBar(tabs: tabs)
    }()
    
    private lazy var enterChatURLVC: EnterChatURLVC = {
        let result = EnterChatURLVC()
        result.joinPublicChatVC = self
        return result
    }()
    
    private lazy var scanQRCodePlaceholderVC: ScanQRCodePlaceholderVC = {
        let result = ScanQRCodePlaceholderVC()
        result.joinPublicChatVC = self
        return result
    }()
    
    private lazy var scanQRCodeWrapperVC: ScanQRCodeWrapperVC = {
        let message = NSLocalizedString("vc_join_public_chat_scan_qr_code_explanation", comment: "")
        let result = ScanQRCodeWrapperVC(message: message)
        result.delegate = self
        return result
    }()
    
    // MARK: Lifecycle
    override func viewDidLoad() {
        super.viewDidLoad()
        setUpGradientBackground()
        setUpNavBarStyle()
        setNavBarTitle(NSLocalizedString("vc_join_public_chat_title", comment: ""))
        let navigationBar = navigationController!.navigationBar
        // Set up navigation bar buttons
        let closeButton = UIBarButtonItem(image: #imageLiteral(resourceName: "X"), style: .plain, target: self, action: #selector(close))
        closeButton.tintColor = Colors.text
        navigationItem.leftBarButtonItem = closeButton
        // Set up page VC
        let hasCameraAccess = (AVCaptureDevice.authorizationStatus(for: .video) == .authorized)
        pages = [ enterChatURLVC, (hasCameraAccess ? scanQRCodeWrapperVC : scanQRCodePlaceholderVC) ]
        pageVC.dataSource = self
        pageVC.delegate = self
        pageVC.setViewControllers([ enterChatURLVC ], direction: .forward, animated: false, completion: nil)
        // Set up tab bar
        view.addSubview(tabBar)
        tabBar.pin(.leading, to: .leading, of: view)
        let tabBarInset: CGFloat
        if #available(iOS 13, *) {
            tabBarInset = navigationBar.height()
        } else {
            tabBarInset = 0
        }
        tabBar.pin(.top, to: .top, of: view, withInset: tabBarInset)
        view.pin(.trailing, to: .trailing, of: tabBar)
        // Set up page VC constraints
        let pageVCView = pageVC.view!
        view.addSubview(pageVCView)
        pageVCView.pin(.leading, to: .leading, of: view)
        pageVCView.pin(.top, to: .bottom, of: tabBar)
        view.pin(.trailing, to: .trailing, of: pageVCView)
        view.pin(.bottom, to: .bottom, of: pageVCView)
        let screen = UIScreen.main.bounds
        pageVCView.set(.width, to: screen.width)
        let height: CGFloat
        if #available(iOS 13, *) {
            height = navigationController!.view.bounds.height - navigationBar.height() - Values.tabBarHeight
        } else {
            let statusBarHeight = UIApplication.shared.statusBarFrame.height
            height = navigationController!.view.bounds.height - navigationBar.height() - Values.tabBarHeight - statusBarHeight
        }
        pageVCView.set(.height, to: height)
        enterChatURLVC.constrainHeight(to: height)
        scanQRCodePlaceholderVC.constrainHeight(to: height)
    }
    
    // MARK: General
    func pageViewController(_ pageViewController: UIPageViewController, viewControllerBefore viewController: UIViewController) -> UIViewController? {
        guard let index = pages.firstIndex(of: viewController), index != 0 else { return nil }
        return pages[index - 1]
    }
    
    func pageViewController(_ pageViewController: UIPageViewController, viewControllerAfter viewController: UIViewController) -> UIViewController? {
        guard let index = pages.firstIndex(of: viewController), index != (pages.count - 1) else { return nil }
        return pages[index + 1]
    }
    
    fileprivate func handleCameraAccessGranted() {
        pages[1] = scanQRCodeWrapperVC
        pageVC.setViewControllers([ scanQRCodeWrapperVC ], direction: .forward, animated: false, completion: nil)
    }
    
    // MARK: Updating
    func pageViewController(_ pageViewController: UIPageViewController, willTransitionTo pendingViewControllers: [UIViewController]) {
        guard let targetVC = pendingViewControllers.first, let index = pages.firstIndex(of: targetVC) else { return }
        targetVCIndex = index
    }
    
    func pageViewController(_ pageViewController: UIPageViewController, didFinishAnimating isFinished: Bool, previousViewControllers: [UIViewController], transitionCompleted isCompleted: Bool) {
        guard isCompleted, let index = targetVCIndex else { return }
        tabBar.selectTab(at: index)
    }
    
    // MARK: Interaction
    @objc private func close() {
        dismiss(animated: true, completion: nil)
    }
    
    func controller(_ controller: OWSQRCodeScanningViewController, didDetectQRCodeWith string: String) {
        let chatURL = string
        joinPublicChatIfPossible(with: chatURL)
    }
    
    fileprivate func joinPublicChatIfPossible(with urlAsString: String) {
        guard !isJoining else { return }
        guard let url = URL(string: urlAsString), let scheme = url.scheme, scheme == "https", url.host != nil else {
            return showError(title: NSLocalizedString("invalid_url", comment: ""), message: "Please check the URL you entered and try again")
        }
        isJoining = true
        ModalActivityIndicatorViewController.present(fromViewController: navigationController!, canCancel: false) { [weak self] _ in
            Storage.shared.write(with: { transaction in
<<<<<<< HEAD
                OpenGroupManager.shared.addOpenGroup(with: urlAsString, using: transaction)
=======
                OpenGroupManager.shared.add(with: urlAsString, using: transaction)
>>>>>>> e38dae5a
                .done(on: DispatchQueue.main) { [weak self] _ in
                    self?.presentingViewController!.dismiss(animated: true, completion: nil)
                }
                .catch(on: DispatchQueue.main) { [weak self] error in
                    self?.dismiss(animated: true, completion: nil) // Dismiss the loader
                    var title = "Couldn't Join"
                    var message = ""
                    if case OnionRequestAPI.Error.httpRequestFailedAtDestination(let statusCode, _) = error, statusCode == 401 || statusCode == 403 {
                        title = "Unauthorized"
                        message = "Please ask the open group operator to add you to the group."
                    }
                    self?.isJoining = false
                    self?.showError(title: title, message: message)
                }
            }, completion: {
                let appDelegate = UIApplication.shared.delegate as! AppDelegate
                appDelegate.forceSyncConfigurationNowIfNeeded().retainUntilComplete() // FIXME: It's probably cleaner to do this inside addOpenGroup(...)
            })
        }
    }
    
    // MARK: Convenience
    private func showError(title: String, message: String = "") {
        let alert = UIAlertController(title: title, message: message, preferredStyle: .alert)
        alert.addAction(UIAlertAction(title: NSLocalizedString("OK", comment: ""), style: .default, handler: nil))
        presentAlert(alert)
    }
}

private final class EnterChatURLVC : UIViewController {
    weak var joinPublicChatVC: JoinPublicChatVC!
    private var bottomConstraint: NSLayoutConstraint!
    
    // MARK: Components
    private lazy var chatURLTextField: TextField = {
        let result = TextField(placeholder: NSLocalizedString("vc_enter_chat_url_text_field_hint", comment: ""))
        result.keyboardType = .URL
        result.autocapitalizationType = .none
        return result
    }()
    
    // MARK: Lifecycle
    override func viewDidLoad() {
        // Remove background color
        view.backgroundColor = .clear
        // Next button
        let nextButton = Button(style: .prominentOutline, size: .large)
        nextButton.setTitle(NSLocalizedString("next", comment: ""), for: UIControl.State.normal)
        nextButton.addTarget(self, action: #selector(joinPublicChatIfPossible), for: UIControl.Event.touchUpInside)
        let nextButtonContainer = UIView()
        nextButtonContainer.addSubview(nextButton)
        nextButton.pin(.leading, to: .leading, of: nextButtonContainer, withInset: 80)
        nextButton.pin(.top, to: .top, of: nextButtonContainer)
        nextButtonContainer.pin(.trailing, to: .trailing, of: nextButton, withInset: 80)
        nextButtonContainer.pin(.bottom, to: .bottom, of: nextButton)
        // Set up stack view
        let stackView = UIStackView(arrangedSubviews: [ chatURLTextField, UIView.vStretchingSpacer(), nextButtonContainer ])
        stackView.axis = .vertical
        stackView.alignment = .fill
        stackView.layoutMargins = UIEdgeInsets(top: Values.largeSpacing, left: Values.largeSpacing, bottom: Values.largeSpacing, right: Values.largeSpacing)
        stackView.isLayoutMarginsRelativeArrangement = true
        view.addSubview(stackView)
        stackView.pin(.leading, to: .leading, of: view)
        stackView.pin(.top, to: .top, of: view)
        view.pin(.trailing, to: .trailing, of: stackView)
        bottomConstraint = view.pin(.bottom, to: .bottom, of: stackView)
        // Set up width constraint
        view.set(.width, to: UIScreen.main.bounds.width)
        // Dismiss keyboard on tap
        let tapGestureRecognizer = UITapGestureRecognizer(target: self, action: #selector(dismissKeyboard))
        view.addGestureRecognizer(tapGestureRecognizer)
        // Listen to keyboard notifications
        let notificationCenter = NotificationCenter.default
        notificationCenter.addObserver(self, selector: #selector(handleKeyboardWillChangeFrameNotification(_:)), name: UIResponder.keyboardWillChangeFrameNotification, object: nil)
        notificationCenter.addObserver(self, selector: #selector(handleKeyboardWillHideNotification(_:)), name: UIResponder.keyboardWillHideNotification, object: nil)
    }
    
    deinit {
        NotificationCenter.default.removeObserver(self)
    }
    
    // MARK: General
    func constrainHeight(to height: CGFloat) {
        view.set(.height, to: height)
    }
    
    @objc private func dismissKeyboard() {
        chatURLTextField.resignFirstResponder()
    }
    
    // MARK: Updating
    @objc private func handleKeyboardWillChangeFrameNotification(_ notification: Notification) {
        guard let newHeight = (notification.userInfo?[UIResponder.keyboardFrameEndUserInfoKey] as? NSValue)?.cgRectValue.size.height else { return }
        bottomConstraint.constant = newHeight
        UIView.animate(withDuration: 0.25) {
            self.view.layoutIfNeeded()
        }
    }
    
    @objc private func handleKeyboardWillHideNotification(_ notification: Notification) {
        bottomConstraint.constant = 0
        UIView.animate(withDuration: 0.25) {
            self.view.layoutIfNeeded()
        }
    }
    
    // MARK: Interaction
    @objc private func joinPublicChatIfPossible() {
        var chatURL = chatURLTextField.text?.trimmingCharacters(in: .whitespaces) ?? ""
        if !chatURL.lowercased().starts(with: "http") {
            chatURL = "https://" + chatURL
        }
        joinPublicChatVC.joinPublicChatIfPossible(with: chatURL)
    }
}

private final class ScanQRCodePlaceholderVC : UIViewController {
    weak var joinPublicChatVC: JoinPublicChatVC!
    
    override func viewDidLoad() {
        // Remove background color
        view.backgroundColor = .clear
        // Set up explanation label
        let explanationLabel = UILabel()
        explanationLabel.textColor = Colors.text
        explanationLabel.font = .systemFont(ofSize: Values.smallFontSize)
        explanationLabel.text = NSLocalizedString("vc_scan_qr_code_camera_access_explanation", comment: "")
        explanationLabel.numberOfLines = 0
        explanationLabel.textAlignment = .center
        explanationLabel.lineBreakMode = .byWordWrapping
        // Set up call to action button
        let callToActionButton = UIButton()
        callToActionButton.titleLabel!.font = .boldSystemFont(ofSize: Values.mediumFontSize)
        callToActionButton.setTitleColor(Colors.accent, for: UIControl.State.normal)
        callToActionButton.setTitle(NSLocalizedString("vc_scan_qr_code_grant_camera_access_button_title", comment: ""), for: UIControl.State.normal)
        callToActionButton.addTarget(self, action: #selector(requestCameraAccess), for: UIControl.Event.touchUpInside)
        // Set up stack view
        let stackView = UIStackView(arrangedSubviews: [ explanationLabel, callToActionButton ])
        stackView.axis = .vertical
        stackView.spacing = Values.mediumSpacing
        stackView.alignment = .center
        // Set up constraints
        view.set(.width, to: UIScreen.main.bounds.width)
        view.addSubview(stackView)
        stackView.pin(.leading, to: .leading, of: view, withInset: Values.massiveSpacing)
        view.pin(.trailing, to: .trailing, of: stackView, withInset: Values.massiveSpacing)
        let verticalCenteringConstraint = stackView.center(.vertical, in: view)
        verticalCenteringConstraint.constant = -16 // Makes things appear centered visually
    }
    
    func constrainHeight(to height: CGFloat) {
        view.set(.height, to: height)
    }
    
    @objc private func requestCameraAccess() {
        ows_ask(forCameraPermissions: { [weak self] hasCameraAccess in
            if hasCameraAccess {
                self?.joinPublicChatVC.handleCameraAccessGranted()
            } else {
                // Do nothing
            }
        })
    }
}<|MERGE_RESOLUTION|>--- conflicted
+++ resolved
@@ -133,11 +133,7 @@
         isJoining = true
         ModalActivityIndicatorViewController.present(fromViewController: navigationController!, canCancel: false) { [weak self] _ in
             Storage.shared.write(with: { transaction in
-<<<<<<< HEAD
-                OpenGroupManager.shared.addOpenGroup(with: urlAsString, using: transaction)
-=======
                 OpenGroupManager.shared.add(with: urlAsString, using: transaction)
->>>>>>> e38dae5a
                 .done(on: DispatchQueue.main) { [weak self] _ in
                     self?.presentingViewController!.dismiss(animated: true, completion: nil)
                 }
