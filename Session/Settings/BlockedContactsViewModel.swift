--- conflicted
+++ resolved
@@ -71,18 +71,15 @@
                 orderSQL: DataModel.orderSQL
             ),
             onChangeUnsorted: { [weak self] updatedData, updatedPageInfo in
-<<<<<<< HEAD
-                self?.contactDataSubject.send((updatedData, updatedPageInfo))
-=======
                 PagedData.processAndTriggerUpdates(
-                    updatedData: self?.process(data: updatedData, for: updatedPageInfo),
-                    currentDataRetriever: { self?.contactData },
-                    onDataChange: self?.onContactChange,
-                    onUnobservedDataChange: { updatedData, changeset in
-                        self?.unobservedContactDataChanges = (updatedData, changeset)
-                    }
-                )
->>>>>>> 977da174
+                    updatedData: self?.process(data: updatedData, for: updatedPageInfo)
+                        .mapToSessionTableViewData(for: self),
+                    currentDataRetriever: { self?.tableData },
+                    onDataChange: { updatedData, changeset in
+                        self?.contactDataSubject.send((updatedData, changeset))
+                    },
+                    onUnobservedDataChange: { _, _ in }
+                )
             }
         )
         
@@ -101,7 +98,7 @@
             .eraseToAnyPublisher()
     }
     
-    private let contactDataSubject: CurrentValueSubject<(contacts: [DataModel], pageInfo: PagedData.PageInfo), Never> = CurrentValueSubject(([], PagedData.PageInfo(pageSize: 0)))
+    private let contactDataSubject: CurrentValueSubject<([SectionModel], StagedChangeset<[SectionModel]>), Never> = CurrentValueSubject(([], StagedChangeset()))
     private let selectedContactIdsSubject: CurrentValueSubject<Set<String>, Never> = CurrentValueSubject([])
     private var _pagedDataObserver: PagedDatabaseObserver<Profile, DataModel>?
     public override var pagedDataObserver: TransactionObserver? { _pagedDataObserver }
@@ -109,13 +106,8 @@
     public override var observableTableData: ObservableData { _observableTableData }
 
     private lazy var _observableTableData: ObservableData = contactDataSubject
-        .map { [weak self] contactData -> [SectionModel] in
-            (self?.process(data: contactData.contacts, for: contactData.pageInfo))
-                .defaulting(to: [])
-        }
         .setFailureType(to: Error.self)
         .eraseToAnyPublisher()
-        .mapToSessionTableViewData(for: self)
     
     override var footerButtonInfo: AnyPublisher<SessionButton.Info?, Never> {
         selectedContactIdsSubject
