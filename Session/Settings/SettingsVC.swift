--- conflicted
+++ resolved
@@ -1,13 +1,18 @@
+// Copyright © 2022 Rangeproof Pty Ltd. All rights reserved.
+
 import UIKit
+import SessionUIKit
 import SessionUtilitiesKit
 import SessionMessagingKit
+import SignalUtilitiesKit
 
-final class SettingsVC : BaseVC, AvatarViewHelperDelegate {
+final class SettingsVC: BaseVC, AvatarViewHelperDelegate {
     private var profilePictureToBeUploaded: UIImage?
     private var displayNameToBeUploaded: String?
     private var isEditingDisplayName = false { didSet { handleIsEditingDisplayNameChanged() } }
     
-    // MARK: Components
+    // MARK: - Components
+    
     private lazy var profilePictureView: ProfilePictureView = {
         let result = ProfilePictureView()
         let size = Values.largeProfilePictureSize
@@ -16,12 +21,14 @@
         result.set(.height, to: size)
         result.accessibilityLabel = "Edit profile picture button"
         result.isAccessibilityElement = true
+        
         return result
     }()
     
     private lazy var profilePictureUtilities: AvatarViewHelper = {
         let result = AvatarViewHelper()
         result.delegate = self
+        
         return result
     }()
     
@@ -31,6 +38,7 @@
         result.font = .boldSystemFont(ofSize: Values.veryLargeFontSize)
         result.lineBreakMode = .byTruncatingTail
         result.textAlignment = .center
+        
         return result
     }()
     
@@ -38,6 +46,7 @@
         let result = TextField(placeholder: NSLocalizedString("vc_settings_display_name_text_field_hint", comment: ""), usesDefaultHeight: false)
         result.textAlignment = .center
         result.accessibilityLabel = "Edit display name text field"
+        
         return result
     }()
     
@@ -49,6 +58,7 @@
         result.textAlignment = .center
         result.lineBreakMode = .byCharWrapping
         result.text = getUserHexEncodedPublicKey()
+        
         return result
     }()
     
@@ -56,6 +66,7 @@
         let result = Button(style: .prominentOutline, size: .medium)
         result.setTitle(NSLocalizedString("copy", comment: ""), for: UIControl.State.normal)
         result.addTarget(self, action: #selector(copyPublicKey), for: UIControl.Event.touchUpInside)
+        
         return result
     }()
 
@@ -63,6 +74,7 @@
         let result = UIStackView()
         result.axis = .vertical
         result.alignment = .fill
+        
         return result
     }()
     
@@ -72,6 +84,7 @@
         result.setTitleColor(Colors.text, for: UIControl.State.normal)
         result.titleLabel!.font = .boldSystemFont(ofSize: Values.smallFontSize)
         result.addTarget(self, action: #selector(sendInvitation), for: UIControl.Event.touchUpInside)
+        
         return result
     }()
     
@@ -81,6 +94,7 @@
         result.setTitleColor(Colors.text, for: UIControl.State.normal)
         result.titleLabel!.font = .boldSystemFont(ofSize: Values.smallFontSize)
         result.addTarget(self, action: #selector(openFAQ), for: UIControl.Event.touchUpInside)
+        
         return result
     }()
     
@@ -88,8 +102,9 @@
         let result = UIButton()
         result.setTitle(NSLocalizedString("vc_settings_survey_button_title", comment: ""), for: UIControl.State.normal)
         result.setTitleColor(Colors.text, for: UIControl.State.normal)
-        result.titleLabel!.font = .boldSystemFont(ofSize: Values.smallFontSize)
+        result.titleLabel?.font = .boldSystemFont(ofSize: Values.smallFontSize)
         result.addTarget(self, action: #selector(openSurvey), for: UIControl.Event.touchUpInside)
+        
         return result
     }()
     
@@ -99,6 +114,7 @@
         result.setTitleColor(Colors.text, for: UIControl.State.normal)
         result.titleLabel!.font = .boldSystemFont(ofSize: Values.smallFontSize)
         result.addTarget(self, action: #selector(shareLogs), for: UIControl.Event.touchUpInside)
+        
         return result
     }()
     
@@ -108,6 +124,7 @@
         result.setTitleColor(Colors.text, for: UIControl.State.normal)
         result.titleLabel!.font = .boldSystemFont(ofSize: Values.smallFontSize)
         result.addTarget(self, action: #selector(helpTranslate), for: UIControl.Event.touchUpInside)
+        
         return result
     }()
     
@@ -115,6 +132,7 @@
         let result = UIImageView()
         result.set(.height, to: 24)
         result.contentMode = .scaleAspectFit
+        
         return result
     }()
     
@@ -128,15 +146,19 @@
         let version = Bundle.main.infoDictionary!["CFBundleShortVersionString"]!
         let buildNumber = Bundle.main.infoDictionary!["CFBundleVersion"]!
         result.text = "Version \(version) (\(buildNumber))"
-        return result
-    }()
-    
-    // MARK: Settings
+        
+        return result
+    }()
+    
+    // MARK: - Settings
+    
     private static let buttonHeight = isIPhone5OrSmaller ? CGFloat(52) : CGFloat(75)
     
-    // MARK: Lifecycle
+    // MARK: - Lifecycle
+    
     override func viewDidLoad() {
         super.viewDidLoad()
+        
         setUpGradientBackground()
         setUpNavBarStyle()
         setNavBarTitle(NSLocalizedString("vc_settings_title", comment: ""))
@@ -189,16 +211,14 @@
         buttonContainer.axis = .horizontal
         buttonContainer.spacing = UIDevice.current.isIPad ? Values.iPadButtonSpacing : Values.mediumSpacing
         buttonContainer.distribution = .fillEqually
-<<<<<<< HEAD
-        
-=======
+        
         if (UIDevice.current.isIPad) {
             buttonContainer.layoutMargins = UIEdgeInsets(top: 0, left: Values.iPadButtonContainerMargin, bottom: 0, right: Values.iPadButtonContainerMargin)
             buttonContainer.isLayoutMarginsRelativeArrangement = true
         }
         // User session id container
         let userPublicKeyContainer = UIView(wrapping: publicKeyLabel, withInsets: .zero, shouldAdaptForIPadWithWidth: Values.iPadUserSessionIdContainerWidth)
->>>>>>> cf1f1b0e
+        
         // Top stack view
         let topStackView = UIStackView(arrangedSubviews: [ headerStackView, separator, userPublicKeyContainer, buttonContainer ])
         topStackView.axis = .vertical
@@ -243,30 +263,39 @@
             let result = UIView()
             result.backgroundColor = Colors.separator
             result.set(.height, to: Values.separatorThickness)
+            
             return result
         }
+        
         func getSettingButton(withTitle title: String, color: UIColor, action selector: Selector) -> UIButton {
             let button = UIButton()
             button.setTitle(title, for: UIControl.State.normal)
             button.setTitleColor(color, for: UIControl.State.normal)
             button.titleLabel!.font = .boldSystemFont(ofSize: Values.mediumFontSize)
             button.titleLabel!.textAlignment = .center
+            
             func getImage(withColor color: UIColor) -> UIImage {
                 let rect = CGRect(origin: CGPoint.zero, size: CGSize(width: 1, height: 1))
                 UIGraphicsBeginImageContext(rect.size)
+                
                 let context = UIGraphicsGetCurrentContext()!
                 context.setFillColor(color.cgColor)
                 context.fill(rect)
+                
                 let image = UIGraphicsGetImageFromCurrentImageContext()
                 UIGraphicsEndImageContext()
+                
                 return image!
             }
+            
             let backgroundColor = isLightMode ? UIColor(hex: 0xFCFCFC) : UIColor(hex: 0x1B1B1B)
             button.setBackgroundImage(getImage(withColor: backgroundColor), for: UIControl.State.normal)
+            
             let selectedColor = isLightMode ? UIColor(hex: 0xDFDFDF) : UIColor(hex: 0x0C0C0C)
             button.setBackgroundImage(getImage(withColor: selectedColor), for: UIControl.State.highlighted)
             button.addTarget(self, action: selector, for: UIControl.Event.touchUpInside)
             button.set(.height, to: SettingsVC.buttonHeight)
+            
             return button
         }
         
@@ -296,12 +325,20 @@
         ]
     }
     
-    // MARK: General
+    // MARK: - General
+    
     @objc private func enableCopyButton() {
         copyButton.isUserInteractionEnabled = true
-        UIView.transition(with: copyButton, duration: 0.25, options: .transitionCrossDissolve, animations: {
-            self.copyButton.setTitle(NSLocalizedString("copy", comment: ""), for: UIControl.State.normal)
-        }, completion: nil)
+        
+        UIView.transition(
+            with: copyButton,
+            duration: 0.25,
+            options: .transitionCrossDissolve,
+            animations: {
+                self.copyButton.setTitle("copy".localized(), for: .normal)
+            },
+            completion: nil
+        )
     }
     
     func avatarActionSheetTitle() -> String? { return "Update Profile Picture" }
@@ -309,16 +346,20 @@
     func hasClearAvatarAction() -> Bool { return false }
     func clearAvatarActionLabel() -> String { return "Clear" }
     
-    // MARK: Updating
+    // MARK: - Updating
+    
     private func handleIsEditingDisplayNameChanged() {
         updateNavigationBarButtons()
+        
         UIView.animate(withDuration: 0.25) {
             self.displayNameLabel.alpha = self.isEditingDisplayName ? 0 : 1
             self.displayNameTextField.alpha = self.isEditingDisplayName ? 1 : 0
         }
+        
         if isEditingDisplayName {
             displayNameTextField.becomeFirstResponder()
-        } else {
+        }
+        else {
             displayNameTextField.resignFirstResponder()
         }
     }
@@ -330,40 +371,48 @@
             cancelButton.accessibilityLabel = "Cancel button"
             cancelButton.isAccessibilityElement = true
             navigationItem.leftBarButtonItem = cancelButton
+            
             let doneButton = UIBarButtonItem(barButtonSystemItem: .done, target: self, action: #selector(handleSaveDisplayNameButtonTapped))
             doneButton.tintColor = Colors.text
             doneButton.accessibilityLabel = "Done button"
             doneButton.isAccessibilityElement = true
             navigationItem.rightBarButtonItem = doneButton
-        } else {
+        }
+        else {
             let closeButton = UIBarButtonItem(image: #imageLiteral(resourceName: "X"), style: .plain, target: self, action: #selector(close))
             closeButton.tintColor = Colors.text
             closeButton.accessibilityLabel = "Close button"
             closeButton.isAccessibilityElement = true
             navigationItem.leftBarButtonItem = closeButton
+            
             if #available(iOS 13, *) { // Pre iOS 13 the user can't switch actively but the app still responds to system changes
                 let appModeIcon: UIImage
                 if isSystemDefault {
                     appModeIcon = isDarkMode ? #imageLiteral(resourceName: "ic_theme_auto").withTintColor(.white) : #imageLiteral(resourceName: "ic_theme_auto").withTintColor(.black)
-                } else {
+                }
+                else {
                     appModeIcon = isDarkMode ? #imageLiteral(resourceName: "ic_dark_theme_on").withTintColor(.white) : #imageLiteral(resourceName: "ic_dark_theme_off").withTintColor(.black)
                 }
+                
                 let appModeButton = UIButton()
                 appModeButton.setImage(appModeIcon, for: UIControl.State.normal)
                 appModeButton.tintColor = Colors.text
                 appModeButton.addTarget(self, action: #selector(switchAppMode), for: UIControl.Event.touchUpInside)
                 appModeButton.accessibilityLabel = "Switch app mode button"
+                
                 let qrCodeIcon = isDarkMode ? #imageLiteral(resourceName: "QRCode").withTintColor(.white) : #imageLiteral(resourceName: "QRCode").withTintColor(.black)
                 let qrCodeButton = UIButton()
                 qrCodeButton.setImage(qrCodeIcon, for: UIControl.State.normal)
                 qrCodeButton.tintColor = Colors.text
                 qrCodeButton.addTarget(self, action: #selector(showQRCode), for: UIControl.Event.touchUpInside)
                 qrCodeButton.accessibilityLabel = "Show QR code button"
+                
                 let stackView = UIStackView(arrangedSubviews: [ appModeButton, qrCodeButton ])
                 stackView.axis = .horizontal
                 stackView.spacing = Values.mediumSpacing
                 navigationItem.rightBarButtonItem = UIBarButtonItem(customView: stackView)
-            } else {
+            }
+            else {
                 let qrCodeIcon = isDarkMode ? #imageLiteral(resourceName: "QRCode").asTintedImage(color: .white) : #imageLiteral(resourceName: "QRCode").asTintedImage(color: .black)
                 let qrCodeButton = UIBarButtonItem(image: qrCodeIcon, style: .plain, target: self, action: #selector(showQRCode))
                 qrCodeButton.tintColor = Colors.text
@@ -387,6 +436,7 @@
         let userDefaults = UserDefaults.standard
         let name: String? = (displayNameToBeUploaded ?? Profile.fetchOrCreateCurrentUser().name)
         let profilePicture: UIImage? = (profilePictureToBeUploaded ?? ProfileManager.profileAvatar(id: getUserHexEncodedPublicKey()))
+        
         ModalActivityIndicatorViewController.present(fromViewController: navigationController!, canCancel: false) { [weak self, displayNameToBeUploaded, profilePictureToBeUploaded] modalActivityIndicator in
             ProfileManager.updateLocal(
                 profileName: (name ?? ""),
@@ -396,7 +446,7 @@
                     if displayNameToBeUploaded != nil {
                         userDefaults[.lastDisplayNameUpdate] = Date()
                     }
-<<<<<<< HEAD
+                    
                     if profilePictureToBeUploaded != nil {
                         userDefaults[.lastProfilePictureUpdate] = Date()
                     }
@@ -426,24 +476,9 @@
                             let title = isMaxFileSizeExceeded ? "Maximum File Size Exceeded" : "Couldn't Update Profile"
                             let message = isMaxFileSizeExceeded ? "Please select a smaller photo and try again" : "Please check your internet connection and try again"
                             let alert = UIAlertController(title: title, message: message, preferredStyle: .alert)
-                            alert.addAction(UIAlertAction(title: NSLocalizedString("BUTTON_OK", comment: ""), style: .default, handler: nil))
+                            alert.addAction(UIAlertAction(title: "BUTTON_OK".localized(), style: .default, handler: nil))
                             self?.present(alert, animated: true, completion: nil)
                         }
-=======
-                }
-            }, failure: { error in
-                DispatchQueue.main.async {
-                    modalActivityIndicator.dismiss {
-                        var isMaxFileSizeExceeded = false
-                        if let error = error as? HTTP.Error {
-                            isMaxFileSizeExceeded = (error == .maxFileSizeExceeded)
-                        }
-                        let title = isMaxFileSizeExceeded ? "Maximum File Size Exceeded" : "Couldn't Update Profile"
-                        let message = isMaxFileSizeExceeded ? "Please select a smaller photo and try again" : "Please check your internet connection and try again"
-                        let alert = UIAlertController(title: title, message: message, preferredStyle: .alert)
-                        alert.addAction(UIAlertAction(title: NSLocalizedString("BUTTON_OK", comment: ""), style: .default, handler: nil))
-                        self?.presentAlert(alert)
->>>>>>> cf1f1b0e
                     }
                 }
             )
@@ -452,6 +487,7 @@
 
     @objc override internal func handleAppModeChangedNotification(_ notification: Notification) {
         super.handleAppModeChangedNotification(notification)
+        
         updateNavigationBarButtons()
         settingButtonsStackView.arrangedSubviews.forEach { settingButton in
             settingButtonsStackView.removeArrangedSubview(settingButton)
@@ -468,7 +504,8 @@
         logoImageView.image = UIImage(named: logoName)!
     }
     
-    // MARK: Interaction
+    // MARK: - Interaction
+    
     @objc private func close() {
         dismiss(animated: true, completion: nil)
     }
