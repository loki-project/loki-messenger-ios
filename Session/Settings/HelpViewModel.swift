--- conflicted
+++ resolved
@@ -145,32 +145,6 @@
         )
     ]
     
-<<<<<<< HEAD
-=======
-#if DEBUG
-    private lazy var maybeExportDbSection: SectionModel? = SectionModel(
-        model: .exportDatabase,
-        elements: [
-            SessionCell.Info(
-                id: .support,
-                title: "Export Database", // stringlint:ignore
-                rightAccessory: .icon(
-                    UIImage(systemName: "square.and.arrow.up.trianglebadge.exclamationmark")?
-                        .withRenderingMode(.alwaysTemplate),
-                    size: .small
-                ),
-                styling: SessionCell.StyleInfo(
-                    tintColor: .danger
-                ),
-                onTapView: { [weak self] view in self?.exportDatabase(view) }
-            )
-        ]
-    )
-#else
-    private let maybeExportDbSection: SectionModel? = nil
-#endif
-    
->>>>>>> 83911cf9
     // MARK: - Functions
     
     public static func shareLogs(
@@ -261,136 +235,4 @@
             showShareSheet()
         }
     }
-<<<<<<< HEAD
-=======
-    
-#if DEBUG
-    // stringlint:ignore_contents
-    private func exportDatabase(_ targetView: UIView?) {
-        let generatedPassword: String = UUID().uuidString
-        self.databaseKeyEncryptionPassword = generatedPassword
-        
-        self.transitionToScreen(
-            ConfirmationModal(
-                info: ConfirmationModal.Info(
-                    title: "Export Database",
-                    body: .input(
-                        explanation: NSAttributedString(
-                            string: """
-                            Sharing the database and key together is dangerous!
-
-                            We've generated a secure password for you but feel free to provide your own (we will show the generated password again after exporting)
-
-                            This password will be used to encrypt the database decryption key and will be exported alongside the database
-                            """
-                        ),
-                        placeholder: "Enter a password",
-                        initialValue: generatedPassword,
-                        clearButton: true,
-                        onChange: { [weak self] value in self?.databaseKeyEncryptionPassword = value }
-                    ),
-                    confirmTitle: "Export",
-                    dismissOnConfirm: false,
-                    onConfirm: { [weak self] modal in
-                        modal.dismiss(animated: true) {
-                            guard let password: String = self?.databaseKeyEncryptionPassword, password.count >= 6 else {
-                                self?.transitionToScreen(
-                                    ConfirmationModal(
-                                        info: ConfirmationModal.Info(
-                                            title: "Error",
-                                            body: .text("Password must be at least 6 characters")
-                                        )
-                                    ),
-                                    transitionType: .present
-                                )
-                                return
-                            }
-                            
-                            do {
-                                let exportInfo = try Storage.shared.exportInfo(password: password)
-                                let shareVC = UIActivityViewController(
-                                    activityItems: [
-                                        URL(fileURLWithPath: exportInfo.dbPath),
-                                        URL(fileURLWithPath: exportInfo.keyPath)
-                                    ],
-                                    applicationActivities: nil
-                                )
-                                shareVC.completionWithItemsHandler = { [weak self] _, completed, _, _ in
-                                    guard
-                                        completed &&
-                                        generatedPassword == self?.databaseKeyEncryptionPassword
-                                    else { return }
-                                    
-                                    self?.transitionToScreen(
-                                        ConfirmationModal(
-                                            info: ConfirmationModal.Info(
-                                                title: "Password",
-                                                body: .text("""
-                                                The generated password was:
-                                                \(generatedPassword)
-                                                
-                                                Avoid sending this via the same means as the database
-                                                """),
-                                                confirmTitle: "Share",
-                                                dismissOnConfirm: false,
-                                                onConfirm: { [weak self] modal in
-                                                    modal.dismiss(animated: true) {
-                                                        let passwordShareVC = UIActivityViewController(
-                                                            activityItems: [generatedPassword],
-                                                            applicationActivities: nil
-                                                        )
-                                                        if UIDevice.current.isIPad {
-                                                            passwordShareVC.excludedActivityTypes = []
-                                                            passwordShareVC.popoverPresentationController?.permittedArrowDirections = (targetView != nil ? [.up] : [])
-                                                            passwordShareVC.popoverPresentationController?.sourceView = targetView
-                                                            passwordShareVC.popoverPresentationController?.sourceRect = (targetView?.bounds ?? .zero)
-                                                        }
-                                                        
-                                                        self?.transitionToScreen(passwordShareVC, transitionType: .present)
-                                                    }
-                                                }
-                                            )
-                                        ),
-                                        transitionType: .present
-                                    )
-                                }
-                                
-                                if UIDevice.current.isIPad {
-                                    shareVC.excludedActivityTypes = []
-                                    shareVC.popoverPresentationController?.permittedArrowDirections = (targetView != nil ? [.up] : [])
-                                    shareVC.popoverPresentationController?.sourceView = targetView
-                                    shareVC.popoverPresentationController?.sourceRect = (targetView?.bounds ?? .zero)
-                                }
-                                
-                                self?.transitionToScreen(shareVC, transitionType: .present)
-                            }
-                            catch {
-                                let message: String = {
-                                    switch error {
-                                        case CryptoKitError.incorrectKeySize:
-                                            return "The password must be between 6 and 32 characters (padded to 32 bytes)"
-                                        
-                                        default: return "Failed to export database"
-                                    }
-                                }()
-                                
-                                self?.transitionToScreen(
-                                    ConfirmationModal(
-                                        info: ConfirmationModal.Info(
-                                            title: "Error",
-                                            body: .text(message)
-                                        )
-                                    ),
-                                    transitionType: .present
-                                )
-                            }
-                        }
-                    }
-                )
-            ),
-            transitionType: .present
-        )
-    }
-#endif
->>>>>>> 83911cf9
 }