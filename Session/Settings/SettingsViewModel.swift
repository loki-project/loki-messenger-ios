--- conflicted
+++ resolved
@@ -20,16 +20,8 @@
     private lazy var imagePickerHandler: ImagePickerHandler = ImagePickerHandler(
         onTransition: { [weak self] in self?.transitionToScreen($0, transitionType: $1) },
         onImageDataPicked: { [weak self] resultImageData in
-<<<<<<< HEAD
-            guard let oldDisplayName: String = self?.oldDisplayName else { return }
-            
-            self?.updatedDisplayPictureSelected(
-                name: oldDisplayName,
-                update: .uploadImageData(resultImageData)
-=======
             self?.updatedProfilePictureSelected(
                 displayPictureUpdate: .currentUserUploadImageData(resultImageData)
->>>>>>> bd34d1a9
             )
         }
     )
@@ -163,13 +155,11 @@
                             style: .plain,
                             accessibilityIdentifier: "View QR code",
                             action: { [weak self] in
-<<<<<<< HEAD
-                                self?.transitionToScreen(QRCodeVC(using: dependencies))
-=======
-                                let viewController: SessionHostingViewController = SessionHostingViewController(rootView: QRCodeScreen())
+                                let viewController: SessionHostingViewController = SessionHostingViewController(
+                                    rootView: QRCodeScreen(using: dependencies)
+                                )
                                 viewController.setNavBarTitle("qrCode".localized())
                                 self?.transitionToScreen(viewController)
->>>>>>> bd34d1a9
                             }
                         )
                     ]
@@ -197,11 +187,7 @@
                                     )
                                     return
                                 }
-<<<<<<< HEAD
                                 guard !Profile.isTooLong(profileName: updatedNickname) else {
-=======
-                                guard !ProfileManager.isTooLong(profileName: updatedNickname) else {
->>>>>>> bd34d1a9
                                     self?.transitionToScreen(
                                         ConfirmationModal(
                                             info: ConfirmationModal.Info(
@@ -217,14 +203,7 @@
                                 
                                 self?.setIsEditing(false)
                                 self?.oldDisplayName = updatedNickname
-<<<<<<< HEAD
-                                self?.updateProfile(
-                                    name: updatedNickname,
-                                    displayPictureUpdate: .none
-                                )
-=======
                                 self?.updateProfile(displayNameUpdate: .currentUserUpdate(updatedNickname))
->>>>>>> bd34d1a9
                             }
                         ]
             }
@@ -235,22 +214,18 @@
     // MARK: - Content
     private struct State: Equatable {
         let profile: Profile
+        let developerModeEnabled: Bool
         let hideRecoveryPasswordPermanently: Bool
     }
     
-<<<<<<< HEAD
-    private struct State: Equatable {
-        let profile: Profile
-        let developerModeEnabled: Bool
-    }
-    
-    let title: String = "vc_settings_title".localized()
+    let title: String = "sessionSettings".localized()
     
     lazy var observation: TargetObservation = ObservationBuilder
-        .databaseObservation(self) { [dependencies] db -> State in
+        .databaseObservation(self) { [weak self, dependencies] db -> State in
             State(
                 profile: Profile.fetchOrCreateCurrentUser(db, using: dependencies),
-                developerModeEnabled: db[.developerModeEnabled]
+                developerModeEnabled: db[.developerModeEnabled],
+                hideRecoveryPasswordPermanently: db[.hideRecoveryPasswordPermanently]
             )
         }
         .compactMap { [weak self] state -> [SectionModel]? in self?.content(state) }
@@ -276,6 +251,7 @@
                             backgroundStyle: .noBackground
                         ),
                         accessibility: Accessibility(
+                            identifier: "User settings",
                             label: "Profile picture"
                         ),
                         onTap: { [weak self] in
@@ -319,24 +295,32 @@
                             backgroundStyle: .noBackground
                         ),
                         accessibility: Accessibility(
-                            identifier: "Session ID",
+                            identifier: "Account ID",
                             label: state.profile.id
                         )
                     ),
                     SessionCell.Info(
                         id: .idActions,
-                        leadingAccessory:  .button(
+                        leadingAccessory: .button(
+                            style: .bordered,
+                            title: "share".localized(),
+                            accessibility: Accessibility(
+                                identifier: "Share button",
+                                label: "Share button"
+                            ),
+                            run: { [weak self] _ in
+                                self?.shareSessionId(state.profile.id)
+                            }
+                        ),
+                        trailingAccessory: .button(
                             style: .bordered,
                             title: "copy".localized(),
+                            accessibility: Accessibility(
+                                identifier: "Copy button",
+                                label: "Copy button"
+                            ),
                             run: { [weak self] button in
                                 self?.copySessionId(state.profile.id, button: button)
-                            }
-                        ),
-                        trailingAccessory: .button(
-                            style: .bordered,
-                            title: "share".localized(),
-                            run: { [weak self] _ in
-                                self?.shareSessionId(state.profile.id)
                             }
                         ),
                         styling: SessionCell.StyleInfo(
@@ -344,61 +328,9 @@
                                 top: Values.smallSpacing,
                                 leading: 0,
                                 trailing: 0
-=======
-    let title: String = "sessionSettings".localized()
-    
-    lazy var observation: TargetObservation = ObservationBuilder
-        .databaseObservation(self) { [weak self, dependencies] db -> State in
-            State(
-                profile: Profile.fetchOrCreateCurrentUser(db, using: dependencies),
-                hideRecoveryPasswordPermanently: db[.hideRecoveryPasswordPermanently]
-            )
-        }
-        .map { [weak self] state -> [SectionModel] in
-            return [
-                SectionModel(
-                    model: .profileInfo,
-                    elements: [
-                        SessionCell.Info(
-                            id: .avatar,
-                            accessory: .profile(
-                                id: state.profile.id,
-                                size: .hero,
-                                profile: state.profile
-                            ),
-                            styling: SessionCell.StyleInfo(
-                                alignment: .centerHugging,
-                                customPadding: SessionCell.Padding(bottom: Values.smallSpacing),
-                                backgroundStyle: .noBackground
-                            ),
-                            accessibility: Accessibility(
-                                identifier: "User settings",
-                                label: "Profile picture"
-                            ),
-                            onTap: {
-                                self?.updateProfilePicture(currentFileName: state.profile.profilePictureFileName)
-                            }
-                        ),
-                        SessionCell.Info(
-                            id: .profileName,
-                            title: SessionCell.TextInfo(
-                                state.profile.displayName(),
-                                font: .titleLarge,
-                                alignment: .center,
-                                interaction: .editable
-                            ),
-                            styling: SessionCell.StyleInfo(
-                                customPadding: SessionCell.Padding(top: Values.smallSpacing),
-                                backgroundStyle: .noBackground
-                            ),
-                            accessibility: Accessibility(
-                                identifier: "Username",
-                                label: state.profile.displayName()
->>>>>>> bd34d1a9
                             ),
                             backgroundStyle: .noBackground
                         )
-<<<<<<< HEAD
                     )
                 ]
             ),
@@ -420,7 +352,7 @@
                             
                             return result
                         },
-                        title: "vc_path_title".localized(),
+                        title: "onionRoutingPath".localized(),
                         onTap: { [weak self, dependencies] in self?.transitionToScreen(PathVC(using: dependencies)) }
                     ),
                     SessionCell.Info(
@@ -429,7 +361,7 @@
                             UIImage(named: "icon_privacy")?
                                 .withRenderingMode(.alwaysTemplate)
                         ),
-                        title: "vc_settings_privacy_button_title".localized(),
+                        title: "sessionPrivacy".localized(),
                         onTap: { [weak self, dependencies] in
                             self?.transitionToScreen(
                                 SessionTableViewController(viewModel: PrivacySettingsViewModel(using: dependencies))
@@ -442,7 +374,7 @@
                             UIImage(named: "icon_speaker")?
                                 .withRenderingMode(.alwaysTemplate)
                         ),
-                        title: "vc_settings_notifications_button_title".localized(),
+                        title: "sessionNotifications".localized(),
                         onTap: { [weak self, dependencies] in
                             self?.transitionToScreen(
                                 SessionTableViewController(viewModel: NotificationSettingsViewModel(using: dependencies))
@@ -455,7 +387,7 @@
                             UIImage(named: "icon_msg")?
                                 .withRenderingMode(.alwaysTemplate)
                         ),
-                        title: "CONVERSATION_SETTINGS_TITLE".localized(),
+                        title: "sessionConversations".localized(),
                         onTap: { [weak self, dependencies] in
                             self?.transitionToScreen(
                                 SessionTableViewController(viewModel: ConversationSettingsViewModel(using: dependencies))
@@ -468,7 +400,7 @@
                             UIImage(named: "icon_msg_req")?
                                 .withRenderingMode(.alwaysTemplate)
                         ),
-                        title: "MESSAGE_REQUESTS_TITLE".localized(),
+                        title: "sessionMessageRequests".localized(),
                         onTap: { [weak self, dependencies] in
                             self?.transitionToScreen(
                                 SessionTableViewController(viewModel: MessageRequestsViewModel(using: dependencies))
@@ -481,7 +413,7 @@
                             UIImage(named: "icon_apperance")?
                                 .withRenderingMode(.alwaysTemplate)
                         ),
-                        title: "APPEARANCE_TITLE".localized(),
+                        title: "sessionAppearance".localized(),
                         onTap: { [weak self, dependencies] in
                             self?.transitionToScreen(AppearanceViewController(using: dependencies))
                         }
@@ -492,9 +424,13 @@
                             UIImage(named: "icon_invite")?
                                 .withRenderingMode(.alwaysTemplate)
                         ),
-                        title: "vc_settings_invite_a_friend_button_title".localized(),
+                        title: "sessionInviteAFriend".localized(),
                         onTap: { [weak self] in
-                            let invitation: String = "Hey, I've been using Session to chat with complete privacy and security. Come join me! Download it at https://getsession.org/. My Session ID is \(state.profile.id) !"
+                            let invitation: String = "accountIdShare"
+                                .put(key: "app_name", value: Constants.app_name)
+                                .put(key: "account_id", value: state.profile.id)
+                                .put(key: "session_download_url", value: Constants.session_download_url)
+                                .localized()
                             
                             self?.transitionToScreen(
                                 UIActivityViewController(
@@ -505,216 +441,10 @@
                             )
                         }
                     ),
-                    SessionCell.Info(
-                        id: .recoveryPhrase,
-                        leadingAccessory: .icon(
-                            UIImage(named: "icon_recovery")?
-                                .withRenderingMode(.alwaysTemplate)
-                        ),
-                        title: "vc_settings_recovery_phrase_button_title".localized(),
-                        onTap: { [weak self, dependencies] in
-                            let targetViewController: UIViewController = {
-                                if let modal: SeedModal = try? SeedModal(using: dependencies) {
-                                    return modal
-                                }
-                                
-                                return ConfirmationModal(
-                                    info: ConfirmationModal.Info(
-                                        title: "ALERT_ERROR_TITLE".localized(),
-                                        body: .text("LOAD_RECOVERY_PASSWORD_ERROR".localized()),
-                                        cancelTitle: "BUTTON_OK".localized(),
-                                        cancelStyle: .alert_text
-                                    )
-                                )
-                            }()
-                            
-                            self?.transitionToScreen(targetViewController, transitionType: .present)
-                        }
-                    ),
-                    SessionCell.Info(
-                        id: .help,
-                        leadingAccessory: .icon(
-                            UIImage(named: "icon_help")?
-                                .withRenderingMode(.alwaysTemplate)
-                        ),
-                        title: "HELP_TITLE".localized(),
-                        onTap: { [weak self, dependencies] in
-                            self?.transitionToScreen(
-                                SessionTableViewController(viewModel: HelpViewModel(using: dependencies))
-                            )
-                        }
-                    ),
-                    (!state.developerModeEnabled ? nil :
-=======
-                    ]
-                ),
-                SectionModel(
-                    model: .sessionId,
-                    elements: [
-                        SessionCell.Info(
-                            id: .sessionId,
-                            title: SessionCell.TextInfo(
-                                state.profile.id,
-                                font: .monoLarge,
-                                alignment: .center,
-                                interaction: .copy
-                            ),
-                            styling: SessionCell.StyleInfo(
-                                customPadding: SessionCell.Padding(bottom: Values.smallSpacing),
-                                backgroundStyle: .noBackground
-                            ),
-                            accessibility: Accessibility(
-                                identifier: "Account ID",
-                                label: state.profile.id
-                            )
-                        ),
-                        SessionCell.Info(
-                            id: .idActions,
-                            leftAccessory: .button(
-                                style: .bordered,
-                                title: "share".localized(),
-                                accessibility: Accessibility(
-                                    identifier: "Share button",
-                                    label: "Share button"
-                                ),
-                                run: { _ in
-                                    self?.shareSessionId(state.profile.id)
-                                }
-                            ),
-                            rightAccessory: .button(
-                                style: .bordered,
-                                title: "copy".localized(),
-                                accessibility: Accessibility(
-                                    identifier: "Copy button",
-                                    label: "Copy button"
-                                ),
-                                run: { button in
-                                    self?.copySessionId(state.profile.id, button: button)
-                                }
-                            ),
-                            styling: SessionCell.StyleInfo(
-                                customPadding: SessionCell.Padding(
-                                    top: Values.smallSpacing,
-                                    leading: 0,
-                                    trailing: 0
-                                ),
-                                backgroundStyle: .noBackground
-                            )
-                        )
-                    ]
-                ),
-                SectionModel(
-                    model: .menus,
-                    elements: [
-                        SessionCell.Info(
-                            id: .path,
-                            leftAccessory: .customView(hashValue: "PathStatusView") {   // stringlint:disable
-                                // Need to ensure this view is the same size as the icons so
-                                // wrap it in a larger view
-                                let result: UIView = UIView()
-                                let pathView: PathStatusView = PathStatusView(size: .large)
-                                result.addSubview(pathView)
-                                
-                                result.set(.width, to: IconSize.medium.size)
-                                result.set(.height, to: IconSize.medium.size)
-                                pathView.center(in: result)
-                                
-                                return result
-                            },
-                            title: "onionRoutingPath".localized(),
-                            onTap: { self?.transitionToScreen(PathVC()) }
-                        ),
-                        SessionCell.Info(
-                            id: .privacy,
-                            leftAccessory: .icon(
-                                UIImage(named: "icon_privacy")?
-                                    .withRenderingMode(.alwaysTemplate)
-                            ),
-                            title: "sessionPrivacy".localized(),
-                            onTap: {
-                                self?.transitionToScreen(
-                                    SessionTableViewController(viewModel: PrivacySettingsViewModel())
-                                )
-                            }
-                        ),
-                        SessionCell.Info(
-                            id: .notifications,
-                            leftAccessory: .icon(
-                                UIImage(named: "icon_speaker")?
-                                    .withRenderingMode(.alwaysTemplate)
-                            ),
-                            title: "sessionNotifications".localized(),
-                            onTap: {
-                                self?.transitionToScreen(
-                                    SessionTableViewController(viewModel: NotificationSettingsViewModel())
-                                )
-                            }
-                        ),
-                        SessionCell.Info(
-                            id: .conversations,
-                            leftAccessory: .icon(
-                                UIImage(named: "icon_msg")?
-                                    .withRenderingMode(.alwaysTemplate)
-                            ),
-                            title: "sessionConversations".localized(),
-                            onTap: {
-                                self?.transitionToScreen(
-                                    SessionTableViewController(viewModel: ConversationSettingsViewModel())
-                                )
-                            }
-                        ),
-                        SessionCell.Info(
-                            id: .messageRequests,
-                            leftAccessory: .icon(
-                                UIImage(named: "icon_msg_req")?
-                                    .withRenderingMode(.alwaysTemplate)
-                            ),
-                            title: "sessionMessageRequests".localized(),
-                            onTap: {
-                                self?.transitionToScreen(
-                                    SessionTableViewController(viewModel: MessageRequestsViewModel())
-                                )
-                            }
-                        ),
-                        SessionCell.Info(
-                            id: .appearance,
-                            leftAccessory: .icon(
-                                UIImage(named: "icon_apperance")?
-                                    .withRenderingMode(.alwaysTemplate)
-                            ),
-                            title: "sessionAppearance".localized(),
-                            onTap: {
-                                self?.transitionToScreen(AppearanceViewController())
-                            }
-                        ),
-                        SessionCell.Info(
-                            id: .inviteAFriend,
-                            leftAccessory: .icon(
-                                UIImage(named: "icon_invite")?
-                                    .withRenderingMode(.alwaysTemplate)
-                            ),
-                            title: "sessionInviteAFriend".localized(),
-                            onTap: {
-                                let invitation: String = "accountIdShare"
-                                    .put(key: "app_name", value: Constants.app_name)
-                                    .put(key: "account_id", value: state.profile.id)
-                                    .put(key: "session_download_url", value: Constants.session_download_url)
-                                    .localized()
-                                
-                                self?.transitionToScreen(
-                                    UIActivityViewController(
-                                        activityItems: [ invitation ],
-                                        applicationActivities: nil
-                                    ),
-                                    transitionType: .present
-                                )
-                            }
-                        )
-                    ].appending(
-                        state.hideRecoveryPasswordPermanently ? nil :
+                    (state.hideRecoveryPasswordPermanently ? nil :
                         SessionCell.Info(
                             id: .recoveryPhrase,
-                            leftAccessory: .icon(
+                            leadingAccessory: .icon(
                                 UIImage(named: "SessionShield")?
                                     .withRenderingMode(.alwaysTemplate)
                             ),
@@ -723,12 +453,8 @@
                                 identifier: "Recovery password menu item",
                                 label: "Recovery password menu item"
                             ),
-                            onTap: {
-                                if let recoveryPasswordView: RecoveryPasswordScreen = try? RecoveryPasswordScreen() {
-                                    let viewController: SessionHostingViewController = SessionHostingViewController(rootView: recoveryPasswordView)
-                                    viewController.setNavBarTitle("sessionRecoveryPassword".localized())
-                                    self?.transitionToScreen(viewController)
-                                } else {
+                            onTap: { [weak self, dependencies] in
+                                guard let recoveryPasswordView: RecoveryPasswordScreen = try? RecoveryPasswordScreen(using: dependencies) else {
                                     let targetViewController: UIViewController = ConfirmationModal(
                                         info: ConfirmationModal.Info(
                                             title: "theError".localized(),
@@ -738,30 +464,42 @@
                                         )
                                     )
                                     self?.transitionToScreen(targetViewController, transitionType: .present)
+                                    return
                                 }
+                                
+                                let viewController: SessionHostingViewController = SessionHostingViewController(rootView: recoveryPasswordView)
+                                viewController.setNavBarTitle("sessionRecoveryPassword".localized())
+                                self?.transitionToScreen(viewController)
                             }
                         )
-                    ).appending(contentsOf: [
->>>>>>> bd34d1a9
+                    ),
+                    SessionCell.Info(
+                        id: .help,
+                        leadingAccessory: .icon(
+                            UIImage(named: "icon_help")?
+                                .withRenderingMode(.alwaysTemplate)
+                        ),
+                        title: "sessionHelp".localized(),
+                        onTap: { [weak self, dependencies] in
+                            self?.transitionToScreen(
+                                SessionTableViewController(viewModel: HelpViewModel(using: dependencies))
+                            )
+                        }
+                    ),
+                    (!state.developerModeEnabled ? nil :
                         SessionCell.Info(
                             id: .developerSettings,
                             leadingAccessory: .icon(
                                 UIImage(systemName: "wrench.and.screwdriver")?
                                     .withRenderingMode(.alwaysTemplate)
                             ),
-<<<<<<< HEAD
                             title: "Developer Settings",    // stringlint:disable
                             styling: SessionCell.StyleInfo(tintColor: .warning),
                             onTap: { [weak self, dependencies] in
-=======
-                            title: "sessionHelp".localized(),
-                            onTap: {
->>>>>>> bd34d1a9
                                 self?.transitionToScreen(
                                     SessionTableViewController(viewModel: DeveloperSettingsViewModel(using: dependencies))
                                 )
                             }
-<<<<<<< HEAD
                         )
                     ),
                     SessionCell.Info(
@@ -770,7 +508,7 @@
                             UIImage(named: "icon_bin")?
                                 .withRenderingMode(.alwaysTemplate)
                         ),
-                        title: "vc_settings_clear_all_data_button_title".localized(),
+                        title: "sessionClearData".localized(),
                         styling: SessionCell.StyleInfo(tintColor: .danger),
                         onTap: { [weak self, dependencies] in
                             self?.transitionToScreen(NukeDataModal(using: dependencies), transitionType: .present)
@@ -780,25 +518,6 @@
             )
         ]
     }
-=======
-                        ),
-                        SessionCell.Info(
-                            id: .clearData,
-                            leftAccessory: .icon(
-                                UIImage(named: "icon_bin")?
-                                    .withRenderingMode(.alwaysTemplate)
-                            ),
-                            title: "sessionClearData".localized(),
-                            styling: SessionCell.StyleInfo(tintColor: .danger),
-                            onTap: {
-                                self?.transitionToScreen(NukeDataModal(), transitionType: .present)
-                            }
-                        )
-                    ])
-                )
-            ]
-        }
->>>>>>> bd34d1a9
     
     public lazy var footerView: AnyPublisher<UIView?, Never> = Just(VersionFooterView(numTaps: 9) { [weak self, dependencies] in
         /// Do nothing if developer mode is already enabled
@@ -812,7 +531,6 @@
     // MARK: - Functions
     
     private func updateProfilePicture(currentFileName: String?) {
-        let existingDisplayName: String = self.oldDisplayName
         let existingImageData: Data? = dependencies[singleton: .storage].read { [userSessionId, dependencies] db in
             DisplayPictureManager.displayPicture(db, id: .user(userSessionId.hexString), using: dependencies)
         }
@@ -829,33 +547,37 @@
                 ),
                 onClick: { [weak self] in self?.showPhotoLibraryForAvatar() }
             ),
-<<<<<<< HEAD
-            confirmTitle: "update_profile_modal_save".localized(),
+            confirmTitle: "save".localized(),
             confirmAccessibility: Accessibility(
                 identifier: "Save button"
             ),
-            confirmEnabled: false,
-            cancelTitle: "update_profile_modal_remove".localized(),
+            confirmEnabled: .afterChange { info in
+                switch info.body {
+                    case .image(_, let valueData, _, _, _, _): return (valueData != nil)
+                    default: return false
+                }
+            },
+            cancelTitle: "remove".localized(),
             cancelAccessibility: Accessibility(
                 identifier: "Remove button"
             ),
-=======
-            confirmTitle: "save".localized(),
-            confirmEnabled: false,
-            cancelTitle: "remove".localized(),
->>>>>>> bd34d1a9
-            cancelEnabled: (existingImageData != nil),
+            cancelEnabled: .bool(existingImageData != nil),
             hasCloseButton: true,
             dismissOnConfirm: false,
-            onConfirm: { modal in modal.close() },
+            onConfirm: { [weak self] modal in
+                switch modal.info.body {
+                    case .image(_, .some(let valueData), _, _, _, _):
+                        self?.updateProfile(
+                            displayPictureUpdate: .groupUploadImageData(valueData),
+                            onComplete: { [weak modal] in modal?.close() }
+                        )
+                        
+                    default: modal.close()
+                }
+            },
             onCancel: { [weak self] modal in
                 self?.updateProfile(
-<<<<<<< HEAD
-                    name: existingDisplayName,
-                    displayPictureUpdate: .remove,
-=======
                     displayPictureUpdate: .currentUserRemove,
->>>>>>> bd34d1a9
                     onComplete: { [weak modal] in modal?.close() }
                 )
             },
@@ -871,11 +593,7 @@
         self.transitionToScreen(modal, transitionType: .present)
     }
 
-<<<<<<< HEAD
-    fileprivate func updatedDisplayPictureSelected(name: String, update: DisplayPictureManager.Update) {
-=======
-    fileprivate func updatedProfilePictureSelected(displayPictureUpdate: ProfileManager.DisplayPictureUpdate) {
->>>>>>> bd34d1a9
+    fileprivate func updatedProfilePictureSelected(displayPictureUpdate: DisplayPictureManager.Update) {
         guard let info: ConfirmationModal.Info = self.editProfilePictureModalInfo else { return }
         
         self.editProfilePictureModal?.updateContent(
@@ -883,13 +601,8 @@
                 body: .image(
                     placeholderData: UIImage(named: "profile_placeholder")?.pngData(),
                     valueData: {
-<<<<<<< HEAD
-                        switch update {
-                            case .uploadImageData(let imageData): return imageData
-=======
                         switch displayPictureUpdate {
                             case .currentUserUploadImageData(let imageData): return imageData
->>>>>>> bd34d1a9
                             default: return nil
                         }
                     }(),
@@ -900,29 +613,13 @@
                         label: "Image picker"
                     ),
                     onClick: { [weak self] in self?.showPhotoLibraryForAvatar() }
-                ),
-                confirmEnabled: true,
-                onConfirm: { [weak self] modal in
-                    self?.updateProfile(
-<<<<<<< HEAD
-                        name: name,
-                        displayPictureUpdate: update,
-=======
-                        displayPictureUpdate: displayPictureUpdate,
->>>>>>> bd34d1a9
-                        onComplete: { [weak modal] in modal?.close() }
-                    )
-                }
+                )
             )
         )
     }
     
     private func showPhotoLibraryForAvatar() {
-<<<<<<< HEAD
-        Permissions.requestLibraryPermissionIfNeeded(using: dependencies) { [weak self] in
-=======
-        Permissions.requestLibraryPermissionIfNeeded(isSavingMedia: false) { [weak self] in
->>>>>>> bd34d1a9
+        Permissions.requestLibraryPermissionIfNeeded(isSavingMedia: false, using: dependencies) { [weak self] in
             DispatchQueue.main.async {
                 let picker: UIImagePickerController = UIImagePickerController()
                 picker.sourceType = .photoLibrary
@@ -935,27 +632,18 @@
     }
     
     fileprivate func updateProfile(
-<<<<<<< HEAD
-        name: String,
-        displayPictureUpdate: DisplayPictureManager.Update,
-=======
-        displayNameUpdate: ProfileManager.DisplayNameUpdate = .none,
-        displayPictureUpdate: ProfileManager.DisplayPictureUpdate = .none,
->>>>>>> bd34d1a9
+        displayNameUpdate: Profile.DisplayNameUpdate = .none,
+        displayPictureUpdate: DisplayPictureManager.Update = .none,
         onComplete: (() -> ())? = nil
     ) {
         let viewController = ModalActivityIndicatorViewController(canCancel: false) { [weak self, dependencies] modalActivityIndicator in
             Profile.updateLocal(
                 queue: .global(qos: .default),
-<<<<<<< HEAD
-                profileName: name,
-=======
                 displayNameUpdate: displayNameUpdate,
->>>>>>> bd34d1a9
                 displayPictureUpdate: displayPictureUpdate,
                 success: { db in
                     // Wait for the database transaction to complete before updating the UI
-                    db.afterNextTransactionNested { _ in
+                    db.afterNextTransactionNested(using: dependencies) { _ in
                         DispatchQueue.main.async {
                             modalActivityIndicator.dismiss(completion: {
                                 onComplete?()
@@ -966,32 +654,11 @@
                 failure: { [weak self] error in
                     DispatchQueue.main.async {
                         modalActivityIndicator.dismiss {
-                            let title: String = {
+                            let message: String = {
                                 switch (displayPictureUpdate, error) {
-<<<<<<< HEAD
-                                    case (.remove, _): return "update_profile_modal_remove_error_title".localized()
+                                    case (.currentUserRemove, _): return "profileDisplayPictureRemoveError".localized()
                                     case (_, .uploadMaxFileSizeExceeded):
-                                        return "update_profile_modal_max_size_error_title".localized()
-=======
-                                    case (.currentUserRemove, _): return "profileDisplayPictureRemoveError".localized()
-                                    case (_, .avatarUploadMaxFileSizeExceeded):
-                                        return "attachmentsErrorSize".localized()
->>>>>>> bd34d1a9
-                                    
-                                    default: return "profileErrorUpdate".localized()
-                                }
-                            }()
-                            let message: String? = {
-                                switch (displayPictureUpdate, error) {
-<<<<<<< HEAD
-                                    case (.remove, _): return nil
-                                    case (_, .uploadMaxFileSizeExceeded):
-                                        return "update_profile_modal_max_size_error_message".localized()
-=======
-                                    case (.currentUserRemove, _): return nil
-                                    case (_, .avatarUploadMaxFileSizeExceeded):
                                         return "profileDisplayPictureSizeError".localized()
->>>>>>> bd34d1a9
                                     
                                     default: return "errorConnection".localized()
                                 }
@@ -1000,8 +667,8 @@
                             self?.transitionToScreen(
                                 ConfirmationModal(
                                     info: ConfirmationModal.Info(
-                                        title: title,
-                                        body: (message.map { .text($0) } ?? .none),
+                                        title: "profileErrorUpdate".localized(),
+                                        body: .text(message),
                                         cancelTitle: "okay".localized(),
                                         cancelStyle: .alert_text,
                                         dismissType: .single
