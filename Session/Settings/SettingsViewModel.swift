--- conflicted
+++ resolved
@@ -424,15 +424,11 @@
                             ),
                             title: "sessionInviteAFriend".localized(),
                             onTap: {
-<<<<<<< HEAD
                                 let invitation: String = "accountIdShare"
                                     .put(key: "app_name", value: Singleton.appContext.appName)
                                     .put(key: "account_id", value: profile.id)
                                     .put(key: "download_url", value: "https://getsession.org/")
                                     .localized()
-=======
-                                let invitation: String = "Hey, I've been using Session to chat with complete privacy and security. Come join me! Download it at https://getsession.org/. My Session ID is \(state.profile.id) !"
->>>>>>> 7c993673
                                 
                                 self?.transitionToScreen(
                                     UIActivityViewController(
@@ -452,13 +448,10 @@
                                     .withRenderingMode(.alwaysTemplate)
                             ),
                             title: "sessionRecoveryPassword".localized(),
-<<<<<<< HEAD
-=======
                             accessibility: Accessibility(
                                 identifier: "Recovery password menu item",
                                 label: "Recovery password menu item"
                             ),
->>>>>>> 7c993673
                             onTap: {
                                 if let recoveryPasswordView: RecoveryPasswordScreen = try? RecoveryPasswordScreen() {
                                     let viewController: SessionHostingViewController = SessionHostingViewController(rootView: recoveryPasswordView)
@@ -473,7 +466,6 @@
                                             cancelStyle: .alert_text
                                         )
                                     )
-<<<<<<< HEAD
                                 }()
                                 
                                 self?.transitionToScreen(targetViewController, transitionType: .present)
@@ -502,41 +494,9 @@
                             styling: SessionCell.StyleInfo(tintColor: .danger),
                             onTap: {
                                 self?.transitionToScreen(NukeDataModal(), transitionType: .present)
-=======
-                                    self?.transitionToScreen(targetViewController, transitionType: .present)
-                                }
->>>>>>> 7c993673
                             }
                         )
-                    ).appending(
-                        contentsOf: [
-                            SessionCell.Info(
-                                id: .help,
-                                leftAccessory: .icon(
-                                    UIImage(named: "icon_help")?
-                                        .withRenderingMode(.alwaysTemplate)
-                                ),
-                                title: "HELP_TITLE".localized(),
-                                onTap: {
-                                    self?.transitionToScreen(
-                                        SessionTableViewController(viewModel: HelpViewModel())
-                                    )
-                                }
-                            ),
-                            SessionCell.Info(
-                                id: .clearData,
-                                leftAccessory: .icon(
-                                    UIImage(named: "icon_bin")?
-                                        .withRenderingMode(.alwaysTemplate)
-                                ),
-                                title: "vc_settings_clear_all_data_button_title".localized(),
-                                styling: SessionCell.StyleInfo(tintColor: .danger),
-                                onTap: {
-                                    self?.transitionToScreen(NukeDataModal(), transitionType: .present)
-                                }
-                            )
-                        ]
-                    )
+                    ]
                 )
             ]
         }
