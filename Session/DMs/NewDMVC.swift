--- conflicted
+++ resolved
@@ -247,11 +247,7 @@
         let nextButton = Button(style: .prominentOutline, size: .large)
         nextButton.setTitle(NSLocalizedString("next", comment: ""), for: UIControl.State.normal)
         nextButton.addTarget(self, action: #selector(startNewDMIfPossible), for: UIControl.Event.touchUpInside)
-<<<<<<< HEAD
-        let nextButtonContainer = UIView(wrapping: nextButton, withInsets: UIEdgeInsets(top: 0, leading: 80, bottom: 0, trailing: 80), shouldAdaptForIPad: true)
-=======
         let nextButtonContainer = UIView(wrapping: nextButton, withInsets: UIEdgeInsets(top: 0, leading: 80, bottom: 0, trailing: 80), shouldAdaptForIPadWithWidth: Values.iPadButtonWidth)
->>>>>>> 4edb6665
         // Main stack view
         let mainStackView = UIStackView(arrangedSubviews: [ publicKeyTextView, UIView.spacer(withHeight: Values.smallSpacing), explanationLabel, spacer1, separator, spacer2, userPublicKeyContainer, spacer3, buttonContainer, UIView.vStretchingSpacer(), nextButtonContainer ])
         mainStackView.axis = .vertical
