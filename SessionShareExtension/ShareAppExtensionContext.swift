--- conflicted
+++ resolved
@@ -7,13 +7,14 @@
 
 /// This is _NOT_ a singleton and will be instantiated each time that the SAE is used.
 final class ShareAppExtensionContext: AppContext {
+    private let dependencies: Dependencies
     var _temporaryDirectory: String?
     var rootViewController: UIViewController
     var reportedApplicationState: UIApplication.State
     
     let appLaunchTime: Date = Date()
     let isShareExtension: Bool = true
-    var frontmostViewController: UIViewController? { rootViewController.findFrontmostViewController(ignoringAlerts: true) }
+    var frontMostViewController: UIViewController? { rootViewController.findFrontMostViewController(ignoringAlerts: true) }
     
     var mainWindow: UIWindow?
     var wasWokenUpByPushNotification: Bool = false
@@ -34,7 +35,8 @@
     
     // MARK: - Initialization
 
-    init(rootViewController: UIViewController) {
+    init(rootViewController: UIViewController, using dependencies: Dependencies) {
+        self.dependencies = dependencies
         self.rootViewController = rootViewController
         self.reportedApplicationState = .active
         self.createTemporaryDirectory()
@@ -114,19 +116,11 @@
             object: nil
         )
     }
-<<<<<<< HEAD
-=======
     
-    // MARK: - AppContext Functions
+    // MARK: - Temporary Directories
     
-    func frontmostViewController() -> UIViewController? {
-        return rootViewController.findFrontmostViewController(ignoringAlerts: true)
+    var temporaryDirectory: String { temporaryDirectory(using: dependencies) }
+    var temporaryDirectoryAccessibleAfterFirstAuth: String {
+        temporaryDirectoryAccessibleAfterFirstAuth(using: dependencies)
     }
-    
-    func setStatusBarHidden(_ isHidden: Bool, animated isAnimated: Bool) {
-        Log.info("Ignoring request to show/hide status bar since we're in an app extension")
-    }
-    
-    func setNetworkActivityIndicatorVisible(_ value: Bool) {}
->>>>>>> 304423f3
 }