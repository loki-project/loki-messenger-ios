// Copyright © 2022 Rangeproof Pty Ltd. All rights reserved.

import UIKit
import Combine
import GRDB
import DifferenceKit
import SessionUIKit
import SignalUtilitiesKit
import SessionMessagingKit
import SessionSnodeKit
import SessionUtilitiesKit

final class ThreadPickerVC: UIViewController, UITableViewDataSource, UITableViewDelegate, AttachmentApprovalViewControllerDelegate {
    private let viewModel: ThreadPickerViewModel
    private var dataChangeObservable: DatabaseCancellable? {
        didSet { oldValue?.cancel() }   // Cancel the old observable if there was one
    }
    private var hasLoadedInitialData: Bool = false
    
    var shareNavController: ShareNavController?
    
    // MARK: - Intialization
    
    init(using dependencies: Dependencies) {
        viewModel = ThreadPickerViewModel(using: dependencies)
        
        super.init(nibName: nil, bundle: nil)
    }
    
    required init?(coder: NSCoder) {
        fatalError("init(coder:) has not been implemented")
    }
    
    deinit {
        NotificationCenter.default.removeObserver(self)
    }
    
    // MARK: - UI
    
    private lazy var titleLabel: UILabel = {
        let titleLabel: UILabel = UILabel()
        titleLabel.font = .boldSystemFont(ofSize: Values.veryLargeFontSize)
        titleLabel.text = "shareToSession"
            .put(key: "app_name", value: Constants.app_name)
            .localized()
        titleLabel.themeTextColor = .textPrimary
        
        return titleLabel
    }()
    
    private lazy var databaseErrorLabel: UILabel = {
        let result: UILabel = UILabel()
        result.font = .systemFont(ofSize: Values.mediumFontSize)
        result.text = "shareExtensionDatabaseError".localized()
        result.textAlignment = .center
        result.themeTextColor = .textPrimary
        result.numberOfLines = 0
        result.isHidden = true
        
        return result
    }()

    private lazy var tableView: UITableView = {
        let tableView: UITableView = UITableView()
        tableView.themeBackgroundColor = .backgroundPrimary
        tableView.separatorStyle = .none
        tableView.register(view: SimplifiedConversationCell.self)
        tableView.showsVerticalScrollIndicator = false
        tableView.dataSource = self
        tableView.delegate = self
        
        return tableView
    }()
    
    // MARK: - Lifecycle
    
    override func viewDidLoad() {
        super.viewDidLoad()
        
        navigationItem.titleView = titleLabel
        
        view.themeBackgroundColor = .backgroundPrimary
        view.addSubview(tableView)
        view.addSubview(databaseErrorLabel)
        
        setupLayout()
        
        // Notifications
        NotificationCenter.default.addObserver(
            self,
            selector: #selector(applicationDidBecomeActive(_:)),
            name: UIApplication.didBecomeActiveNotification,
            object: nil
        )
        NotificationCenter.default.addObserver(
            self,
            selector: #selector(applicationDidResignActive(_:)),
            name: UIApplication.didEnterBackgroundNotification, object: nil
        )
    }
    
    override func viewWillAppear(_ animated: Bool) {
        super.viewWillAppear(animated)
        
        startObservingChanges()
    }
    
    override func viewWillDisappear(_ animated: Bool) {
        super.viewWillDisappear(animated)
        
        stopObservingChanges()
        
        // When the thread picker disappears it means the user has left the screen (this will be called
        // whether the user has sent the message or cancelled sending)
        LibSession.suspendNetworkAccess()
        viewModel.dependencies.storage.suspendDatabaseAccess()
        Log.flush()
    }
    
    @objc func applicationDidBecomeActive(_ notification: Notification) {
        /// Need to dispatch to the next run loop to prevent a possible crash caused by the database resuming mid-query
        DispatchQueue.main.async { [weak self] in
            self?.startObservingChanges()
        }
    }
    
    @objc func applicationDidResignActive(_ notification: Notification) {
        stopObservingChanges()
    }
    
    // MARK: Layout
    
    private func setupLayout() {
        tableView.pin(to: view)
        
        databaseErrorLabel.pin(.top, to: .top, of: view, withInset: Values.massiveSpacing)
        databaseErrorLabel.pin(.leading, to: .leading, of: view, withInset: Values.veryLargeSpacing)
        databaseErrorLabel.pin(.trailing, to: .trailing, of: view, withInset: -Values.veryLargeSpacing)
    }
    
    // MARK: - Updating
    
    private func startObservingChanges() {
        guard dataChangeObservable == nil else { return }
        
        // Start observing for data changes
        dataChangeObservable = Storage.shared.start(
            viewModel.observableViewData,
            onError:  { [weak self] _ in self?.databaseErrorLabel.isHidden = Storage.shared.isValid },
            onChange: { [weak self] viewData in
                // The defaul scheduler emits changes on the main thread
                self?.handleUpdates(viewData)
            }
        )
    }
    
    private func stopObservingChanges() {
        dataChangeObservable = nil
    }
    
    private func handleUpdates(_ updatedViewData: [SessionThreadViewModel]) {
        // Ensure the first load runs without animations (if we don't do this the cells will animate
        // in from a frame of CGRect.zero)
        guard hasLoadedInitialData else {
            hasLoadedInitialData = true
            UIView.performWithoutAnimation { handleUpdates(updatedViewData) }
            return
        }
        
        // Reload the table content (animate changes after the first load)
        tableView.reload(
            using: StagedChangeset(source: viewModel.viewData, target: updatedViewData),
            with: .automatic,
            interrupt: { $0.changeCount > 100 }    // Prevent too many changes from causing performance issues
        ) { [weak self] updatedData in
            self?.viewModel.updateData(updatedData)
        }
    }
    
    // MARK: - UITableViewDataSource
    
    func tableView(_ tableView: UITableView, numberOfRowsInSection section: Int) -> Int {
        return self.viewModel.viewData.count
    }
    
    func tableView(_ tableView: UITableView, cellForRowAt indexPath: IndexPath) -> UITableViewCell {
        let cell: SimplifiedConversationCell = tableView.dequeue(type: SimplifiedConversationCell.self, for: indexPath)
        cell.update(with: self.viewModel.viewData[indexPath.row])
        
        return cell
    }
    
    // MARK: - Interaction
    
    func tableView(_ tableView: UITableView, didSelectRowAt indexPath: IndexPath) {
        tableView.deselectRow(at: indexPath, animated: true)
        
        ShareNavController.attachmentPrepPublisher?
            .subscribe(on: DispatchQueue.global(qos: .userInitiated))
            .receive(on: DispatchQueue.main)
            .sinkUntilComplete(
                receiveValue: { [weak self, dependencies = self.viewModel.dependencies] attachments in
                    guard
                        let strongSelf = self,
                        let approvalVC: UINavigationController = AttachmentApprovalViewController.wrappedInNavController(
                            threadId: strongSelf.viewModel.viewData[indexPath.row].threadId,
                            threadVariant: strongSelf.viewModel.viewData[indexPath.row].threadVariant,
                            attachments: attachments,
                            approvalDelegate: strongSelf,
                            using: dependencies
                        )
                    else { return }
                    
                    self?.navigationController?.present(approvalVC, animated: true, completion: nil)
                }
            )
    }
    
    func attachmentApproval(
        _ attachmentApproval: AttachmentApprovalViewController,
        didApproveAttachments attachments: [SignalAttachment],
        forThreadId threadId: String,
        threadVariant: SessionThread.Variant,
        messageText: String?
    ) {
        // Sharing a URL or plain text will populate the 'messageText' field so in those
        // cases we should ignore the attachments
        let isSharingUrl: Bool = (attachments.count == 1 && attachments[0].isUrl)
        let isSharingText: Bool = (attachments.count == 1 && attachments[0].isText)
        let finalAttachments: [SignalAttachment] = (isSharingUrl || isSharingText ? [] : attachments)
        let body: String? = (
            isSharingUrl && (messageText?.isEmpty == true || attachments[0].linkPreviewDraft == nil) ?
            (
                (messageText?.isEmpty == true || (attachments[0].text() == messageText) ?
                    attachments[0].text() :
                    "\(attachments[0].text() ?? "")\n\n\(messageText ?? "")" // stringlint:disable
                )
            ) :
            messageText
        )
        
        shareNavController?.dismiss(animated: true, completion: nil)
        
<<<<<<< HEAD
        ModalActivityIndicatorViewController.present(fromViewController: shareNavController!, canCancel: false, message: "sending".localized()) { [dependencies = viewModel.dependencies] activityIndicator in
            Storage.resumeDatabaseAccess(using: dependencies)
=======
        ModalActivityIndicatorViewController.present(fromViewController: shareNavController!, canCancel: false, message: "vc_share_sending_message".localized()) { [dependencies = viewModel.dependencies] activityIndicator in
            dependencies.storage.resumeDatabaseAccess()
>>>>>>> 7ff2368d
            LibSession.resumeNetworkAccess()
            
            let swarmPublicKey: String = {
                switch threadVariant {
                    case .contact, .legacyGroup, .group: return threadId
                    case .community: return getUserHexEncodedPublicKey(using: dependencies)
                }
            }()
            
            /// When we prepare the message we set the timestamp to be the `SnodeAPI.currentOffsetTimestampMs()`
            /// but won't actually have a value because the share extension won't have talked to a service node yet which can cause
            /// issues with Disappearing Messages, as a result we need to explicitly `getNetworkTime` in order to ensure it's accurate
            LibSession
                .getSwarm(swarmPublicKey: swarmPublicKey)
                .tryFlatMapWithRandomSnode(using: dependencies) { snode in
                    SnodeAPI.getNetworkTime(from: snode, using: dependencies)
                }
                .subscribe(on: DispatchQueue.global(qos: .userInitiated))
                .flatMap { _ in
                    dependencies.storage.writePublisher { db -> MessageSender.PreparedSendData in
                        guard let thread: SessionThread = try SessionThread.fetchOne(db, id: threadId) else {
                            throw MessageSenderError.noThread
                        }
                        
                        // Update the thread to be visible (if it isn't already)
                        if !thread.shouldBeVisible || thread.pinnedPriority == LibSession.hiddenPriority {
                            _ = try SessionThread
                                .filter(id: threadId)
                                .updateAllAndConfig(
                                    db,
                                    SessionThread.Columns.shouldBeVisible.set(to: true),
                                    SessionThread.Columns.pinnedPriority.set(to: LibSession.visiblePriority)
                                )
                        }
                        
                        // Create the interaction
                        let interaction: Interaction = try Interaction(
                            threadId: threadId,
                            threadVariant: threadVariant,
                            authorId: getUserHexEncodedPublicKey(db),
                            variant: .standardOutgoing,
                            body: body,
                            timestampMs: SnodeAPI.currentOffsetTimestampMs(),
                            hasMention: Interaction.isUserMentioned(db, threadId: threadId, body: body),
                            linkPreviewUrl: (isSharingUrl ? attachments.first?.linkPreviewDraft?.urlString : nil)
                        ).inserted(db)
                        
                        guard let interactionId: Int64 = interaction.id else {
                            throw StorageError.failedToSave
                        }
                        
                        // If the user is sharing a Url, there is a LinkPreview and it doesn't match an existing
                        // one then add it now
                        if
                            isSharingUrl,
                            let linkPreviewDraft: LinkPreviewDraft = attachments.first?.linkPreviewDraft,
                            (try? interaction.linkPreview.isEmpty(db)) == true
                        {
                            try LinkPreview(
                                url: linkPreviewDraft.urlString,
                                title: linkPreviewDraft.title,
                                attachmentId: LinkPreview
                                    .generateAttachmentIfPossible(
                                        imageData: linkPreviewDraft.jpegImageData,
                                        mimeType: MimeTypeUtil.MimeType.imageJpeg
                                    )?
                                    .inserted(db)
                                    .id
                            ).insert(db)
                        }
                        
                        // Prepare any attachments
                        try Attachment.process(
                            db,
                            data: Attachment.prepare(attachments: finalAttachments),
                            for: interactionId
                        )
                        
                        // Prepare the message send data
                        return try MessageSender
                            .preparedSendData(
                                db,
                                interaction: interaction,
                                threadId: threadId,
                                threadVariant: threadVariant,
                                using: dependencies
                            )
                    }
                }
                .flatMap { MessageSender.performUploadsIfNeeded(preparedSendData: $0, using: dependencies) }
                .flatMap { MessageSender.sendImmediate(data: $0, using: dependencies) }
                .receive(on: DispatchQueue.main)
                .sinkUntilComplete(
                    receiveCompletion: { [weak self] result in
                        LibSession.suspendNetworkAccess()
                        dependencies.storage.suspendDatabaseAccess()
                        Log.flush()
                        activityIndicator.dismiss { }
                        
                        switch result {
                            case .finished: self?.shareNavController?.shareViewWasCompleted()
                            case .failure(let error): self?.shareNavController?.shareViewFailed(error: error)
                        }
                    }
                )
        }
    }

    func attachmentApprovalDidCancel(_ attachmentApproval: AttachmentApprovalViewController) {
        dismiss(animated: true, completion: nil)
    }

    func attachmentApproval(_ attachmentApproval: AttachmentApprovalViewController, didChangeMessageText newMessageText: String?) {
    }
    
    func attachmentApproval(_ attachmentApproval: AttachmentApprovalViewController, didRemoveAttachment attachment: SignalAttachment) {
    }
    
    func attachmentApprovalDidTapAddMore(_ attachmentApproval: AttachmentApprovalViewController) {
    }
}<|MERGE_RESOLUTION|>--- conflicted
+++ resolved
@@ -241,13 +241,8 @@
         
         shareNavController?.dismiss(animated: true, completion: nil)
         
-<<<<<<< HEAD
         ModalActivityIndicatorViewController.present(fromViewController: shareNavController!, canCancel: false, message: "sending".localized()) { [dependencies = viewModel.dependencies] activityIndicator in
-            Storage.resumeDatabaseAccess(using: dependencies)
-=======
-        ModalActivityIndicatorViewController.present(fromViewController: shareNavController!, canCancel: false, message: "vc_share_sending_message".localized()) { [dependencies = viewModel.dependencies] activityIndicator in
             dependencies.storage.resumeDatabaseAccess()
->>>>>>> 7ff2368d
             LibSession.resumeNetworkAccess()
             
             let swarmPublicKey: String = {
